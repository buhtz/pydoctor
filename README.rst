pydoctor
--------

.. image:: https://img.shields.io/pypi/pyversions/pydoctor.svg
  :target: https://pypi.python.org/pypi/pydoctor

.. image:: https://github.com/twisted/pydoctor/actions/workflows/unit.yaml/badge.svg
  :target: https://github.com/twisted/pydoctor/actions/workflows/unit.yaml

.. image:: https://codecov.io/gh/twisted/pydoctor/branch/master/graph/badge.svg
  :target: https://codecov.io/gh/twisted/pydoctor

.. image:: https://img.shields.io/badge/-documentation-blue
  :target: https://pydoctor.readthedocs.io/

This is *pydoctor*, an API documentation generator that works by
static analysis.

It was written primarily to replace ``epydoc`` for the purposes of the
Twisted project as ``epydoc`` has difficulties with ``zope.interface``.
If you are looking for a successor to ``epydoc`` after moving to Python 3,
``pydoctor`` might be the right tool for your project as well.

``pydoctor`` puts a fair bit of effort into resolving imports and
computing inheritance hierarchies and, as it aims at documenting
Twisted, knows about ``zope.interface``'s declaration API and can present
information about which classes implement which interface, and vice
versa.

.. contents:: Contents:


Simple Usage
~~~~~~~~~~~~

You can run pydoctor on your project like this::

    $ pydoctor --make-html --html-output=docs/api src/mylib

For more info, `Read The Docs <https://pydoctor.readthedocs.io/>`_.

Markup
~~~~~~

pydoctor currently supports the following markup languages in docstrings:

`epytext`__ (default)
    The markup language of epydoc.
    Simple and compact.

`restructuredtext`__
    The markup language used by Sphinx.
    More expressive than epytext, but also slightly more complex and verbose.

`google`__
    Docstrings formatted as specified by the Google Python Style Guide. 
    (compatible with reStructuredText markup)

`numpy`__
    Docstrings formatted as specified by the Numpy Docstring Standard. 
    (compatible with reStructuredText markup)

``plaintext``
    Text without any markup.

__ http://epydoc.sourceforge.net/manual-epytext.html
__ https://docutils.sourceforge.io/rst.html
__ https://google.github.io/styleguide/pyguide.html#s3.8-comments-and-docstrings
__ https://numpydoc.readthedocs.io/en/latest/format.html#docstring-standard

You can select a different format using the ``--docformat`` option or the ``__docformat__`` module variable. 

What's New?
~~~~~~~~~~~

in development
^^^^^^^^^^^^^^

* Do not show `**kwargs` when keywords are specifically documented with the `keyword` field
  and no specific documentation is given for the `**kwargs` entry.
* Fix annotation resolution edge cases: names are resolved in the context of the module 
  scope when possible, when impossible, the theoretical runtime scopes are used. A warning can
  be reported when an annotation name is ambiguous (can be resolved to different names 
  depending on the scope context) with option ``-v``.
<<<<<<< HEAD
* Ensure that explicit annotation are honored when there are multiple declarations of the same name.
=======
* Improve the AST colorizer to output less parenthesis when it's not required.
* Fix colorization of dictionary unpacking.
>>>>>>> 72b155ff
* Improve the class hierarchy such that it links top level names with intersphinx when possible.
* Add highlighting when clicking on "View In Hierarchy" link from class page.
* Recognize variadic generics type variables (PEP 646).

pydoctor 23.4.1
^^^^^^^^^^^^^^^

* Pin ``urllib3`` version to keep compatibility with ``cachecontrol`` and python3.6.

pydoctor 23.4.0
^^^^^^^^^^^^^^^

* Add support for Python 3.11
* Add support for the ``@overload`` decorator.
* Show type annotations in function's signatures.
* If none of a function's parameters have documentation, do not render the parameter table.
* Themes have been adjusted to render annotations more concisely.
* Fix a rare crash in the type inference. 
  Invalid python code like a set of lists would raise a uncaught TypeError in the evaluation.
* Support when source path lies outside base directory (``--project-base-dir``).
  Since pydoctor support generating docs for multiple packages, 
  it is not certain that all of the source is even viewable below a single URL. 
  We now allow to add arbitrary paths to the system, 
  but only the objects inside a module wich path is relative to
  the base directory can have a source control link generated.
* Cache the default docutils settings on docutils>=0.19 to improve performance.
* Improve the search bar user experience by automatically appending wildcard to each query terms
  when no terms already contain a wildcard. 
* Link recognized constructors in class page.
* An invalid epytext docstring will be rederered as plaintext, just like invalid restructuredtext docstrings (finally).

pydoctor 22.9.1
^^^^^^^^^^^^^^^
* ``pydoctor --help`` works again.

pydoctor 22.9.0
^^^^^^^^^^^^^^^

* Add a special kind for exceptions (before, they were treated just like any other class).
* The ZopeInterface features now renders again. A regression was introduced in pydoctor 22.7.0.
* Python syntax errors are now logged as violations.
* Fixed rare crash in the rendering of parsed elements (i.e. docstrings and ASTs). 
  This is because XHTML entities like non-breaking spaces are not supported by Twisted's ``XMLString`` at the moment.
* Show the value of type aliases and type variables.
* The ``--prepend-package`` now work as documented. 
  A regression was introduced in pydoctor 22.7.0 and it was not nesting new packages under the "fake" package.
* `self` parameter is now removed only when the target is a method. In the previous version, it was always removed in any context.
* `cls` parameter is now removed only when the target is a class method. In the previous version, it was always removed in any context.
* Add anchors aside attributes and functions to ease 
  the process of sharing links to these API docs.
* Fix a bug in the return clause of google-style docstrings 
  where the return type would be treated as the description 
  when there is no explicit description.
* Trigger warnings for unknown config options.
* Fix minor UX issues in the search bar.
* Fix deprecation in Docutils 0.19 frontend

pydoctor 22.7.0
^^^^^^^^^^^^^^^
* Add support for generics in class hierarchies.
* Fix long standing bugs in ``Class`` method resolution order.
* Improve the extensibility of pydoctor (`more infos on extensions <https://pydoctor.readthedocs.io/en/latest/customize.html#use-a-custom-system-class>`_)
* Fix line numbers in reStructuredText xref warnings.
* Add support for `twisted.python.deprecated` (this was originally part of Twisted's customizations).
* Add support for re-exporting it names imported from a wildcard import.

pydoctor 22.5.1
^^^^^^^^^^^^^^^
* ``docutils>=0.17`` is now the minimum supported version. This was done to fix crashing with ``AttributeError`` when processing type fields.

pydoctor 22.5.0
^^^^^^^^^^^^^^^
* Add Read The Docs theme, enable it with option ``--theme=readthedocs``.
* Add a sidebar. Configure it with options ``--sidebar-expand-depth`` and ``--sidebar-toc-depth``. Disable with ``--no-sidebar``. 
* Highlight the active function or attribute.
* Packages and modules are now listed together.
* Docstring summaries are now generated from docutils nodes:

  - fixes a bug in restructuredtext references in summary.
  - still display summary when the first paragraph is long instead of "No summary".

* The module index now uses a more compact presentation for modules with more than 50 submodules and no subsubmodules.
* Fix source links for code hosted on Bitbucket or SourceForge.
* The ``--html-viewsource-template`` option was added to allow for custom URL scheme when linking to the source code pages and lines. 

pydoctor 22.4.0
^^^^^^^^^^^^^^^
* Add option ``--privacy`` to set the privacy of specific objects when default rules doesn't fit the use case.
* Option ``--docformat=plaintext`` overrides any assignments to ``__docformat__`` 
  module variable in order to focus on potential python code parsing errors.
* Switch to ``configargparse`` to handle argument and configuration file parsing (`more infos <https://pydoctor.readthedocs.io/en/latest/help.html>`_).
* Improved performances with caching of docstring summaries.

pydoctor 22.3.0
^^^^^^^^^^^^^^^
* Add client side search system based on lunr.js.
* Fix broken links in docstring summaries.
* Add cache for the xref linker, reduces the number of identical warnings.
* Fix crash when reparenting objects with duplicate names.

pydoctor 22.2.2
^^^^^^^^^^^^^^^
* Fix resolving names re-exported in ``__all__`` variable.

pydoctor 22.2.1
^^^^^^^^^^^^^^^
* Fix crash of pydoctor when processing a reparented module.

pydoctor 22.2.0
^^^^^^^^^^^^^^^
* Improve the name resolving algo such that it checks in super classes for inherited attributes.
* C-modules wins over regular modules when there is a name clash.
* Packages wins over modules when there is a name clash.
* Fixed that modules were processed in a random order leading to several hard to reproduce bugs.
* Intersphinx links have now dedicated markup.
  With the default theme,
  this allows to have the external intershinx links blue while the internal links are red.
* Smarter line wrapping in summary and parameters tables.
* Any code inside of ``if __name__ == '__main__'`` is now excluded from the documentation.
* Fix variables named like the current module not being documented.
* The Module Index now only shows module names instead of their full name. You can hover over a module link to see the full name.
* If there is only a single root module, `index.html` now documents that module (previously it only linked the module page).
* Fix introspection of functions comming from C-extensions.
* Fix that the colorizer might make Twisted's flatten function crash with surrogates unicode strings.

pydoctor 21.12.1
^^^^^^^^^^^^^^^^
* Include module ``sre_parse36.py`` within ``pydoctor.epydoc`` to avoid an extra PyPi dependency.

pydoctor 21.12.0
^^^^^^^^^^^^^^^^

* Add support for reStructuredText directives ``.. deprecated::``, ``.. versionchanged::`` and ``.. versionadded::``.
* Add syntax highlight for constant values, decorators and parameter defaults.
* Embedded documentation links inside the value of constants, decorators and parameter defaults.
* Provide option ``--pyval-repr-maxlines`` and ``--pyval-repr-linelen`` to control the size of a constant value representation. 
* Provide option ``--process-types`` to automatically link types in docstring fields (`more info <https://pydoctor.readthedocs.io/en/latest/codedoc.html#type-fields>`_).
* Forked Napoleon Sphinx extension to provide google-style and numpy-style docstring parsing. 
* Introduced fields ``warns``,  ``yields`` and ``yieldtype``. 
* Following google style guide, ``*args`` and ``**kwargs`` are now rendered with asterisks in the parameters table.
* Mark variables as constants when their names is all caps or if using `Final` annotation.

pydoctor 21.9.2
^^^^^^^^^^^^^^^

* Fix ``AttributeError`` raised when parsing reStructuredText consolidated fields, caused by a change in ``docutils`` 0.18.
* Fix ``DeprecationWarning``, use newer APIs of ``importlib_resources`` module.

pydoctor 21.9.1
^^^^^^^^^^^^^^^

* Fix deprecation warning and officially support Python 3.10.
* Fix the literals style (use same style as before).

pydoctor 21.9.0
^^^^^^^^^^^^^^^

* Add support for multiple themes, selectable with ``--theme`` option.
* Support selecting a different docstring format for a module using the ``__docformat__`` variable.
* HTML templates are now customizable with ``--template-dir`` option.
* Change the fields layout to display the arguments type right after their name. Same goes for variables.

pydoctor 21.2.2
^^^^^^^^^^^^^^^

* Fix positioning of anchors, such that following a link to a member of a module or class will scroll its documentation to a visible spot at the top of the page.

pydoctor 21.2.1
^^^^^^^^^^^^^^^

* Fix presentation of the project name and URL in the navigation bars, such that it works as expected on all generated HTML pages.

pydoctor 21.2.0
^^^^^^^^^^^^^^^

* Removed the ``--html-write-function-pages`` option. As a replacement, you can use the generated Intersphinx inventory (``objects.inv``) for deep-linking your documentation.
* Fixed project version in the generated Intersphinx inventory. This used to be hardcoded to 2.0 (we mistook it for a format version), now it is unversioned by default and a version can be specified using the new ``--project-version`` option.
* Fixed multiple bugs in Python name resolution, which could lead to for example missing "implemented by" links.
* Fixed bug where class docstring fields such as ``cvar`` and ``ivar`` are ignored when they override inherited attribute docstrings.
* Property decorators containing one or more dots (such as ``@abc.abstractproperty``) are now recognized by the custom properties support.
* Improvements to `attrs`__ support:

  - Attributes are now marked as instance variables.
  - Type comments are given precedence over types inferred from ``attr.ib``.
  - Support positional arguments in ``attr.ib`` definitions. Please use keyword arguments instead though, both for clarity and to be compatible with future ``attrs`` releases.

* Improvements in the treatment of the ``__all__`` module variable:

  - Assigning an empty sequence is interpreted as exporting nothing instead of being ignored.
  - Better error reporting when the value assigned is either invalid or pydoctor cannot make sense of it.

* Added ``except`` field as a synonym of ``raises``, to be compatible with epydoc and to fix handling of the ``:Exceptions:`` consolidated field in reStructuredText.
* Exception types and external base classes are hyperlinked to their class documentation.
* Formatting of ``def func():`` and ``class Class:`` lines was made consistent with code blocks.
* Changes to the "Show/hide Private API" button:

  - The button was moved to the right hand side of the navigation bar, to avoid overlapping the content on narrow displays.
  - The show/hide state is now synced with a query argument in the location bar. This way, if you bookmark the page or send a link to someone else, the show/hide state will be preserved.
  - A deep link to a private API item will now automatically enable "show private API" mode.

* Improvements to the ``build_apidocs`` Sphinx extension:

  - API docs are now built before Sphinx docs, such that the rest of the documentation can link to it via Intersphinx.
  - New configuration variable ``pydoctor_url_path`` that will automatically update the ``intersphinx_mapping`` variable so that it uses the latest API inventory.
  - The extension can be configured to build API docs for more than one package.

* ``pydoctor.__version__`` is now a plain ``str`` instead of an ``incremental.Version`` object.

__ https://www.attrs.org/

pydoctor 20.12.1
^^^^^^^^^^^^^^^^

* Reject source directories outside the project base directory (if given), instead of crashing.
* Fixed bug where source directories containing symbolic links could appear to be outside of the project base directory, leading to a crash.
* Bring back source link on package pages.

pydoctor 20.12.0
^^^^^^^^^^^^^^^^

* Python 3.6 or higher is required.

* There is now a user manual that can be built with Sphinx or read online on `Read the Docs`__. This is a work in progress and the online version will be updated between releases.

* Added support for Python language features:

  - Type annotations of function parameters and return value are used when the docstring does not document a type.
  - Functions decorated with ``@property`` or any other decorator with a name ending in "property" are now formatted similar to variables.
  - Coroutine functions (``async def``) are included in the output.
  - Keyword-only and position-only parameters are included in the output.

* Output improvements:

  - Type names in annotations are hyperlinked to the corresponding documentation.
  - Styling changes to make the generated documentation easier to read and navigate.
  - Private API is now hidden by default on the Module Index, Class Hierarchy and Index of Names pages.
  - The pydoctor version is included in the "generated by" line in the footer.

* All parents of the HTML output directory are now created by pydoctor; previously it would create only the deepest directory.

* The ``--add-package`` and ``--add-module`` options have been deprecated; pass the source paths as positional arguments instead.

* New option ``-W``/``--warnings-as-errors`` to fail your build on documentation errors.

* Linking to the standard library documentation is more accurate now, but does require the use of an Intersphinx inventory (``--intersphinx=https://docs.python.org/3/objects.inv``).

* Caching of Intersphinx inventories is now enabled by default.

* Added a `Sphinx extension`__ for embedding pydoctor's output in a project's Sphinx documentation.

* Added an extra named ``rst`` for the dependencies needed to process reStructuredText (``pip install -U pydoctor[rst]``).

* Improved error reporting:

  - More accurate source locations (file + line number) in error messages.
  - Warnings were added for common mistakes when documenting parameters.
  - Clearer error message when a link target is not found.

* Increased reliability:

  - Fixed crash when analyzing ``from package import *``.
  - Fixed crash when the line number for a docstring error is unknown.
  - Better unit test coverage, more system tests, started adding type annotations to the code.
  - Unit tests are also run on Windows.

__ https://pydoctor.readthedocs.io/
__ https://pydoctor.readthedocs.io/en/latest/usage.html#building-pydoctor-together-with-sphinx-html-build

pydoctor 20.7.2
^^^^^^^^^^^^^^^

* Fix handling of external links in reStructuredText under Python 3.
* Fix reporting of errors in reStructuredText under Python 3.
* Restore syntax highlighting of Python code blocks.

pydoctor 20.7.1
^^^^^^^^^^^^^^^

* Fix cross-reference links to builtin types in standard library.
* Fix and improve error message printed for unknown fields.

pydoctor 20.7.0
^^^^^^^^^^^^^^^

* Python 3 support.
* Type annotations on attributes are supported when running on Python 3.
* Type comments on attributes are supported when running on Python 3.8+.
* Type annotations on function definitions are not supported yet.
* Undocumented attributes are now included in the output.
* Attribute docstrings: a module, class or instance variable can be documented by a following it up with a docstring.
* Improved error reporting: more errors are reported, error messages include file name and line number.
* Dropped support for implicit relative imports.
* Explicit relative imports (using ``from``) no longer cause warnings.
* Dropped support for index terms in epytext (``X{}``). This was never supported in any meaningful capacity, but now the tag is gone.

This was the last major release to support Python 2.7 and 3.5.

.. description-end<|MERGE_RESOLUTION|>--- conflicted
+++ resolved
@@ -82,12 +82,9 @@
   scope when possible, when impossible, the theoretical runtime scopes are used. A warning can
   be reported when an annotation name is ambiguous (can be resolved to different names 
   depending on the scope context) with option ``-v``.
-<<<<<<< HEAD
 * Ensure that explicit annotation are honored when there are multiple declarations of the same name.
-=======
 * Improve the AST colorizer to output less parenthesis when it's not required.
 * Fix colorization of dictionary unpacking.
->>>>>>> 72b155ff
 * Improve the class hierarchy such that it links top level names with intersphinx when possible.
 * Add highlighting when clicking on "View In Hierarchy" link from class page.
 * Recognize variadic generics type variables (PEP 646).
