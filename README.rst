pydoctor
--------

.. image:: https://img.shields.io/pypi/pyversions/pydoctor.svg
  :target: https://pypi.python.org/pypi/pydoctor

.. image:: https://github.com/twisted/pydoctor/actions/workflows/unit.yaml/badge.svg
  :target: https://github.com/twisted/pydoctor/actions/workflows/unit.yaml

.. image:: https://codecov.io/gh/twisted/pydoctor/branch/master/graph/badge.svg
  :target: https://codecov.io/gh/twisted/pydoctor

.. image:: https://img.shields.io/badge/-documentation-blue
  :target: https://pydoctor.readthedocs.io/

This is *pydoctor*, an API documentation generator that works by
static analysis.

It was written primarily to replace ``epydoc`` for the purposes of the
Twisted project as ``epydoc`` has difficulties with ``zope.interface``.
If you are looking for a successor to ``epydoc`` after moving to Python 3,
``pydoctor`` might be the right tool for your project as well.

``pydoctor`` puts a fair bit of effort into resolving imports and
computing inheritance hierarchies and, as it aims at documenting
Twisted, knows about ``zope.interface``'s declaration API and can present
information about which classes implement which interface, and vice
versa.

.. contents:: Contents:


Simple Usage
~~~~~~~~~~~~

You can run pydoctor on your project like this::

    $ pydoctor --make-html --html-output=docs/api src/mylib

For more info, `Read The Docs <https://pydoctor.readthedocs.io/>`_.

Markup
~~~~~~

pydoctor currently supports the following markup languages in docstrings:

`epytext`__ (default)
    The markup language of epydoc.
    Simple and compact.

`restructuredtext`__
    The markup language used by Sphinx.
    More expressive than epytext, but also slightly more complex and verbose.

`google`__
    Docstrings formatted as specified by the Google Python Style Guide. 
    (compatible with reStructuredText markup)

`numpy`__
    Docstrings formatted as specified by the Numpy Docstring Standard. 
    (compatible with reStructuredText markup)

``plaintext``
    Text without any markup.

__ http://epydoc.sourceforge.net/manual-epytext.html
__ https://docutils.sourceforge.io/rst.html
__ https://google.github.io/styleguide/pyguide.html#s3.8-comments-and-docstrings
__ https://numpydoc.readthedocs.io/en/latest/format.html#docstring-standard

You can select a different format using the ``--docformat`` option or the ``__docformat__`` module variable. 

What's New?
~~~~~~~~~~~

in development
^^^^^^^^^^^^^^

<<<<<<< HEAD
* Better ``attrs`` support: generate precise ``__init__`` method from analyzed fields, supports 
  principal ``attrs`` idioms: 
   - ``attr.s(auto_attribs, kw_only, auto_detect, init)``/``attrs.define(...)``
   - ``attr.ib(init, default, factory, converter, type, kw_only)``/``attrs.field(...)``
   - ``attr.Factory(list)``
  It does not support the decorators based syntax for setting the validator/factory/default or converter.
=======
This is the last major release to support Python 3.7.

* Drop support for Python 3.6
* Add support for Python 3.12
>>>>>>> 922f81e0
* `ExtRegistrar.register_post_processor()` now supports a `priority` argument that is an int.
  Highest priority callables will be called first during post-processing.

pydoctor 23.9.0
^^^^^^^^^^^^^^^

This is the last major release to support Python 3.6.

* Do not show `**kwargs` when keywords are specifically documented with the `keyword` field
  and no specific documentation is given for the `**kwargs` entry.
* Fix annotation resolution edge cases: names are resolved in the context of the module 
  scope when possible, when impossible, the theoretical runtime scopes are used. A warning can
  be reported when an annotation name is ambiguous (can be resolved to different names 
  depending on the scope context) with option ``-v``.
* Ensure that explicit annotation are honored when there are multiple declarations of the same name.
* Use stricter verification before marking an attribute as constant: 
   - instance variables are never marked as constant
   - a variable that has several definitions will not be marked as constant
   - a variable declaration under any kind of control flow block will not be marked as constant
* Do not trigger warnings when pydoctor cannot make sense of a potential constant attribute 
  (pydoctor is not a static checker).
* Fix presentation of type aliases in string form.
* Improve the AST colorizer to output less parenthesis when it's not required.
* Fix colorization of dictionary unpacking.
* Improve the class hierarchy such that it links top level names with intersphinx when possible.
* Add highlighting when clicking on "View In Hierarchy" link from class page.
* Recognize variadic generics type variables (PEP 646).
* Fix support for introspection of cython3 generated modules.
* Instance variables are marked as such across subclasses.

pydoctor 23.4.1
^^^^^^^^^^^^^^^

* Pin ``urllib3`` version to keep compatibility with ``cachecontrol`` and python3.6.

pydoctor 23.4.0
^^^^^^^^^^^^^^^

* Add support for Python 3.11
* Add support for the ``@overload`` decorator.
* Show type annotations in function's signatures.
* If none of a function's parameters have documentation, do not render the parameter table.
* Themes have been adjusted to render annotations more concisely.
* Fix a rare crash in the type inference. 
  Invalid python code like a set of lists would raise a uncaught TypeError in the evaluation.
* Support when source path lies outside base directory (``--project-base-dir``).
  Since pydoctor support generating docs for multiple packages, 
  it is not certain that all of the source is even viewable below a single URL. 
  We now allow to add arbitrary paths to the system, 
  but only the objects inside a module wich path is relative to
  the base directory can have a source control link generated.
* Cache the default docutils settings on docutils>=0.19 to improve performance.
* Improve the search bar user experience by automatically appending wildcard to each query terms
  when no terms already contain a wildcard. 
* Link recognized constructors in class page.
* An invalid epytext docstring will be rederered as plaintext, just like invalid restructuredtext docstrings (finally).

pydoctor 22.9.1
^^^^^^^^^^^^^^^
* ``pydoctor --help`` works again.

pydoctor 22.9.0
^^^^^^^^^^^^^^^

* Add a special kind for exceptions (before, they were treated just like any other class).
* The ZopeInterface features now renders again. A regression was introduced in pydoctor 22.7.0.
* Python syntax errors are now logged as violations.
* Fixed rare crash in the rendering of parsed elements (i.e. docstrings and ASTs). 
  This is because XHTML entities like non-breaking spaces are not supported by Twisted's ``XMLString`` at the moment.
* Show the value of type aliases and type variables.
* The ``--prepend-package`` now work as documented. 
  A regression was introduced in pydoctor 22.7.0 and it was not nesting new packages under the "fake" package.
* `self` parameter is now removed only when the target is a method. In the previous version, it was always removed in any context.
* `cls` parameter is now removed only when the target is a class method. In the previous version, it was always removed in any context.
* Add anchors aside attributes and functions to ease 
  the process of sharing links to these API docs.
* Fix a bug in the return clause of google-style docstrings 
  where the return type would be treated as the description 
  when there is no explicit description.
* Trigger warnings for unknown config options.
* Fix minor UX issues in the search bar.
* Fix deprecation in Docutils 0.19 frontend

pydoctor 22.7.0
^^^^^^^^^^^^^^^
* Add support for generics in class hierarchies.
* Fix long standing bugs in ``Class`` method resolution order.
* Improve the extensibility of pydoctor (`more infos on extensions <https://pydoctor.readthedocs.io/en/latest/customize.html#use-a-custom-system-class>`_)
* Fix line numbers in reStructuredText xref warnings.
* Add support for `twisted.python.deprecated` (this was originally part of Twisted's customizations).
* Add support for re-exporting it names imported from a wildcard import.

pydoctor 22.5.1
^^^^^^^^^^^^^^^
* ``docutils>=0.17`` is now the minimum supported version. This was done to fix crashing with ``AttributeError`` when processing type fields.

pydoctor 22.5.0
^^^^^^^^^^^^^^^
* Add Read The Docs theme, enable it with option ``--theme=readthedocs``.
* Add a sidebar. Configure it with options ``--sidebar-expand-depth`` and ``--sidebar-toc-depth``. Disable with ``--no-sidebar``. 
* Highlight the active function or attribute.
* Packages and modules are now listed together.
* Docstring summaries are now generated from docutils nodes:

  - fixes a bug in restructuredtext references in summary.
  - still display summary when the first paragraph is long instead of "No summary".

* The module index now uses a more compact presentation for modules with more than 50 submodules and no subsubmodules.
* Fix source links for code hosted on Bitbucket or SourceForge.
* The ``--html-viewsource-template`` option was added to allow for custom URL scheme when linking to the source code pages and lines. 

pydoctor 22.4.0
^^^^^^^^^^^^^^^
* Add option ``--privacy`` to set the privacy of specific objects when default rules doesn't fit the use case.
* Option ``--docformat=plaintext`` overrides any assignments to ``__docformat__`` 
  module variable in order to focus on potential python code parsing errors.
* Switch to ``configargparse`` to handle argument and configuration file parsing (`more infos <https://pydoctor.readthedocs.io/en/latest/help.html>`_).
* Improved performances with caching of docstring summaries.

pydoctor 22.3.0
^^^^^^^^^^^^^^^
* Add client side search system based on lunr.js.
* Fix broken links in docstring summaries.
* Add cache for the xref linker, reduces the number of identical warnings.
* Fix crash when reparenting objects with duplicate names.

pydoctor 22.2.2
^^^^^^^^^^^^^^^
* Fix resolving names re-exported in ``__all__`` variable.

pydoctor 22.2.1
^^^^^^^^^^^^^^^
* Fix crash of pydoctor when processing a reparented module.

pydoctor 22.2.0
^^^^^^^^^^^^^^^
* Improve the name resolving algo such that it checks in super classes for inherited attributes.
* C-modules wins over regular modules when there is a name clash.
* Packages wins over modules when there is a name clash.
* Fixed that modules were processed in a random order leading to several hard to reproduce bugs.
* Intersphinx links have now dedicated markup.
  With the default theme,
  this allows to have the external intershinx links blue while the internal links are red.
* Smarter line wrapping in summary and parameters tables.
* Any code inside of ``if __name__ == '__main__'`` is now excluded from the documentation.
* Fix variables named like the current module not being documented.
* The Module Index now only shows module names instead of their full name. You can hover over a module link to see the full name.
* If there is only a single root module, `index.html` now documents that module (previously it only linked the module page).
* Fix introspection of functions comming from C-extensions.
* Fix that the colorizer might make Twisted's flatten function crash with surrogates unicode strings.

pydoctor 21.12.1
^^^^^^^^^^^^^^^^
* Include module ``sre_parse36.py`` within ``pydoctor.epydoc`` to avoid an extra PyPi dependency.

pydoctor 21.12.0
^^^^^^^^^^^^^^^^

* Add support for reStructuredText directives ``.. deprecated::``, ``.. versionchanged::`` and ``.. versionadded::``.
* Add syntax highlight for constant values, decorators and parameter defaults.
* Embedded documentation links inside the value of constants, decorators and parameter defaults.
* Provide option ``--pyval-repr-maxlines`` and ``--pyval-repr-linelen`` to control the size of a constant value representation. 
* Provide option ``--process-types`` to automatically link types in docstring fields (`more info <https://pydoctor.readthedocs.io/en/latest/codedoc.html#type-fields>`_).
* Forked Napoleon Sphinx extension to provide google-style and numpy-style docstring parsing. 
* Introduced fields ``warns``,  ``yields`` and ``yieldtype``. 
* Following google style guide, ``*args`` and ``**kwargs`` are now rendered with asterisks in the parameters table.
* Mark variables as constants when their names is all caps or if using `Final` annotation.

pydoctor 21.9.2
^^^^^^^^^^^^^^^

* Fix ``AttributeError`` raised when parsing reStructuredText consolidated fields, caused by a change in ``docutils`` 0.18.
* Fix ``DeprecationWarning``, use newer APIs of ``importlib_resources`` module.

pydoctor 21.9.1
^^^^^^^^^^^^^^^

* Fix deprecation warning and officially support Python 3.10.
* Fix the literals style (use same style as before).

pydoctor 21.9.0
^^^^^^^^^^^^^^^

* Add support for multiple themes, selectable with ``--theme`` option.
* Support selecting a different docstring format for a module using the ``__docformat__`` variable.
* HTML templates are now customizable with ``--template-dir`` option.
* Change the fields layout to display the arguments type right after their name. Same goes for variables.

pydoctor 21.2.2
^^^^^^^^^^^^^^^

* Fix positioning of anchors, such that following a link to a member of a module or class will scroll its documentation to a visible spot at the top of the page.

pydoctor 21.2.1
^^^^^^^^^^^^^^^

* Fix presentation of the project name and URL in the navigation bars, such that it works as expected on all generated HTML pages.

pydoctor 21.2.0
^^^^^^^^^^^^^^^

* Removed the ``--html-write-function-pages`` option. As a replacement, you can use the generated Intersphinx inventory (``objects.inv``) for deep-linking your documentation.
* Fixed project version in the generated Intersphinx inventory. This used to be hardcoded to 2.0 (we mistook it for a format version), now it is unversioned by default and a version can be specified using the new ``--project-version`` option.
* Fixed multiple bugs in Python name resolution, which could lead to for example missing "implemented by" links.
* Fixed bug where class docstring fields such as ``cvar`` and ``ivar`` are ignored when they override inherited attribute docstrings.
* Property decorators containing one or more dots (such as ``@abc.abstractproperty``) are now recognized by the custom properties support.
* Improvements to `attrs`__ support:

  - Attributes are now marked as instance variables.
  - Type comments are given precedence over types inferred from ``attr.ib``.
  - Support positional arguments in ``attr.ib`` definitions. Please use keyword arguments instead though, both for clarity and to be compatible with future ``attrs`` releases.

* Improvements in the treatment of the ``__all__`` module variable:

  - Assigning an empty sequence is interpreted as exporting nothing instead of being ignored.
  - Better error reporting when the value assigned is either invalid or pydoctor cannot make sense of it.

* Added ``except`` field as a synonym of ``raises``, to be compatible with epydoc and to fix handling of the ``:Exceptions:`` consolidated field in reStructuredText.
* Exception types and external base classes are hyperlinked to their class documentation.
* Formatting of ``def func():`` and ``class Class:`` lines was made consistent with code blocks.
* Changes to the "Show/hide Private API" button:

  - The button was moved to the right hand side of the navigation bar, to avoid overlapping the content on narrow displays.
  - The show/hide state is now synced with a query argument in the location bar. This way, if you bookmark the page or send a link to someone else, the show/hide state will be preserved.
  - A deep link to a private API item will now automatically enable "show private API" mode.

* Improvements to the ``build_apidocs`` Sphinx extension:

  - API docs are now built before Sphinx docs, such that the rest of the documentation can link to it via Intersphinx.
  - New configuration variable ``pydoctor_url_path`` that will automatically update the ``intersphinx_mapping`` variable so that it uses the latest API inventory.
  - The extension can be configured to build API docs for more than one package.

* ``pydoctor.__version__`` is now a plain ``str`` instead of an ``incremental.Version`` object.

__ https://www.attrs.org/

pydoctor 20.12.1
^^^^^^^^^^^^^^^^

* Reject source directories outside the project base directory (if given), instead of crashing.
* Fixed bug where source directories containing symbolic links could appear to be outside of the project base directory, leading to a crash.
* Bring back source link on package pages.

pydoctor 20.12.0
^^^^^^^^^^^^^^^^

* Python 3.6 or higher is required.

* There is now a user manual that can be built with Sphinx or read online on `Read the Docs`__. This is a work in progress and the online version will be updated between releases.

* Added support for Python language features:

  - Type annotations of function parameters and return value are used when the docstring does not document a type.
  - Functions decorated with ``@property`` or any other decorator with a name ending in "property" are now formatted similar to variables.
  - Coroutine functions (``async def``) are included in the output.
  - Keyword-only and position-only parameters are included in the output.

* Output improvements:

  - Type names in annotations are hyperlinked to the corresponding documentation.
  - Styling changes to make the generated documentation easier to read and navigate.
  - Private API is now hidden by default on the Module Index, Class Hierarchy and Index of Names pages.
  - The pydoctor version is included in the "generated by" line in the footer.

* All parents of the HTML output directory are now created by pydoctor; previously it would create only the deepest directory.

* The ``--add-package`` and ``--add-module`` options have been deprecated; pass the source paths as positional arguments instead.

* New option ``-W``/``--warnings-as-errors`` to fail your build on documentation errors.

* Linking to the standard library documentation is more accurate now, but does require the use of an Intersphinx inventory (``--intersphinx=https://docs.python.org/3/objects.inv``).

* Caching of Intersphinx inventories is now enabled by default.

* Added a `Sphinx extension`__ for embedding pydoctor's output in a project's Sphinx documentation.

* Added an extra named ``rst`` for the dependencies needed to process reStructuredText (``pip install -U pydoctor[rst]``).

* Improved error reporting:

  - More accurate source locations (file + line number) in error messages.
  - Warnings were added for common mistakes when documenting parameters.
  - Clearer error message when a link target is not found.

* Increased reliability:

  - Fixed crash when analyzing ``from package import *``.
  - Fixed crash when the line number for a docstring error is unknown.
  - Better unit test coverage, more system tests, started adding type annotations to the code.
  - Unit tests are also run on Windows.

__ https://pydoctor.readthedocs.io/
__ https://pydoctor.readthedocs.io/en/latest/usage.html#building-pydoctor-together-with-sphinx-html-build

pydoctor 20.7.2
^^^^^^^^^^^^^^^

* Fix handling of external links in reStructuredText under Python 3.
* Fix reporting of errors in reStructuredText under Python 3.
* Restore syntax highlighting of Python code blocks.

pydoctor 20.7.1
^^^^^^^^^^^^^^^

* Fix cross-reference links to builtin types in standard library.
* Fix and improve error message printed for unknown fields.

pydoctor 20.7.0
^^^^^^^^^^^^^^^

* Python 3 support.
* Type annotations on attributes are supported when running on Python 3.
* Type comments on attributes are supported when running on Python 3.8+.
* Type annotations on function definitions are not supported yet.
* Undocumented attributes are now included in the output.
* Attribute docstrings: a module, class or instance variable can be documented by a following it up with a docstring.
* Improved error reporting: more errors are reported, error messages include file name and line number.
* Dropped support for implicit relative imports.
* Explicit relative imports (using ``from``) no longer cause warnings.
* Dropped support for index terms in epytext (``X{}``). This was never supported in any meaningful capacity, but now the tag is gone.

This was the last major release to support Python 2.7 and 3.5.

.. description-end<|MERGE_RESOLUTION|>--- conflicted
+++ resolved
@@ -76,22 +76,19 @@
 in development
 ^^^^^^^^^^^^^^
 
-<<<<<<< HEAD
+This is the last major release to support Python 3.7.
+
+* Drop support for Python 3.6
+* Add support for Python 3.12
+* `ExtRegistrar.register_post_processor()` now supports a `priority` argument that is an int.
+  Highest priority callables will be called first during post-processing.
 * Better ``attrs`` support: generate precise ``__init__`` method from analyzed fields, supports 
   principal ``attrs`` idioms: 
    - ``attr.s(auto_attribs, kw_only, auto_detect, init)``/``attrs.define(...)``
    - ``attr.ib(init, default, factory, converter, type, kw_only)``/``attrs.field(...)``
    - ``attr.Factory(list)``
   It does not support the decorators based syntax for setting the validator/factory/default or converter.
-=======
-This is the last major release to support Python 3.7.
-
-* Drop support for Python 3.6
-* Add support for Python 3.12
->>>>>>> 922f81e0
-* `ExtRegistrar.register_post_processor()` now supports a `priority` argument that is an int.
-  Highest priority callables will be called first during post-processing.
-
+  
 pydoctor 23.9.0
 ^^^^^^^^^^^^^^^
 
