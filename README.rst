--- conflicted
+++ resolved
@@ -73,14 +73,11 @@
 in development
 ^^^^^^^^^^^^^^
 
-<<<<<<< HEAD
 * Forked Napoleon Sphinx extension to provide google-style and numpy-style docstring parsing. 
 * Introduced fields ``warns`` and ``yields``. 
 * Following google style guide, ``*args`` and ``**kwargs`` are now rendered with asterisks in the parameters table.
-* Mark variables as contants when their names is all caps or if using `typing.Final` annotation.
-=======
 * Mark variables as contants when their names is all caps or if using `Final` annotation.
->>>>>>> 9a6978f0
+
 
 pydoctor 21.9.1
 ^^^^^^^^^^^^^^^
