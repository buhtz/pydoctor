pydoctor
--------

.. image:: https://travis-ci.org/twisted/pydoctor.svg?branch=tox-travis-2
  :target: https://travis-ci.org/twisted/pydoctor

.. image:: https://codecov.io/gh/twisted/pydoctor/branch/master/graph/badge.svg
  :target: https://codecov.io/gh/twisted/pydoctor

.. image:: https://img.shields.io/badge/-documentation-blue
  :target: https://pydoctor.readthedocs.io/

This is *pydoctor*, an API documentation generator that works by
static analysis.

It was written primarily to replace ``epydoc`` for the purposes of the
Twisted project as ``epydoc`` has difficulties with ``zope.interface``.
If you are looking for a successor to ``epydoc`` after moving to Python 3,
``pydoctor`` might be the right tool for your project as well.

``pydoctor`` puts a fair bit of effort into resolving imports and
computing inheritance hierarchies and, as it aims at documenting
Twisted, knows about ``zope.interface``'s declaration API and can present
information about which classes implement which interface, and vice
versa.

.. contents:: Contents:


Simple Usage
~~~~~~~~~~~~

You can run pydoctor on your project like this::

    $ pydoctor --make-html --html-output=docs/api src/mylib

For more info, `Read The Docs <https://pydoctor.readthedocs.io/>`_.

Markup
~~~~~~

pydoctor currently supports the following markup languages in docstrings:

`epytext`__ (default)
    The markup language of epydoc.
    Simple and compact.

`restructuredtext`__
    The markup language used by Sphinx.
    More expressive than epytext, but also slightly more complex and verbose.

`google`__
    Docstrings formatted as specified by the Google Python Style Guide. 
    (compatible with reStructuredText markup)

`numpy`__
    Docstrings formatted as specified by the Numpy Docstring Standard. 
    (compatible with reStructuredText markup)

``plaintext``
    Text without any markup.

__ http://epydoc.sourceforge.net/manual-epytext.html
__ https://docutils.sourceforge.io/rst.html
__ https://google.github.io/styleguide/pyguide.html#s3.8-comments-and-docstrings
__ https://numpydoc.readthedocs.io/en/latest/format.html#docstring-standard

You can select a different format using the ``--docformat`` option or the ``__docformat__`` module variable. 

What's New?
~~~~~~~~~~~

<<<<<<< HEAD
in development
^^^^^^^^^^^^^^
* Forked Napoleon Sphinx extension to provide google-style and numpy-style docstring parsing. 
* Introduced fields ``warns`` and ``yields``. 
=======
pydoctor 21.9.0
^^^^^^^^^^^^^^^

>>>>>>> db84da2f
* Add support for multiple themes, selectable with ``--theme`` option.
* Support selecting a different docstring format for a module using the ``__docformat__`` variable.
* HTML templates are now customizable with ``--template-dir`` option.
* Change the fields layout to display the arguments type right after their name. Same goes for variables.

pydoctor 21.2.2
^^^^^^^^^^^^^^^

* Fix positioning of anchors, such that following a link to a member of a module or class will scroll its documentation to a visible spot at the top of the page.

pydoctor 21.2.1
^^^^^^^^^^^^^^^

* Fix presentation of the project name and URL in the navigation bars, such that it works as expected on all generated HTML pages.

pydoctor 21.2.0
^^^^^^^^^^^^^^^

* Removed the ``--html-write-function-pages`` option. As a replacement, you can use the generated Intersphinx inventory (``objects.inv``) for deep-linking your documentation.
* Fixed project version in the generated Intersphinx inventory. This used to be hardcoded to 2.0 (we mistook it for a format version), now it is unversioned by default and a version can be specified using the new ``--project-version`` option.
* Fixed multiple bugs in Python name resolution, which could lead to for example missing "implemented by" links.
* Fixed bug where class docstring fields such as ``cvar`` and ``ivar`` are ignored when they override inherited attribute docstrings.
* Property decorators containing one or more dots (such as ``@abc.abstractproperty``) are now recognized by the custom properties support.
* Improvements to `attrs`__ support:

  - Attributes are now marked as instance variables.
  - Type comments are given precedence over types inferred from ``attr.ib``.
  - Support positional arguments in ``attr.ib`` definitions. Please use keyword arguments instead though, both for clarity and to be compatible with future ``attrs`` releases.

* Improvements in the treatment of the ``__all__`` module variable:

  - Assigning an empty sequence is interpreted as exporting nothing instead of being ignored.
  - Better error reporting when the value assigned is either invalid or pydoctor cannot make sense of it.

* Added ``except`` field as a synonym of ``raises``, to be compatible with epydoc and to fix handling of the ``:Exceptions:`` consolidated field in reStructuredText.
* Exception types and external base classes are hyperlinked to their class documentation.
* Formatting of ``def func():`` and ``class Class:`` lines was made consistent with code blocks.
* Changes to the "Show/hide Private API" button:

  - The button was moved to the right hand side of the navigation bar, to avoid overlapping the content on narrow displays.
  - The show/hide state is now synced with a query argument in the location bar. This way, if you bookmark the page or send a link to someone else, the show/hide state will be preserved.
  - A deep link to a private API item will now automatically enable "show private API" mode.

* Improvements to the ``build_apidocs`` Sphinx extension:

  - API docs are now built before Sphinx docs, such that the rest of the documentation can link to it via Intersphinx.
  - New configuration variable ``pydoctor_url_path`` that will automatically update the ``intersphinx_mapping`` variable so that it uses the latest API inventory.
  - The extension can be configured to build API docs for more than one package.

* ``pydoctor.__version__`` is now a plain ``str`` instead of an ``incremental.Version`` object.

__ https://www.attrs.org/

pydoctor 20.12.1
^^^^^^^^^^^^^^^^

* Reject source directories outside the project base directory (if given), instead of crashing.
* Fixed bug where source directories containing symbolic links could appear to be outside of the project base directory, leading to a crash.
* Bring back source link on package pages.

pydoctor 20.12.0
^^^^^^^^^^^^^^^^

* Python 3.6 or higher is required.

* There is now a user manual that can be built with Sphinx or read online on `Read the Docs`__. This is a work in progress and the online version will be updated between releases.

* Added support for Python language features:

  - Type annotations of function parameters and return value are used when the docstring does not document a type.
  - Functions decorated with ``@property`` or any other decorator with a name ending in "property" are now formatted similar to variables.
  - Coroutine functions (``async def``) are included in the output.
  - Keyword-only and position-only parameters are included in the output.

* Output improvements:

  - Type names in annotations are hyperlinked to the corresponding documentation.
  - Styling changes to make the generated documentation easier to read and navigate.
  - Private API is now hidden by default on the Module Index, Class Hierarchy and Index of Names pages.
  - The pydoctor version is included in the "generated by" line in the footer.

* All parents of the HTML output directory are now created by pydoctor; previously it would create only the deepest directory.

* The ``--add-package`` and ``--add-module`` options have been deprecated; pass the source paths as positional arguments instead.

* New option ``-W``/``--warnings-as-errors`` to fail your build on documentation errors.

* Linking to the standard library documentation is more accurate now, but does require the use of an Intersphinx inventory (``--intersphinx=https://docs.python.org/3/objects.inv``).

* Caching of Intersphinx inventories is now enabled by default.

* Added a `Sphinx extension`__ for embedding pydoctor's output in a project's Sphinx documentation.

* Added an extra named ``rst`` for the dependencies needed to process reStructuredText (``pip install -U pydoctor[rst]``).

* Improved error reporting:

  - More accurate source locations (file + line number) in error messages.
  - Warnings were added for common mistakes when documenting parameters.
  - Clearer error message when a link target is not found.

* Increased reliability:

  - Fixed crash when analyzing ``from package import *``.
  - Fixed crash when the line number for a docstring error is unknown.
  - Better unit test coverage, more system tests, started adding type annotations to the code.
  - Unit tests are also run on Windows.

__ https://pydoctor.readthedocs.io/
__ https://pydoctor.readthedocs.io/en/latest/usage.html#building-pydoctor-together-with-sphinx-html-build

pydoctor 20.7.2
^^^^^^^^^^^^^^^

* Fix handling of external links in reStructuredText under Python 3.
* Fix reporting of errors in reStructuredText under Python 3.
* Restore syntax highlighting of Python code blocks.

pydoctor 20.7.1
^^^^^^^^^^^^^^^

* Fix cross-reference links to builtin types in standard library.
* Fix and improve error message printed for unknown fields.

pydoctor 20.7.0
^^^^^^^^^^^^^^^

* Python 3 support.
* Type annotations on attributes are supported when running on Python 3.
* Type comments on attributes are supported when running on Python 3.8+.
* Type annotations on function definitions are not supported yet.
* Undocumented attributes are now included in the output.
* Attribute docstrings: a module, class or instance variable can be documented by a following it up with a docstring.
* Improved error reporting: more errors are reported, error messages include file name and line number.
* Dropped support for implicit relative imports.
* Explicit relative imports (using ``from``) no longer cause warnings.
* Dropped support for index terms in epytext (``X{}``). This was never supported in any meaningful capacity, but now the tag is gone.

This was the last major release to support Python 2.7 and 3.5.

.. description-end<|MERGE_RESOLUTION|>--- conflicted
+++ resolved
@@ -70,16 +70,15 @@
 What's New?
 ~~~~~~~~~~~
 
-<<<<<<< HEAD
 in development
 ^^^^^^^^^^^^^^
+
 * Forked Napoleon Sphinx extension to provide google-style and numpy-style docstring parsing. 
 * Introduced fields ``warns`` and ``yields``. 
-=======
+
 pydoctor 21.9.0
 ^^^^^^^^^^^^^^^
 
->>>>>>> db84da2f
 * Add support for multiple themes, selectable with ``--theme`` option.
 * Support selecting a different docstring format for a module using the ``__docformat__`` variable.
 * HTML templates are now customizable with ``--template-dir`` option.
