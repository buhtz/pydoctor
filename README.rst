--- conflicted
+++ resolved
@@ -60,14 +60,11 @@
 What's New?
 ~~~~~~~~~~~
 
-<<<<<<< HEAD
-
 in development
 ^^^^^^^^^^^^^^
 * HTML templates are now customizable with ``--template-dir`` option.
 * Change the fields layout to display the arguments type right after their name. Same goes for variables. 
 
-=======
 pydoctor 21.2.2
 ^^^^^^^^^^^^^^^
 
@@ -77,7 +74,6 @@
 ^^^^^^^^^^^^^^^
 
 * Fix presentation of the project name and URL in the navigation bars, such that it works as expected on all generated HTML pages.
->>>>>>> e32d0bac
 
 pydoctor 21.2.0
 ^^^^^^^^^^^^^^^
