--- conflicted
+++ resolved
@@ -82,15 +82,12 @@
 * Add support for Python 3.12
 * `ExtRegistrar.register_post_processor()` now supports a `priority` argument that is an int.
   Highest priority callables will be called first during post-processing.
-<<<<<<< HEAD
 * Better ``attrs`` support: generate precise ``__init__`` method from analyzed fields, supports 
   principal ``attrs`` idioms: 
    - ``attr.s(auto_attribs, kw_only, auto_detect, init)``/``attrs.define(...)``
    - ``attr.ib(init, default, factory, converter, type, kw_only)``/``attrs.field(...)``
    - ``attr.Factory(list)``
   It does not support the decorators based syntax for setting the validator/factory/default or converter.
-  
-=======
 * Fix too noisy ``--verbose`` mode (suppres some ambiguous annotations warnings).
 
 pydoctor 23.9.1
@@ -98,7 +95,6 @@
 
 * Fix regression in link not found warnings' line numbers.
 
->>>>>>> 662eafae
 pydoctor 23.9.0
 ^^^^^^^^^^^^^^^
 
