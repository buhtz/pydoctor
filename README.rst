pydoctor
--------

.. image:: https://img.shields.io/pypi/pyversions/pydoctor.svg
  :target: https://pypi.python.org/pypi/pydoctor

.. image:: https://github.com/twisted/pydoctor/actions/workflows/unit.yaml/badge.svg
  :target: https://github.com/twisted/pydoctor/actions/workflows/unit.yaml

.. image:: https://codecov.io/gh/twisted/pydoctor/branch/master/graph/badge.svg
  :target: https://codecov.io/gh/twisted/pydoctor

.. image:: https://img.shields.io/badge/-documentation-blue
  :target: https://pydoctor.readthedocs.io/

This is *pydoctor*, an API documentation generator that works by
static analysis.

It was written primarily to replace ``epydoc`` for the purposes of the
Twisted project as ``epydoc`` has difficulties with ``zope.interface``.
If you are looking for a successor to ``epydoc`` after moving to Python 3,
``pydoctor`` might be the right tool for your project as well.

``pydoctor`` puts a fair bit of effort into resolving imports and
computing inheritance hierarchies and, as it aims at documenting
Twisted, knows about ``zope.interface``'s declaration API and can present
information about which classes implement which interface, and vice
versa.

.. contents:: Contents:


Simple Usage
~~~~~~~~~~~~

You can run pydoctor on your project like this::

    $ pydoctor --make-html --html-output=docs/api src/mylib

For more info, `Read The Docs <https://pydoctor.readthedocs.io/>`_.

Markup
~~~~~~

pydoctor currently supports the following markup languages in docstrings:

`epytext`__ (default)
    The markup language of epydoc.
    Simple and compact.

`restructuredtext`__
    The markup language used by Sphinx.
    More expressive than epytext, but also slightly more complex and verbose.

`google`__
    Docstrings formatted as specified by the Google Python Style Guide. 
    (compatible with reStructuredText markup)

`numpy`__
    Docstrings formatted as specified by the Numpy Docstring Standard. 
    (compatible with reStructuredText markup)

``plaintext``
    Text without any markup.

__ http://epydoc.sourceforge.net/manual-epytext.html
__ https://docutils.sourceforge.io/rst.html
__ https://google.github.io/styleguide/pyguide.html#s3.8-comments-and-docstrings
__ https://numpydoc.readthedocs.io/en/latest/format.html#docstring-standard

You can select a different format using the ``--docformat`` option or the ``__docformat__`` module variable. 

What's New?
~~~~~~~~~~~

in development
^^^^^^^^^^^^^^

<<<<<<< HEAD
* Fix some name resolution edge cases.
=======
pydoctor 23.4.0
^^^^^^^^^^^^^^^

>>>>>>> 3fdc421c
* Add support for Python 3.11
* Add support for the ``@overload`` decorator.
* Show type annotations in function's signatures.
* If none of a function's parameters have documentation, do not render the parameter table.
* Themes have been adjusted to render annotations more concisely.
* Fix a rare crash in the type inference. 
  Invalid python code like a set of lists would raise a uncaught TypeError in the evaluation.
* Support when source path lies outside base directory (``--project-base-dir``).
  Since pydoctor support generating docs for multiple packages, 
  it is not certain that all of the source is even viewable below a single URL. 
  We now allow to add arbitrary paths to the system, 
  but only the objects inside a module wich path is relative to
  the base directory can have a source control link generated.
* Cache the default docutils settings on docutils>=0.19 to improve performance.
* Improve the search bar user experience by automatically appending wildcard to each query terms
  when no terms already contain a wildcard. 
* Link recognized constructors in class page.
* An invalid epytext docstring will be rederered as plaintext, just like invalid restructuredtext docstrings (finally).

pydoctor 22.9.1
^^^^^^^^^^^^^^^
* ``pydoctor --help`` works again.

pydoctor 22.9.0
^^^^^^^^^^^^^^^

* Add a special kind for exceptions (before, they were treated just like any other class).
* The ZopeInterface features now renders again. A regression was introduced in pydoctor 22.7.0.
* Python syntax errors are now logged as violations.
* Fixed rare crash in the rendering of parsed elements (i.e. docstrings and ASTs). 
  This is because XHTML entities like non-breaking spaces are not supported by Twisted's ``XMLString`` at the moment.
* Show the value of type aliases and type variables.
* The ``--prepend-package`` now work as documented. 
  A regression was introduced in pydoctor 22.7.0 and it was not nesting new packages under the "fake" package.
* `self` parameter is now removed only when the target is a method. In the previous version, it was always removed in any context.
* `cls` parameter is now removed only when the target is a class method. In the previous version, it was always removed in any context.
* Add anchors aside attributes and functions to ease 
  the process of sharing links to these API docs.
* Fix a bug in the return clause of google-style docstrings 
  where the return type would be treated as the description 
  when there is no explicit description.
* Trigger warnings for unknown config options.
* Fix minor UX issues in the search bar.
* Fix deprecation in Docutils 0.19 frontend

pydoctor 22.7.0
^^^^^^^^^^^^^^^
* Add support for generics in class hierarchies.
* Fix long standing bugs in ``Class`` method resolution order.
* Improve the extensibility of pydoctor (`more infos on extensions <https://pydoctor.readthedocs.io/en/latest/customize.html#use-a-custom-system-class>`_)
* Fix line numbers in reStructuredText xref warnings.
* Add support for `twisted.python.deprecated` (this was originally part of Twisted's customizations).
* Add support for re-exporting it names imported from a wildcard import.

pydoctor 22.5.1
^^^^^^^^^^^^^^^
* ``docutils>=0.17`` is now the minimum supported version. This was done to fix crashing with ``AttributeError`` when processing type fields.

pydoctor 22.5.0
^^^^^^^^^^^^^^^
* Add Read The Docs theme, enable it with option ``--theme=readthedocs``.
* Add a sidebar. Configure it with options ``--sidebar-expand-depth`` and ``--sidebar-toc-depth``. Disable with ``--no-sidebar``. 
* Highlight the active function or attribute.
* Packages and modules are now listed together.
* Docstring summaries are now generated from docutils nodes:

  - fixes a bug in restructuredtext references in summary.
  - still display summary when the first paragraph is long instead of "No summary".

* The module index now uses a more compact presentation for modules with more than 50 submodules and no subsubmodules.
* Fix source links for code hosted on Bitbucket or SourceForge.
* The ``--html-viewsource-template`` option was added to allow for custom URL scheme when linking to the source code pages and lines. 

pydoctor 22.4.0
^^^^^^^^^^^^^^^
* Add option ``--privacy`` to set the privacy of specific objects when default rules doesn't fit the use case.
* Option ``--docformat=plaintext`` overrides any assignments to ``__docformat__`` 
  module variable in order to focus on potential python code parsing errors.
* Switch to ``configargparse`` to handle argument and configuration file parsing (`more infos <https://pydoctor.readthedocs.io/en/latest/help.html>`_).
* Improved performances with caching of docstring summaries.

pydoctor 22.3.0
^^^^^^^^^^^^^^^
* Add client side search system based on lunr.js.
* Fix broken links in docstring summaries.
* Add cache for the xref linker, reduces the number of identical warnings.
* Fix crash when reparenting objects with duplicate names.

pydoctor 22.2.2
^^^^^^^^^^^^^^^
* Fix resolving names re-exported in ``__all__`` variable.

pydoctor 22.2.1
^^^^^^^^^^^^^^^
* Fix crash of pydoctor when processing a reparented module.

pydoctor 22.2.0
^^^^^^^^^^^^^^^
* Improve the name resolving algo such that it checks in super classes for inherited attributes.
* C-modules wins over regular modules when there is a name clash.
* Packages wins over modules when there is a name clash.
* Fixed that modules were processed in a random order leading to several hard to reproduce bugs.
* Intersphinx links have now dedicated markup.
  With the default theme,
  this allows to have the external intershinx links blue while the internal links are red.
* Smarter line wrapping in summary and parameters tables.
* Any code inside of ``if __name__ == '__main__'`` is now excluded from the documentation.
* Fix variables named like the current module not being documented.
* The Module Index now only shows module names instead of their full name. You can hover over a module link to see the full name.
* If there is only a single root module, `index.html` now documents that module (previously it only linked the module page).
* Fix introspection of functions comming from C-extensions.
* Fix that the colorizer might make Twisted's flatten function crash with surrogates unicode strings.

pydoctor 21.12.1
^^^^^^^^^^^^^^^^
* Include module ``sre_parse36.py`` within ``pydoctor.epydoc`` to avoid an extra PyPi dependency.

pydoctor 21.12.0
^^^^^^^^^^^^^^^^

* Add support for reStructuredText directives ``.. deprecated::``, ``.. versionchanged::`` and ``.. versionadded::``.
* Add syntax highlight for constant values, decorators and parameter defaults.
* Embedded documentation links inside the value of constants, decorators and parameter defaults.
* Provide option ``--pyval-repr-maxlines`` and ``--pyval-repr-linelen`` to control the size of a constant value representation. 
* Provide option ``--process-types`` to automatically link types in docstring fields (`more info <https://pydoctor.readthedocs.io/en/latest/codedoc.html#type-fields>`_).
* Forked Napoleon Sphinx extension to provide google-style and numpy-style docstring parsing. 
* Introduced fields ``warns``,  ``yields`` and ``yieldtype``. 
* Following google style guide, ``*args`` and ``**kwargs`` are now rendered with asterisks in the parameters table.
* Mark variables as constants when their names is all caps or if using `Final` annotation.

pydoctor 21.9.2
^^^^^^^^^^^^^^^

* Fix ``AttributeError`` raised when parsing reStructuredText consolidated fields, caused by a change in ``docutils`` 0.18.
* Fix ``DeprecationWarning``, use newer APIs of ``importlib_resources`` module.

pydoctor 21.9.1
^^^^^^^^^^^^^^^

* Fix deprecation warning and officially support Python 3.10.
* Fix the literals style (use same style as before).

pydoctor 21.9.0
^^^^^^^^^^^^^^^

* Add support for multiple themes, selectable with ``--theme`` option.
* Support selecting a different docstring format for a module using the ``__docformat__`` variable.
* HTML templates are now customizable with ``--template-dir`` option.
* Change the fields layout to display the arguments type right after their name. Same goes for variables.

pydoctor 21.2.2
^^^^^^^^^^^^^^^

* Fix positioning of anchors, such that following a link to a member of a module or class will scroll its documentation to a visible spot at the top of the page.

pydoctor 21.2.1
^^^^^^^^^^^^^^^

* Fix presentation of the project name and URL in the navigation bars, such that it works as expected on all generated HTML pages.

pydoctor 21.2.0
^^^^^^^^^^^^^^^

* Removed the ``--html-write-function-pages`` option. As a replacement, you can use the generated Intersphinx inventory (``objects.inv``) for deep-linking your documentation.
* Fixed project version in the generated Intersphinx inventory. This used to be hardcoded to 2.0 (we mistook it for a format version), now it is unversioned by default and a version can be specified using the new ``--project-version`` option.
* Fixed multiple bugs in Python name resolution, which could lead to for example missing "implemented by" links.
* Fixed bug where class docstring fields such as ``cvar`` and ``ivar`` are ignored when they override inherited attribute docstrings.
* Property decorators containing one or more dots (such as ``@abc.abstractproperty``) are now recognized by the custom properties support.
* Improvements to `attrs`__ support:

  - Attributes are now marked as instance variables.
  - Type comments are given precedence over types inferred from ``attr.ib``.
  - Support positional arguments in ``attr.ib`` definitions. Please use keyword arguments instead though, both for clarity and to be compatible with future ``attrs`` releases.

* Improvements in the treatment of the ``__all__`` module variable:

  - Assigning an empty sequence is interpreted as exporting nothing instead of being ignored.
  - Better error reporting when the value assigned is either invalid or pydoctor cannot make sense of it.

* Added ``except`` field as a synonym of ``raises``, to be compatible with epydoc and to fix handling of the ``:Exceptions:`` consolidated field in reStructuredText.
* Exception types and external base classes are hyperlinked to their class documentation.
* Formatting of ``def func():`` and ``class Class:`` lines was made consistent with code blocks.
* Changes to the "Show/hide Private API" button:

  - The button was moved to the right hand side of the navigation bar, to avoid overlapping the content on narrow displays.
  - The show/hide state is now synced with a query argument in the location bar. This way, if you bookmark the page or send a link to someone else, the show/hide state will be preserved.
  - A deep link to a private API item will now automatically enable "show private API" mode.

* Improvements to the ``build_apidocs`` Sphinx extension:

  - API docs are now built before Sphinx docs, such that the rest of the documentation can link to it via Intersphinx.
  - New configuration variable ``pydoctor_url_path`` that will automatically update the ``intersphinx_mapping`` variable so that it uses the latest API inventory.
  - The extension can be configured to build API docs for more than one package.

* ``pydoctor.__version__`` is now a plain ``str`` instead of an ``incremental.Version`` object.

__ https://www.attrs.org/

pydoctor 20.12.1
^^^^^^^^^^^^^^^^

* Reject source directories outside the project base directory (if given), instead of crashing.
* Fixed bug where source directories containing symbolic links could appear to be outside of the project base directory, leading to a crash.
* Bring back source link on package pages.

pydoctor 20.12.0
^^^^^^^^^^^^^^^^

* Python 3.6 or higher is required.

* There is now a user manual that can be built with Sphinx or read online on `Read the Docs`__. This is a work in progress and the online version will be updated between releases.

* Added support for Python language features:

  - Type annotations of function parameters and return value are used when the docstring does not document a type.
  - Functions decorated with ``@property`` or any other decorator with a name ending in "property" are now formatted similar to variables.
  - Coroutine functions (``async def``) are included in the output.
  - Keyword-only and position-only parameters are included in the output.

* Output improvements:

  - Type names in annotations are hyperlinked to the corresponding documentation.
  - Styling changes to make the generated documentation easier to read and navigate.
  - Private API is now hidden by default on the Module Index, Class Hierarchy and Index of Names pages.
  - The pydoctor version is included in the "generated by" line in the footer.

* All parents of the HTML output directory are now created by pydoctor; previously it would create only the deepest directory.

* The ``--add-package`` and ``--add-module`` options have been deprecated; pass the source paths as positional arguments instead.

* New option ``-W``/``--warnings-as-errors`` to fail your build on documentation errors.

* Linking to the standard library documentation is more accurate now, but does require the use of an Intersphinx inventory (``--intersphinx=https://docs.python.org/3/objects.inv``).

* Caching of Intersphinx inventories is now enabled by default.

* Added a `Sphinx extension`__ for embedding pydoctor's output in a project's Sphinx documentation.

* Added an extra named ``rst`` for the dependencies needed to process reStructuredText (``pip install -U pydoctor[rst]``).

* Improved error reporting:

  - More accurate source locations (file + line number) in error messages.
  - Warnings were added for common mistakes when documenting parameters.
  - Clearer error message when a link target is not found.

* Increased reliability:

  - Fixed crash when analyzing ``from package import *``.
  - Fixed crash when the line number for a docstring error is unknown.
  - Better unit test coverage, more system tests, started adding type annotations to the code.
  - Unit tests are also run on Windows.

__ https://pydoctor.readthedocs.io/
__ https://pydoctor.readthedocs.io/en/latest/usage.html#building-pydoctor-together-with-sphinx-html-build

pydoctor 20.7.2
^^^^^^^^^^^^^^^

* Fix handling of external links in reStructuredText under Python 3.
* Fix reporting of errors in reStructuredText under Python 3.
* Restore syntax highlighting of Python code blocks.

pydoctor 20.7.1
^^^^^^^^^^^^^^^

* Fix cross-reference links to builtin types in standard library.
* Fix and improve error message printed for unknown fields.

pydoctor 20.7.0
^^^^^^^^^^^^^^^

* Python 3 support.
* Type annotations on attributes are supported when running on Python 3.
* Type comments on attributes are supported when running on Python 3.8+.
* Type annotations on function definitions are not supported yet.
* Undocumented attributes are now included in the output.
* Attribute docstrings: a module, class or instance variable can be documented by a following it up with a docstring.
* Improved error reporting: more errors are reported, error messages include file name and line number.
* Dropped support for implicit relative imports.
* Explicit relative imports (using ``from``) no longer cause warnings.
* Dropped support for index terms in epytext (``X{}``). This was never supported in any meaningful capacity, but now the tag is gone.

This was the last major release to support Python 2.7 and 3.5.

.. description-end<|MERGE_RESOLUTION|>--- conflicted
+++ resolved
@@ -76,13 +76,11 @@
 in development
 ^^^^^^^^^^^^^^
 
-<<<<<<< HEAD
 * Fix some name resolution edge cases.
-=======
+
 pydoctor 23.4.0
 ^^^^^^^^^^^^^^^
 
->>>>>>> 3fdc421c
 * Add support for Python 3.11
 * Add support for the ``@overload`` decorator.
 * Show type annotations in function's signatures.
