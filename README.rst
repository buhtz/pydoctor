pydoctor
--------

.. image:: https://img.shields.io/pypi/pyversions/pydoctor.svg
  :target: https://pypi.python.org/pypi/pydoctor

.. image:: https://travis-ci.org/twisted/pydoctor.svg?branch=tox-travis-2
  :target: https://travis-ci.org/twisted/pydoctor

.. image:: https://codecov.io/gh/twisted/pydoctor/branch/master/graph/badge.svg
  :target: https://codecov.io/gh/twisted/pydoctor

.. image:: https://img.shields.io/badge/-documentation-blue
  :target: https://pydoctor.readthedocs.io/

This is *pydoctor*, an API documentation generator that works by
static analysis.

It was written primarily to replace ``epydoc`` for the purposes of the
Twisted project as ``epydoc`` has difficulties with ``zope.interface``.
If you are looking for a successor to ``epydoc`` after moving to Python 3,
``pydoctor`` might be the right tool for your project as well.

``pydoctor`` puts a fair bit of effort into resolving imports and
computing inheritance hierarchies and, as it aims at documenting
Twisted, knows about ``zope.interface``'s declaration API and can present
information about which classes implement which interface, and vice
versa.

.. contents:: Contents:


Simple Usage
~~~~~~~~~~~~

You can run pydoctor on your project like this::

    $ pydoctor --make-html --html-output=docs/api src/mylib

For more info, `Read The Docs <https://pydoctor.readthedocs.io/>`_.

Markup
~~~~~~

pydoctor currently supports the following markup languages in docstrings:

`epytext`__ (default)
    The markup language of epydoc.
    Simple and compact.

`restructuredtext`__
    The markup language used by Sphinx.
    More expressive than epytext, but also slightly more complex and verbose.

`google`__
    Docstrings formatted as specified by the Google Python Style Guide. 
    (compatible with reStructuredText markup)

`numpy`__
    Docstrings formatted as specified by the Numpy Docstring Standard. 
    (compatible with reStructuredText markup)

``plaintext``
    Text without any markup.

__ http://epydoc.sourceforge.net/manual-epytext.html
__ https://docutils.sourceforge.io/rst.html
__ https://google.github.io/styleguide/pyguide.html#s3.8-comments-and-docstrings
__ https://numpydoc.readthedocs.io/en/latest/format.html#docstring-standard

You can select a different format using the ``--docformat`` option or the ``__docformat__`` module variable. 

What's New?
~~~~~~~~~~~

in development
^^^^^^^^^^^^^^

<<<<<<< HEAD
* Python syntax errors are now logged as violations.
* Fix broken option ``--prepend-package`` in pydoctor 22.7.0.
=======
* Show the value of type aliases and type variables.
* The ``--prepend-package`` now work as documented. 
  A regression was introduced in pydoctor 22.7.0 and it was not nesting new packages under the "fake" package.
>>>>>>> 4683f7fc
* `self` parameter is now removed only when the target is a method. In the previous version, it was always removed in any context.
* `cls` parameter is now removed only when the target is a class method. In the previous version, it was always removed in any context.
* Add anchors aside attributes and functions to ease 
  the process of sharing links to these API docs.
* Fix a bug in the return clause of google-style docstrings 
  where the return type would be treated as the description 
  when there is no explicit description.
* Trigger warnings for unknown config options.
* Fix minor UX issues in the search bar.
* Fix deprecation in Docutils 0.19 frontend

pydoctor 22.7.0
^^^^^^^^^^^^^^^
* Add support for generics in class hierarchies.
* Fix long standing bugs in ``Class`` method resolution order.
* Improve the extensibility of pydoctor (`more infos on extensions <https://pydoctor.readthedocs.io/en/latest/customize.html#use-a-custom-system-class>`_)
* Fix line numbers in reStructuredText xref warnings.
* Add support for `twisted.python.deprecated` (this was originally part of Twisted's customizations).
* Add support for re-exporting it names imported from a wildcard import.

pydoctor 22.5.1
^^^^^^^^^^^^^^^
* ``docutils>=0.17`` is now the minimum supported version. This was done to fix crashing with ``AttributeError`` when processing type fields.

pydoctor 22.5.0
^^^^^^^^^^^^^^^
* Add Read The Docs theme, enable it with option ``--theme=readthedocs``.
* Add a sidebar. Configure it with options ``--sidebar-expand-depth`` and ``--sidebar-toc-depth``. Disable with ``--no-sidebar``. 
* Highlight the active function or attribute.
* Packages and modules are now listed together.
* Docstring summaries are now generated from docutils nodes:

  - fixes a bug in restructuredtext references in summary.
  - still display summary when the first paragraph is long instead of "No summary".

* The module index now uses a more compact presentation for modules with more than 50 submodules and no subsubmodules.
* Fix source links for code hosted on Bitbucket or SourceForge.
* The ``--html-viewsource-template`` option was added to allow for custom URL scheme when linking to the source code pages and lines. 

pydoctor 22.4.0
^^^^^^^^^^^^^^^
* Add option ``--privacy`` to set the privacy of specific objects when default rules doesn't fit the use case.
* Option ``--docformat=plaintext`` overrides any assignments to ``__docformat__`` 
  module variable in order to focus on potential python code parsing errors.
* Switch to ``configargparse`` to handle argument and configuration file parsing (`more infos <https://pydoctor.readthedocs.io/en/latest/help.html>`_).
* Improved performances with caching of docstring summaries.

pydoctor 22.3.0
^^^^^^^^^^^^^^^
* Add client side search system based on lunr.js.
* Fix broken links in docstring summaries.
* Add cache for the xref linker, reduces the number of identical warnings.
* Fix crash when reparenting objects with duplicate names.

pydoctor 22.2.2
^^^^^^^^^^^^^^^
* Fix resolving names re-exported in ``__all__`` variable.

pydoctor 22.2.1
^^^^^^^^^^^^^^^
* Fix crash of pydoctor when processing a reparented module.

pydoctor 22.2.0
^^^^^^^^^^^^^^^
* Improve the name resolving algo such that it checks in super classes for inherited attributes.
* C-modules wins over regular modules when there is a name clash.
* Packages wins over modules when there is a name clash.
* Fixed that modules were processed in a random order leading to several hard to reproduce bugs.
* Intersphinx links have now dedicated markup.
  With the default theme,
  this allows to have the external intershinx links blue while the internal links are red.
* Smarter line wrapping in summary and parameters tables.
* Any code inside of ``if __name__ == '__main__'`` is now excluded from the documentation.
* Fix variables named like the current module not being documented.
* The Module Index now only shows module names instead of their full name. You can hover over a module link to see the full name.
* If there is only a single root module, `index.html` now documents that module (previously it only linked the module page).
* Fix introspection of functions comming from C-extensions.
* Fix that the colorizer might make Twisted's flatten function crash with surrogates unicode strings.

pydoctor 21.12.1
^^^^^^^^^^^^^^^^
* Include module ``sre_parse36.py`` within ``pydoctor.epydoc`` to avoid an extra PyPi dependency.

pydoctor 21.12.0
^^^^^^^^^^^^^^^^

* Add support for reStructuredText directives ``.. deprecated::``, ``.. versionchanged::`` and ``.. versionadded::``.
* Add syntax highlight for constant values, decorators and parameter defaults.
* Embedded documentation links inside the value of constants, decorators and parameter defaults.
* Provide option ``--pyval-repr-maxlines`` and ``--pyval-repr-linelen`` to control the size of a constant value representation. 
* Provide option ``--process-types`` to automatically link types in docstring fields (`more info <https://pydoctor.readthedocs.io/en/latest/codedoc.html#type-fields>`_).
* Forked Napoleon Sphinx extension to provide google-style and numpy-style docstring parsing. 
* Introduced fields ``warns``,  ``yields`` and ``yieldtype``. 
* Following google style guide, ``*args`` and ``**kwargs`` are now rendered with asterisks in the parameters table.
* Mark variables as constants when their names is all caps or if using `Final` annotation.

pydoctor 21.9.2
^^^^^^^^^^^^^^^

* Fix ``AttributeError`` raised when parsing reStructuredText consolidated fields, caused by a change in ``docutils`` 0.18.
* Fix ``DeprecationWarning``, use newer APIs of ``importlib_resources`` module.

pydoctor 21.9.1
^^^^^^^^^^^^^^^

* Fix deprecation warning and officially support Python 3.10.
* Fix the literals style (use same style as before).

pydoctor 21.9.0
^^^^^^^^^^^^^^^

* Add support for multiple themes, selectable with ``--theme`` option.
* Support selecting a different docstring format for a module using the ``__docformat__`` variable.
* HTML templates are now customizable with ``--template-dir`` option.
* Change the fields layout to display the arguments type right after their name. Same goes for variables.

pydoctor 21.2.2
^^^^^^^^^^^^^^^

* Fix positioning of anchors, such that following a link to a member of a module or class will scroll its documentation to a visible spot at the top of the page.

pydoctor 21.2.1
^^^^^^^^^^^^^^^

* Fix presentation of the project name and URL in the navigation bars, such that it works as expected on all generated HTML pages.

pydoctor 21.2.0
^^^^^^^^^^^^^^^

* Removed the ``--html-write-function-pages`` option. As a replacement, you can use the generated Intersphinx inventory (``objects.inv``) for deep-linking your documentation.
* Fixed project version in the generated Intersphinx inventory. This used to be hardcoded to 2.0 (we mistook it for a format version), now it is unversioned by default and a version can be specified using the new ``--project-version`` option.
* Fixed multiple bugs in Python name resolution, which could lead to for example missing "implemented by" links.
* Fixed bug where class docstring fields such as ``cvar`` and ``ivar`` are ignored when they override inherited attribute docstrings.
* Property decorators containing one or more dots (such as ``@abc.abstractproperty``) are now recognized by the custom properties support.
* Improvements to `attrs`__ support:

  - Attributes are now marked as instance variables.
  - Type comments are given precedence over types inferred from ``attr.ib``.
  - Support positional arguments in ``attr.ib`` definitions. Please use keyword arguments instead though, both for clarity and to be compatible with future ``attrs`` releases.

* Improvements in the treatment of the ``__all__`` module variable:

  - Assigning an empty sequence is interpreted as exporting nothing instead of being ignored.
  - Better error reporting when the value assigned is either invalid or pydoctor cannot make sense of it.

* Added ``except`` field as a synonym of ``raises``, to be compatible with epydoc and to fix handling of the ``:Exceptions:`` consolidated field in reStructuredText.
* Exception types and external base classes are hyperlinked to their class documentation.
* Formatting of ``def func():`` and ``class Class:`` lines was made consistent with code blocks.
* Changes to the "Show/hide Private API" button:

  - The button was moved to the right hand side of the navigation bar, to avoid overlapping the content on narrow displays.
  - The show/hide state is now synced with a query argument in the location bar. This way, if you bookmark the page or send a link to someone else, the show/hide state will be preserved.
  - A deep link to a private API item will now automatically enable "show private API" mode.

* Improvements to the ``build_apidocs`` Sphinx extension:

  - API docs are now built before Sphinx docs, such that the rest of the documentation can link to it via Intersphinx.
  - New configuration variable ``pydoctor_url_path`` that will automatically update the ``intersphinx_mapping`` variable so that it uses the latest API inventory.
  - The extension can be configured to build API docs for more than one package.

* ``pydoctor.__version__`` is now a plain ``str`` instead of an ``incremental.Version`` object.

__ https://www.attrs.org/

pydoctor 20.12.1
^^^^^^^^^^^^^^^^

* Reject source directories outside the project base directory (if given), instead of crashing.
* Fixed bug where source directories containing symbolic links could appear to be outside of the project base directory, leading to a crash.
* Bring back source link on package pages.

pydoctor 20.12.0
^^^^^^^^^^^^^^^^

* Python 3.6 or higher is required.

* There is now a user manual that can be built with Sphinx or read online on `Read the Docs`__. This is a work in progress and the online version will be updated between releases.

* Added support for Python language features:

  - Type annotations of function parameters and return value are used when the docstring does not document a type.
  - Functions decorated with ``@property`` or any other decorator with a name ending in "property" are now formatted similar to variables.
  - Coroutine functions (``async def``) are included in the output.
  - Keyword-only and position-only parameters are included in the output.

* Output improvements:

  - Type names in annotations are hyperlinked to the corresponding documentation.
  - Styling changes to make the generated documentation easier to read and navigate.
  - Private API is now hidden by default on the Module Index, Class Hierarchy and Index of Names pages.
  - The pydoctor version is included in the "generated by" line in the footer.

* All parents of the HTML output directory are now created by pydoctor; previously it would create only the deepest directory.

* The ``--add-package`` and ``--add-module`` options have been deprecated; pass the source paths as positional arguments instead.

* New option ``-W``/``--warnings-as-errors`` to fail your build on documentation errors.

* Linking to the standard library documentation is more accurate now, but does require the use of an Intersphinx inventory (``--intersphinx=https://docs.python.org/3/objects.inv``).

* Caching of Intersphinx inventories is now enabled by default.

* Added a `Sphinx extension`__ for embedding pydoctor's output in a project's Sphinx documentation.

* Added an extra named ``rst`` for the dependencies needed to process reStructuredText (``pip install -U pydoctor[rst]``).

* Improved error reporting:

  - More accurate source locations (file + line number) in error messages.
  - Warnings were added for common mistakes when documenting parameters.
  - Clearer error message when a link target is not found.

* Increased reliability:

  - Fixed crash when analyzing ``from package import *``.
  - Fixed crash when the line number for a docstring error is unknown.
  - Better unit test coverage, more system tests, started adding type annotations to the code.
  - Unit tests are also run on Windows.

__ https://pydoctor.readthedocs.io/
__ https://pydoctor.readthedocs.io/en/latest/usage.html#building-pydoctor-together-with-sphinx-html-build

pydoctor 20.7.2
^^^^^^^^^^^^^^^

* Fix handling of external links in reStructuredText under Python 3.
* Fix reporting of errors in reStructuredText under Python 3.
* Restore syntax highlighting of Python code blocks.

pydoctor 20.7.1
^^^^^^^^^^^^^^^

* Fix cross-reference links to builtin types in standard library.
* Fix and improve error message printed for unknown fields.

pydoctor 20.7.0
^^^^^^^^^^^^^^^

* Python 3 support.
* Type annotations on attributes are supported when running on Python 3.
* Type comments on attributes are supported when running on Python 3.8+.
* Type annotations on function definitions are not supported yet.
* Undocumented attributes are now included in the output.
* Attribute docstrings: a module, class or instance variable can be documented by a following it up with a docstring.
* Improved error reporting: more errors are reported, error messages include file name and line number.
* Dropped support for implicit relative imports.
* Explicit relative imports (using ``from``) no longer cause warnings.
* Dropped support for index terms in epytext (``X{}``). This was never supported in any meaningful capacity, but now the tag is gone.

This was the last major release to support Python 2.7 and 3.5.

.. description-end<|MERGE_RESOLUTION|>--- conflicted
+++ resolved
@@ -76,14 +76,11 @@
 in development
 ^^^^^^^^^^^^^^
 
-<<<<<<< HEAD
 * Python syntax errors are now logged as violations.
 * Fix broken option ``--prepend-package`` in pydoctor 22.7.0.
-=======
 * Show the value of type aliases and type variables.
 * The ``--prepend-package`` now work as documented. 
   A regression was introduced in pydoctor 22.7.0 and it was not nesting new packages under the "fake" package.
->>>>>>> 4683f7fc
 * `self` parameter is now removed only when the target is a method. In the previous version, it was always removed in any context.
 * `cls` parameter is now removed only when the target is a class method. In the previous version, it was always removed in any context.
 * Add anchors aside attributes and functions to ease 
