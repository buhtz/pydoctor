--- conflicted
+++ resolved
@@ -6,14 +6,10 @@
 from abc import ABC
 import zope.interface
 import zope.schema
-<<<<<<< HEAD
-from typing import Final, Sequence, Optional, Protocol
-=======
-from typing import Sequence, Optional, TYPE_CHECKING
+from typing import Final, Sequence, Optional, Protocol, AnyStr, Generator, Union, List, Dict, TYPE_CHECKING
 
 if TYPE_CHECKING:
     from typing_extensions import Final
->>>>>>> c7a2fb5a
 
 LANG = 'Fr'
 """
@@ -25,18 +21,10 @@
 This is also a constant, but annotated with typing.Final.
 """
 
-<<<<<<< HEAD
 Interface = Protocol
 """Aliases are also documented."""
 
-def demo_fields_docstring_arguments(m, b):  # type: ignore
-=======
-
-from typing import AnyStr, Generator, Union, List, Dict
-
-
 def demo_fields_docstring_arguments(m, b = 0):  # type: ignore
->>>>>>> c7a2fb5a
     """
     Fields are used to describe specific properties of a documented object.
 
