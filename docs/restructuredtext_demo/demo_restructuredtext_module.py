--- conflicted
+++ resolved
@@ -4,26 +4,15 @@
 Most part of this documentation is using Python type hinting.
 """
 
-<<<<<<< HEAD
-from typing import List
+
+from typing import AnyStr, Generator, Union, List, Dict
 
 
 def demo_fields_docstring_arguments(m, b = 0):  # type: ignore
     """
     Fields are used to describe specific properties of a documented object.
 
-    This function's ":type:" tags are taking advantage of the --process-types. 
-=======
-from typing import AnyStr, Generator, Union, List, Dict
-
-
-def demo_fields_docstring_arguments(m, b):  # type: ignore
-    """
-    Fields are used to describe specific properties of a documented object.
-
-    This function can be used in conjuction with `demo_typing_arguments` to
-    find an arbitrary function's zeros.
->>>>>>> ab27e31b
+    This function's ":type:" tags are taking advantage of the --process-types.
 
     :type  m: numbers.Number
     :param m: The slope of the line.
