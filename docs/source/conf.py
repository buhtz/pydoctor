# Configuration file for the Sphinx documentation builder.
#
# This file only contains a selection of the most common options. For a full
# list see the documentation:
# https://www.sphinx-doc.org/en/master/usage/configuration.html

# -- Path setup --------------------------------------------------------------

# If extensions (or modules to document with autodoc) are in another directory,
# add these directories to sys.path here. If the directory is relative to the
# documentation root, use os.path.abspath to make it absolute, like shown here.
#
# import os
# import sys
# sys.path.insert(0, os.path.abspath('.'))

import pathlib

# -- Project information -----------------------------------------------------

project = 'pydoctor'
copyright = '2020, Michael Hudson-Doyle and various contributors (see Git history)'
author = 'Michael Hudson-Doyle and various contributors (see Git history)'

from pydoctor import __version__ as version
# Use the version to make pyflakes happy.
version

# -- General configuration ---------------------------------------------------

# Add any Sphinx extension module names here, as strings. They can be
# extensions coming with Sphinx (named 'sphinx.ext.*') or your custom
# ones.
extensions = [
    "sphinx_rtd_theme",
    "sphinx.ext.intersphinx",
    "pydoctor.sphinx_ext._help_output",
    "pydoctor.sphinx_ext.build_apidocs",
]

# Add any paths that contain templates here, relative to this directory.
templates_path = ['_templates']

# List of patterns, relative to source directory, that match files and
# directories to ignore when looking for source files.
# This pattern also affects html_static_path and html_extra_path.
exclude_patterns = []

# Configure intersphinx magic
intersphinx_mapping = {
    'twisted': ('https://twistedmatrix.com/documents/current/api/', None),
}

# -- Options for HTML output -------------------------------------------------

# The theme to use for HTML and HTML Help pages.  See the documentation for
# a list of builtin themes.
#
html_theme = "sphinx_rtd_theme"

# Add any paths that contain custom static files (such as style sheets) here,
# relative to this directory. They are copied after the builtin static files,
# so a file named "default.css" will overwrite the builtin "default.css".
html_static_path = []

# From docs/source/config.py we got to root.
_pydoctor_root = pathlib.Path(__file__).parent.parent.parent
_common_args = [
    '--html-viewsource-base=https://github.com/twisted/pydoctor/tree/{source_reference}',
    f'--project-base-dir={_pydoctor_root}',

    '--project-url=https://github.com/twisted/pydoctor/',

    '--intersphinx=https://docs.python.org/3/objects.inv',
    '--intersphinx=https://twistedmatrix.com/documents/current/api/objects.inv',
    '--intersphinx=https://urllib3.readthedocs.io/en/latest/objects.inv',
    '--intersphinx=https://requests.readthedocs.io/en/latest/objects.inv',
]
pydoctor_args = {
    'main': [
        '--html-output={outdir}/api/',  # Make sure to have a trailing delimiter for better usage coverage.
        '--project-name=pydoctor',
        '--docformat=epytext',
        f'{_pydoctor_root}/pydoctor',
        ] + _common_args,
    'epydoc_demo': [
        '--html-output={outdir}/docformat/epytext/demo',
        '--project-name=pydoctor-epytext-demo',
        '--docformat=epytext',
        f'{_pydoctor_root}/docs/epytext_demo',
        ] + _common_args,
    }

<<<<<<< HEAD
pydoctor_url_path = '/en/{rtd_version}/api/'
pydoctor_debug = True
=======
pydoctor_url_path = {
    'main': '/en/{rtd_version}/api',
    'epydoc_demo': '/en/{rtd_version}/docformat/epytext/demo/',
    }
>>>>>>> f64d1de9
<|MERGE_RESOLUTION|>--- conflicted
+++ resolved
@@ -91,12 +91,8 @@
         ] + _common_args,
     }
 
-<<<<<<< HEAD
-pydoctor_url_path = '/en/{rtd_version}/api/'
-pydoctor_debug = True
-=======
 pydoctor_url_path = {
     'main': '/en/{rtd_version}/api',
     'epydoc_demo': '/en/{rtd_version}/docformat/epytext/demo/',
     }
->>>>>>> f64d1de9
+pydoctor_debug = True
