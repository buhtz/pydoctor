--- conflicted
+++ resolved
@@ -275,21 +275,7 @@
 
 See the :py:class:`twisted:twisted.python._pydoctor.TwistedSystem` custom class documentation. Naviguate to the source code for a better overview.
 
-<<<<<<< HEAD
 .. warning:: PyDoctor does not have a stable API yet. Custom builds are prone to break.
-=======
-.. note:: Not fully documented, prone to break
-
-Use custom HTML templates
-~~~~~~~~~~~~~~~~~~~~~~~~~
-
-Currently, custom HTLM templates needs to be handled with some "monkeypatch" that will selectively use the appropriate templates.
-
-See the Twisted :py:class:`twisted:twisted.python._release.APIBuilder` custom class documentation . Naviguate to the source code for a better overview.
-The key thing is to apply a patch to the :py:func:`pydoctor:pydoctor.templatewriter.util.templatefile` function before the build.
-
-.. note:: Not fully documented, prone to break
->>>>>>> 56f2b7eb
 
 Custom writer
 ~~~~~~~~~~~~~
