--- conflicted
+++ resolved
@@ -175,7 +175,6 @@
         self.builder = builder
         self.system = builder.system
         self.module = module
-<<<<<<< HEAD
         self._override_guard_state: Tuple[Optional[model.Documentable], Set[str]] = (None, set())
     
     @contextlib.contextmanager
@@ -205,7 +204,6 @@
         """
         ctx, names = self._override_guard_state
         return ctx is ob and name in names
-=======
 
     def _infer_attr_annotations(self, scope: model.Documentable) -> None:
         # Infer annotation when leaving scope so explicit
@@ -218,7 +216,6 @@
             if attrib.annotation is None and attrib.value is not None:
                 # do not override explicit annotation
                 attrib.annotation = infer_type(attrib.value)
->>>>>>> 9becf852
 
     def visit_If(self, node: ast.If) -> None:
         if isinstance(node.test, ast.Compare):
@@ -490,17 +487,11 @@
             orgname, asname = al.name, al.asname
             if asname is None:
                 asname = orgname
-<<<<<<< HEAD
             
             # Ignore in override guard
             if self._ignore_name(current, asname):
                 continue
             
-            if mod is not None and self._handleReExport(exports, orgname, asname, mod) is True:
-                continue
-
-=======
->>>>>>> 9becf852
             # If we're importing from a package, make sure imported modules
             # are processed (getProcessedModule() ignores non-modules).
             if isinstance(mod, model.Package):
