--- conflicted
+++ resolved
@@ -16,13 +16,9 @@
 from pydoctor import epydoc2stan, model, node2stan, extensions, linker
 from pydoctor.epydoc.markup._pyval_repr import colorize_inline_pyval
 from pydoctor.astutils import (is_none_literal, is_typing_annotation, is_using_annotations, is_using_typing_final, node2dottedname, node2fullname, 
-<<<<<<< HEAD
-                               is__name__equals__main__, unstring_annotation, iterassign, extract_docstring_linenum, infer_type,   
-                               NodeVisitor)
-=======
-                               is__name__equals__main__, unstring_annotation, iterassign, extract_docstring_linenum, get_parents, 
+                               is__name__equals__main__, unstring_annotation, iterassign, extract_docstring_linenum, infer_type, get_parents, 
                                NodeVisitor, Parentage)
->>>>>>> 0eab64f9
+
 
 def parseFile(path: Path) -> ast.Module:
     """Parse the contents of a Python source file."""
