--- conflicted
+++ resolved
@@ -502,7 +502,6 @@
                     target_obj.kind = model.DocumentableKind.CLASS_METHOD
                 return True
         return False
-<<<<<<< HEAD
     
     def _handleOldSchoolPropertyDecoration(self, target: str, expr: ast.Call) -> bool:
         try:
@@ -561,8 +560,6 @@
             else:
                 # Instance level warning caught at the time of the constant detection.
                 self._warnsConstantReAssigmentInInstance(obj)
-=======
->>>>>>> 0eab64f9
 
     @classmethod
     def _handleConstant(cls, obj:model.Attribute, 
@@ -1075,46 +1072,6 @@
     def depart_FunctionDef(self, node: ast.FunctionDef) -> None:
         self.builder.popFunction()
 
-<<<<<<< HEAD
-=======
-    def _handlePropertyDef(self,
-            node: Union[ast.AsyncFunctionDef, ast.FunctionDef],
-            docstring: Optional[ast.Str],
-            lineno: int
-            ) -> model.Attribute:
-
-        attr = self.builder.addAttribute(name=node.name, 
-                                         kind=model.DocumentableKind.PROPERTY, 
-                                         parent=self.builder.current)
-        attr.setLineNumber(lineno)
-
-        if docstring is not None:
-            attr.setDocstring(docstring)
-            assert attr.docstring is not None
-            pdoc = epydoc2stan.parse_docstring(attr, attr.docstring, attr)
-            other_fields = []
-            for field in pdoc.fields:
-                tag = field.tag()
-                if tag == 'return':
-                    if not pdoc.has_body:
-                        pdoc = field.body()
-                        # Avoid format_summary() going back to the original
-                        # empty-body docstring.
-                        attr.docstring = ''
-                elif tag == 'rtype':
-                    attr.parsed_type = field.body()
-                else:
-                    other_fields.append(field)
-            pdoc.fields = other_fields
-            attr.parsed_docstring = pdoc
-
-        if node.returns is not None:
-            attr.annotation = unstring_annotation(node.returns, attr)
-        attr.decorators = node.decorator_list
-
-        return attr
-
->>>>>>> 0eab64f9
     def _annotations_from_function(
             self, func: Union[ast.AsyncFunctionDef, ast.FunctionDef]
             ) -> Mapping[str, Optional[ast.expr]]:
