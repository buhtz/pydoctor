"""
Various bits of reusable code related to L{ast.AST} node processing.
"""

import inspect
import platform
import sys
from numbers import Number
from typing import Iterator, Optional, List, Iterable, Sequence, TYPE_CHECKING, Tuple, Union
from inspect import BoundArguments, Signature
import ast

from pydoctor import visitor

if TYPE_CHECKING:
    from pydoctor import model

# AST visitors

def iter_values(node: ast.AST) -> Iterator[ast.AST]:
    for _, value in ast.iter_fields(node):
        if isinstance(value, list):
            for item in value:
                if isinstance(item, ast.AST):
                    yield item
        elif isinstance(value, ast.AST):
            yield value

class NodeVisitor(visitor.PartialVisitor[ast.AST]):
    """
    Generic AST node visitor. This class does not work like L{ast.NodeVisitor}, 
    it only visits statements directly within a C{B{body}}. Also, visitor methods can't return anything.

    :See: L{visitor} for more informations.
    """
    def generic_visit(self, node: ast.AST) -> None:
        """
        Helper method to visit a node by calling C{visit()} on each child of the node. 
        This is useful because this vistitor only visits statements inside C{.body} attribute. 
        
        So if one wants to visit L{ast.Expr} children with their visitor, they should include::

            def visit_Expr(self, node:ast.Expr):
                self.generic_visit(node)
        """
        for v in iter_values(node):
            self.visit(v)
    
    @classmethod
    def get_children(cls, node: ast.AST) -> Iterable[ast.AST]:
        """
        Returns the nested nodes in the body of a node.
        """
        body: Optional[Sequence[ast.AST]] = getattr(node, 'body', None)
        if body is not None:
            for child in body:
                yield child

class NodeVisitorExt(visitor.VisitorExt[ast.AST]):
    ...

_AssingT = Union[ast.Assign, ast.AnnAssign]
def iterassign(node:_AssingT) -> Iterator[Optional[List[str]]]:
    """
    Utility function to iterate assignments targets. 

    Useful for all the following AST assignments:

    >>> var:int=2
    >>> self.var = target = node.astext()
    >>> lol = ['extensions']

    NOT Useful for the following AST assignments:

    >>> x, y = [1,2]

    Example:

    >>> from pydoctor.astutils import iterassign
    >>> from ast import parse
    >>> node = parse('self.var = target = thing[0] = node.astext()').body[0]
    >>> list(iterassign(node))
    
    """
    for target in node.targets if isinstance(node, ast.Assign) else [node.target]:
        dottedname = node2dottedname(target) 
        yield dottedname

def node2dottedname(node: Optional[ast.AST]) -> Optional[List[str]]:
    """
    Resove expression composed by L{ast.Attribute} and L{ast.Name} nodes to a list of names. 
    """
    parts = []
    while isinstance(node, ast.Attribute):
        parts.append(node.attr)
        node = node.value
    if isinstance(node, ast.Name):
        parts.append(node.id)
    else:
        return None
    parts.reverse()
    return parts

def node2fullname(expr: Optional[ast.AST], ctx: 'model.Documentable') -> Optional[str]:
    dottedname = node2dottedname(expr)
    if dottedname is None:
        return None
    return ctx.expandName('.'.join(dottedname))

def bind_args(sig: Signature, call: ast.Call) -> BoundArguments:
    """
    Binds the arguments of a function call to that function's signature.
    @raise TypeError: If the arguments do not match the signature.
    """
    kwargs = {
        kw.arg: kw.value
        for kw in call.keywords
        # When keywords are passed using '**kwargs', the 'arg' field will
        # be None. We don't currently support keywords passed that way.
        if kw.arg is not None
        }
    return sig.bind(*call.args, **kwargs)



if sys.version_info[:2] >= (3, 8):
    # Since Python 3.8 "foo" is parsed as ast.Constant.
    def get_str_value(expr:ast.expr) -> Optional[str]:
        if isinstance(expr, ast.Constant) and isinstance(expr.value, str):
            return expr.value
        return None
    def get_num_value(expr:ast.expr) -> Optional[Number]:
        if isinstance(expr, ast.Constant) and isinstance(expr.value, Number):
            return expr.value
        return None
    def _is_str_constant(expr: ast.expr, s: str) -> bool:
        return isinstance(expr, ast.Constant) and expr.value == s
else:
    # Before Python 3.8 "foo" was parsed as ast.Str.
    def get_str_value(expr:ast.expr) -> Optional[str]:
        if isinstance(expr, ast.Str):
            return expr.s
        return None
    def get_num_value(expr:ast.expr) -> Optional[Number]:
        if isinstance(expr, ast.Num):
            return expr.n
        return None
    def _is_str_constant(expr: ast.expr, s: str) -> bool:
        return isinstance(expr, ast.Str) and expr.s == s

def get_int_value(expr: ast.expr) -> Optional[int]:
    num = get_num_value(expr)
    if isinstance(num, int):
        return num # type:ignore[unreachable]
    return None

def is__name__equals__main__(cmp: ast.Compare) -> bool:
    """
    Returns whether or not the given L{ast.Compare} is equal to C{__name__ == '__main__'}.
    """
    return isinstance(cmp.left, ast.Name) \
    and cmp.left.id == '__name__' \
    and len(cmp.ops) == 1 \
    and isinstance(cmp.ops[0], ast.Eq) \
    and len(cmp.comparators) == 1 \
    and _is_str_constant(cmp.comparators[0], '__main__')

def is_using_typing_final(expr: Optional[ast.AST], 
                    ctx:'model.Documentable') -> bool:
    return is_using_annotations(expr, ("typing.Final", "typing_extensions.Final"), ctx)

def is_using_typing_classvar(expr: Optional[ast.AST], 
                    ctx:'model.Documentable') -> bool:
    return is_using_annotations(expr, ('typing.ClassVar', "typing_extensions.ClassVar"), ctx)

def is_using_annotations(expr: Optional[ast.AST], 
                            annotations:Sequence[str], 
                            ctx:'model.Documentable') -> bool:
    """
    Detect if this expr is firstly composed by one of the specified annotation(s)' full name.
    """
    full_name = node2fullname(expr, ctx)
    if full_name in annotations:
        return True
    if isinstance(expr, ast.Subscript):
        # Final[...] or typing.Final[...] expressions
        if isinstance(expr.value, (ast.Name, ast.Attribute)):
            value = expr.value
            full_name = node2fullname(value, ctx)
            if full_name in annotations:
                return True
    return False

<<<<<<< HEAD
def iter_decorator_list(decorator_list:Iterable[ast.expr]) -> Iterator[Tuple[Optional[List[str]], ast.expr]]:
    for d in decorator_list:
        if isinstance(d, ast.Call):
            deco_name = node2dottedname(d.func)
        else:
            deco_name = node2dottedname(d)
        yield deco_name,d

=======
def is_none_literal(node: ast.expr) -> bool:
    """Does this AST node represent the literal constant None?"""
    return isinstance(node, (ast.Constant, ast.NameConstant)) and node.value is None
    
>>>>>>> 3cb84767
def unstring_annotation(node: ast.expr, ctx:'model.Documentable') -> ast.expr:
    """Replace all strings in the given expression by parsed versions.
    @return: The unstringed node. If parsing fails, an error is logged
        and the original node is returned.
    """
    try:
        expr = _AnnotationStringParser().visit(node)
    except SyntaxError as ex:
        module = ctx.module
        assert module is not None
        module.report(f'syntax error in annotation: {ex}', lineno_offset=node.lineno)
        return node
    else:
        assert isinstance(expr, ast.expr), expr
        return expr

class _AnnotationStringParser(ast.NodeTransformer):
    """Implementation of L{unstring_annotation()}.

    When given an expression, the node returned by L{ast.NodeVisitor.visit()}
    will also be an expression.
    If any string literal contained in the original expression is either
    invalid Python or not a singular expression, L{SyntaxError} is raised.
    """

    def _parse_string(self, value: str) -> ast.expr:
        statements = ast.parse(value).body
        if len(statements) != 1:
            raise SyntaxError("expected expression, found multiple statements")
        stmt, = statements
        if isinstance(stmt, ast.Expr):
            # Expression wrapped in an Expr statement.
            expr = self.visit(stmt.value)
            assert isinstance(expr, ast.expr), expr
            return expr
        else:
            raise SyntaxError("expected expression, found statement")

    def visit_Subscript(self, node: ast.Subscript) -> ast.Subscript:
        value = self.visit(node.value)
        if isinstance(value, ast.Name) and value.id == 'Literal':
            # Literal[...] expression; don't unstring the arguments.
            slice = node.slice
        elif isinstance(value, ast.Attribute) and value.attr == 'Literal':
            # typing.Literal[...] expression; don't unstring the arguments.
            slice = node.slice
        else:
            # Other subscript; unstring the slice.
            slice = self.visit(node.slice)
        return ast.copy_location(ast.Subscript(value, slice, node.ctx), node)

    # For Python >= 3.8:

    def visit_Constant(self, node: ast.Constant) -> ast.expr:
        value = node.value
        if isinstance(value, str):
            return ast.copy_location(self._parse_string(value), node)
        else:
            const = self.generic_visit(node)
            assert isinstance(const, ast.Constant), const
            return const

    # For Python < 3.8:

    def visit_Str(self, node: ast.Str) -> ast.expr:
        return ast.copy_location(self._parse_string(node.s), node)

TYPING_ALIAS = (
        "typing.Hashable",
        "typing.Awaitable",
        "typing.Coroutine",
        "typing.AsyncIterable",
        "typing.AsyncIterator",
        "typing.Iterable",
        "typing.Iterator",
        "typing.Reversible",
        "typing.Sized",
        "typing.Container",
        "typing.Collection",
        "typing.Callable",
        "typing.AbstractSet",
        "typing.MutableSet",
        "typing.Mapping",
        "typing.MutableMapping",
        "typing.Sequence",
        "typing.MutableSequence",
        "typing.ByteString",
        "typing.Tuple",
        "typing.List",
        "typing.Deque",
        "typing.Set",
        "typing.FrozenSet",
        "typing.MappingView",
        "typing.KeysView",
        "typing.ItemsView",
        "typing.ValuesView",
        "typing.ContextManager",
        "typing.AsyncContextManager",
        "typing.Dict",
        "typing.DefaultDict",
        "typing.OrderedDict",
        "typing.Counter",
        "typing.ChainMap",
        "typing.Generator",
        "typing.AsyncGenerator",
        "typing.Type",
        "typing.Pattern",
        "typing.Match",
        # Special forms
        "typing.Union",
        "typing.Literal",
        "typing.Optional",
    )

SUBSCRIPTABLE_CLASSES_PEP585 = (
        "tuple",
        "list",
        "dict",
        "set",
        "frozenset",
        "type",
        "collections.deque",
        "collections.defaultdict",
        "collections.OrderedDict",
        "collections.Counter",
        "collections.ChainMap",
        "collections.abc.Awaitable",
        "collections.abc.Coroutine",
        "collections.abc.AsyncIterable",
        "collections.abc.AsyncIterator",
        "collections.abc.AsyncGenerator",
        "collections.abc.Iterable",
        "collections.abc.Iterator",
        "collections.abc.Generator",
        "collections.abc.Reversible",
        "collections.abc.Container",
        "collections.abc.Collection",
        "collections.abc.Callable",
        "collections.abc.Set",
        "collections.abc.MutableSet",
        "collections.abc.Mapping",
        "collections.abc.MutableMapping",
        "collections.abc.Sequence",
        "collections.abc.MutableSequence",
        "collections.abc.ByteString",
        "collections.abc.MappingView",
        "collections.abc.KeysView",
        "collections.abc.ItemsView",
        "collections.abc.ValuesView",
        "contextlib.AbstractContextManager",
        "contextlib.AbstractAsyncContextManager",
        "re.Pattern",
        "re.Match",
    )

def is_typing_annotation(node: ast.AST, ctx: 'model.Documentable') -> bool:
    """
    Whether this annotation node refers to a typing alias.
    """
    return is_using_annotations(node, TYPING_ALIAS, ctx) or \
            is_using_annotations(node, SUBSCRIPTABLE_CLASSES_PEP585, ctx)


_string_lineno_is_end = sys.version_info < (3,8) \
                    and platform.python_implementation() != 'PyPy'
"""True iff the 'lineno' attribute of an AST string node points to the last
line in the string, rather than the first line.
"""

def extract_docstring_linenum(node: ast.Str) -> int:
    r"""
    In older CPython versions, the AST only tells us the end line
    number and we must approximate the start line number.
    This approximation is correct if the docstring does not contain
    explicit newlines ('\n') or joined lines ('\' at end of line).

    Leading blank lines are stripped by cleandoc(), so we must
    return the line number of the first non-blank line.
    """
    doc = node.s
    lineno = node.lineno
    if _string_lineno_is_end:
        # In older CPython versions, the AST only tells us the end line
        # number and we must approximate the start line number.
        # This approximation is correct if the docstring does not contain
        # explicit newlines ('\n') or joined lines ('\' at end of line).
        lineno -= doc.count('\n')

    # Leading blank lines are stripped by cleandoc(), so we must
    # return the line number of the first non-blank line.
    for ch in doc:
        if ch == '\n':
            lineno += 1
        elif not ch.isspace():
            break
    
    return lineno

def extract_docstring(node: ast.Str) -> Tuple[int, str]:
    """
    Extract docstring information from an ast node that represents the docstring.

    @returns: 
        - The line number of the first non-blank line of the docsring. See L{extract_docstring_linenum}.
        - The docstring to be parsed, cleaned by L{inspect.cleandoc}.
    """
    lineno = extract_docstring_linenum(node)
    return lineno, inspect.cleandoc(node.s)<|MERGE_RESOLUTION|>--- conflicted
+++ resolved
@@ -191,7 +191,6 @@
                 return True
     return False
 
-<<<<<<< HEAD
 def iter_decorator_list(decorator_list:Iterable[ast.expr]) -> Iterator[Tuple[Optional[List[str]], ast.expr]]:
     for d in decorator_list:
         if isinstance(d, ast.Call):
@@ -200,12 +199,10 @@
             deco_name = node2dottedname(d)
         yield deco_name,d
 
-=======
 def is_none_literal(node: ast.expr) -> bool:
     """Does this AST node represent the literal constant None?"""
     return isinstance(node, (ast.Constant, ast.NameConstant)) and node.value is None
     
->>>>>>> 3cb84767
 def unstring_annotation(node: ast.expr, ctx:'model.Documentable') -> ast.expr:
     """Replace all strings in the given expression by parsed versions.
     @return: The unstringed node. If parsing fails, an error is logged
