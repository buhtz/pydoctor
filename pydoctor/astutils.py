"""
Various bits of reusable code related to L{ast.AST} node processing.
"""

import enum
import inspect
import platform
import sys
from numbers import Number
<<<<<<< HEAD
from typing import Iterator, Optional, List, Iterable, Sequence, TYPE_CHECKING, Tuple, Type, TypeVar, Union
=======
from typing import Iterator, Optional, List, Iterable, Sequence, TYPE_CHECKING, Tuple, Union, cast
>>>>>>> f03223c4
from inspect import BoundArguments, Signature
import ast

from pydoctor import visitor

if TYPE_CHECKING:
    from pydoctor import model
    from typing import Protocol, Literal
else:
    Protocol = Literal = object

# AST visitors

def iter_values(node: ast.AST) -> Iterator[ast.AST]:
    for _, value in ast.iter_fields(node):
        if isinstance(value, list):
            for item in value:
                if isinstance(item, ast.AST):
                    yield item
        elif isinstance(value, ast.AST):
            yield value

class NodeVisitor(visitor.PartialVisitor[ast.AST]):
    """
    Generic AST node visitor. This class does not work like L{ast.NodeVisitor}, 
    it only visits statements directly within a C{B{body}}. Also, visitor methods can't return anything.

    :See: L{visitor} for more informations.
    """
    def generic_visit(self, node: ast.AST) -> None:
        """
        Helper method to visit a node by calling C{visit()} on each child of the node. 
        This is useful because this vistitor only visits statements inside C{.body} attribute. 
        
        So if one wants to visit L{ast.Expr} children with their visitor, they should include::

            def visit_Expr(self, node:ast.Expr):
                self.generic_visit(node)
        """
        for v in iter_values(node):
            self.visit(v)
    
    @classmethod
    def get_children(cls, node: ast.AST) -> Iterable[ast.AST]:
        """
        Returns the nested nodes in the body of a node.
        """
        body: Optional[Sequence[ast.AST]] = getattr(node, 'body', None)
        if body is not None:
            for child in body:
                yield child

class NodeVisitorExt(visitor.VisitorExt[ast.AST]):
    ...

_AssingT = Union[ast.Assign, ast.AnnAssign]
def iterassign(node:_AssingT) -> Iterator[Optional[List[str]]]:
    """
    Utility function to iterate assignments targets. 

    Useful for all the following AST assignments:

    >>> var:int=2
    >>> self.var = target = node.astext()
    >>> lol = ['extensions']

    NOT Useful for the following AST assignments:

    >>> x, y = [1,2]

    Example:

    >>> from pydoctor.astutils import iterassign
    >>> from ast import parse
    >>> node = parse('self.var = target = thing[0] = node.astext()').body[0]
    >>> list(iterassign(node))
    
    """
    for target in node.targets if isinstance(node, ast.Assign) else [node.target]:
        dottedname = node2dottedname(target) 
        yield dottedname

def node2dottedname(node: Optional[ast.AST]) -> Optional[List[str]]:
    """
    Resove expression composed by L{ast.Attribute} and L{ast.Name} nodes to a list of names. 
    """
    parts = []
    while isinstance(node, ast.Attribute):
        parts.append(node.attr)
        node = node.value
    if isinstance(node, ast.Name):
        parts.append(node.id)
    else:
        return None
    parts.reverse()
    return parts

def node2fullname(expr: Optional[ast.AST], ctx: 'model.Documentable') -> Optional[str]:
    dottedname = node2dottedname(expr)
    if dottedname is None:
        return None
    return ctx.expandName('.'.join(dottedname))

def bind_args(sig: Signature, call: ast.Call) -> BoundArguments:
    """
    Binds the arguments of a function call to that function's signature.
    @raise TypeError: If the arguments do not match the signature.
    """
    kwargs = {
        kw.arg: kw.value
        for kw in call.keywords
        # When keywords are passed using '**kwargs', the 'arg' field will
        # be None. We don't currently support keywords passed that way.
        if kw.arg is not None
        }
    return sig.bind(*call.args, **kwargs)



if sys.version_info[:2] >= (3, 8):
    # Since Python 3.8 "foo" is parsed as ast.Constant.
    def get_str_value(expr:ast.expr) -> Optional[str]:
        if isinstance(expr, ast.Constant) and isinstance(expr.value, str):
            return expr.value
        return None
    def get_num_value(expr:ast.expr) -> Optional[Number]:
        if isinstance(expr, ast.Constant) and isinstance(expr.value, Number):
            return expr.value
        return None
    def _is_str_constant(expr: ast.expr, s: str) -> bool:
        return isinstance(expr, ast.Constant) and expr.value == s
else:
    # Before Python 3.8 "foo" was parsed as ast.Str.
    def get_str_value(expr:ast.expr) -> Optional[str]:
        if isinstance(expr, ast.Str):
            return expr.s
        return None
    def get_num_value(expr:ast.expr) -> Optional[Number]:
        if isinstance(expr, ast.Num):
            return expr.n
        return None
    def _is_str_constant(expr: ast.expr, s: str) -> bool:
        return isinstance(expr, ast.Str) and expr.s == s

def get_int_value(expr: ast.expr) -> Optional[int]:
    num = get_num_value(expr)
    if isinstance(num, int):
        return num # type:ignore[unreachable]
    return None

def is__name__equals__main__(cmp: ast.Compare) -> bool:
    """
    Returns whether or not the given L{ast.Compare} is equal to C{__name__ == '__main__'}.
    """
    return isinstance(cmp.left, ast.Name) \
    and cmp.left.id == '__name__' \
    and len(cmp.ops) == 1 \
    and isinstance(cmp.ops[0], ast.Eq) \
    and len(cmp.comparators) == 1 \
    and _is_str_constant(cmp.comparators[0], '__main__')

def is_using_typing_final(expr: Optional[ast.AST], 
                    ctx:'model.Documentable') -> bool:
    return is_using_annotations(expr, ("typing.Final", "typing_extensions.Final"), ctx)

def is_using_typing_classvar(expr: Optional[ast.AST], 
                    ctx:'model.Documentable') -> bool:
    return is_using_annotations(expr, ('typing.ClassVar', "typing_extensions.ClassVar"), ctx)

def is_using_annotations(expr: Optional[ast.AST], 
                            annotations:Sequence[str], 
                            ctx:'model.Documentable') -> bool:
    """
    Detect if this expr is firstly composed by one of the specified annotation(s)' full name.
    """
    full_name = node2fullname(expr, ctx)
    if full_name in annotations:
        return True
    if isinstance(expr, ast.Subscript):
        # Final[...] or typing.Final[...] expressions
        if isinstance(expr.value, (ast.Name, ast.Attribute)):
            value = expr.value
            full_name = node2fullname(value, ctx)
            if full_name in annotations:
                return True
    return False

def is_none_literal(node: ast.expr) -> bool:
    """Does this AST node represent the literal constant None?"""
    return isinstance(node, (ast.Constant, ast.NameConstant)) and node.value is None
    
def unstring_annotation(node: ast.expr, ctx:'model.Documentable', section:str='annotation') -> ast.expr:
    """Replace all strings in the given expression by parsed versions.
    @return: The unstringed node. If parsing fails, an error is logged
        and the original node is returned.
    """
    try:
        expr = _AnnotationStringParser().visit(node)
    except SyntaxError as ex:
        module = ctx.module
        assert module is not None
        module.report(f'syntax error in {section}: {ex}', lineno_offset=node.lineno, section=section)
        return node
    else:
        assert isinstance(expr, ast.expr), expr
        return expr

class _AnnotationStringParser(ast.NodeTransformer):
    """Implementation of L{unstring_annotation()}.

    When given an expression, the node returned by L{ast.NodeVisitor.visit()}
    will also be an expression.
    If any string literal contained in the original expression is either
    invalid Python or not a singular expression, L{SyntaxError} is raised.
    """

    def _parse_string(self, value: str) -> ast.expr:
        statements = ast.parse(value).body
        if len(statements) != 1:
            raise SyntaxError("expected expression, found multiple statements")
        stmt, = statements
        if isinstance(stmt, ast.Expr):
            # Expression wrapped in an Expr statement.
            expr = self.visit(stmt.value)
            assert isinstance(expr, ast.expr), expr
            return expr
        else:
            raise SyntaxError("expected expression, found statement")

    def visit_Subscript(self, node: ast.Subscript) -> ast.Subscript:
        value = self.visit(node.value)
        if isinstance(value, ast.Name) and value.id == 'Literal':
            # Literal[...] expression; don't unstring the arguments.
            slice = node.slice
        elif isinstance(value, ast.Attribute) and value.attr == 'Literal':
            # typing.Literal[...] expression; don't unstring the arguments.
            slice = node.slice
        else:
            # Other subscript; unstring the slice.
            slice = self.visit(node.slice)
        return ast.copy_location(ast.Subscript(value, slice, node.ctx), node)

    # For Python >= 3.8:

    def visit_Constant(self, node: ast.Constant) -> ast.expr:
        value = node.value
        if isinstance(value, str):
            return ast.copy_location(self._parse_string(value), node)
        else:
            const = self.generic_visit(node)
            assert isinstance(const, ast.Constant), const
            return const

    # For Python < 3.8:

    def visit_Str(self, node: ast.Str) -> ast.expr:
        return ast.copy_location(self._parse_string(node.s), node)

TYPING_ALIAS = (
        "typing.Hashable",
        "typing.Awaitable",
        "typing.Coroutine",
        "typing.AsyncIterable",
        "typing.AsyncIterator",
        "typing.Iterable",
        "typing.Iterator",
        "typing.Reversible",
        "typing.Sized",
        "typing.Container",
        "typing.Collection",
        "typing.Callable",
        "typing.AbstractSet",
        "typing.MutableSet",
        "typing.Mapping",
        "typing.MutableMapping",
        "typing.Sequence",
        "typing.MutableSequence",
        "typing.ByteString",
        "typing.Tuple",
        "typing.List",
        "typing.Deque",
        "typing.Set",
        "typing.FrozenSet",
        "typing.MappingView",
        "typing.KeysView",
        "typing.ItemsView",
        "typing.ValuesView",
        "typing.ContextManager",
        "typing.AsyncContextManager",
        "typing.Dict",
        "typing.DefaultDict",
        "typing.OrderedDict",
        "typing.Counter",
        "typing.ChainMap",
        "typing.Generator",
        "typing.AsyncGenerator",
        "typing.Type",
        "typing.Pattern",
        "typing.Match",
        # Special forms
        "typing.Union",
        "typing.Literal",
        "typing.Optional",
    )

SUBSCRIPTABLE_CLASSES_PEP585 = (
        "tuple",
        "list",
        "dict",
        "set",
        "frozenset",
        "type",
        "collections.deque",
        "collections.defaultdict",
        "collections.OrderedDict",
        "collections.Counter",
        "collections.ChainMap",
        "collections.abc.Awaitable",
        "collections.abc.Coroutine",
        "collections.abc.AsyncIterable",
        "collections.abc.AsyncIterator",
        "collections.abc.AsyncGenerator",
        "collections.abc.Iterable",
        "collections.abc.Iterator",
        "collections.abc.Generator",
        "collections.abc.Reversible",
        "collections.abc.Container",
        "collections.abc.Collection",
        "collections.abc.Callable",
        "collections.abc.Set",
        "collections.abc.MutableSet",
        "collections.abc.Mapping",
        "collections.abc.MutableMapping",
        "collections.abc.Sequence",
        "collections.abc.MutableSequence",
        "collections.abc.ByteString",
        "collections.abc.MappingView",
        "collections.abc.KeysView",
        "collections.abc.ItemsView",
        "collections.abc.ValuesView",
        "contextlib.AbstractContextManager",
        "contextlib.AbstractAsyncContextManager",
        "re.Pattern",
        "re.Match",
    )

def is_typing_annotation(node: ast.AST, ctx: 'model.Documentable') -> bool:
    """
    Whether this annotation node refers to a typing alias.
    """
    return is_using_annotations(node, TYPING_ALIAS, ctx) or \
            is_using_annotations(node, SUBSCRIPTABLE_CLASSES_PEP585, ctx)


_string_lineno_is_end = sys.version_info < (3,8) \
                    and platform.python_implementation() != 'PyPy'
"""True iff the 'lineno' attribute of an AST string node points to the last
line in the string, rather than the first line.
"""

def extract_docstring_linenum(node: ast.Str) -> int:
    r"""
    In older CPython versions, the AST only tells us the end line
    number and we must approximate the start line number.
    This approximation is correct if the docstring does not contain
    explicit newlines ('\n') or joined lines ('\' at end of line).

    Leading blank lines are stripped by cleandoc(), so we must
    return the line number of the first non-blank line.
    """
    doc = node.s
    lineno = node.lineno
    if _string_lineno_is_end:
        # In older CPython versions, the AST only tells us the end line
        # number and we must approximate the start line number.
        # This approximation is correct if the docstring does not contain
        # explicit newlines ('\n') or joined lines ('\' at end of line).
        lineno -= doc.count('\n')

    # Leading blank lines are stripped by cleandoc(), so we must
    # return the line number of the first non-blank line.
    for ch in doc:
        if ch == '\n':
            lineno += 1
        elif not ch.isspace():
            break
    
    return lineno

def extract_docstring(node: ast.Str) -> Tuple[int, str]:
    """
    Extract docstring information from an ast node that represents the docstring.

    @returns: 
        - The line number of the first non-blank line of the docsring. See L{extract_docstring_linenum}.
        - The docstring to be parsed, cleaned by L{inspect.cleandoc}.
    """
    lineno = extract_docstring_linenum(node)
    return lineno, inspect.cleandoc(node.s)

<<<<<<< HEAD
def safe_bind_args(sig:Signature, call: ast.AST, ctx: 'model.Module') -> Optional[inspect.BoundArguments]:
    """
    Binds the arguments of a function call to that function's signature.

    When L{bind_args} raises a L{TypeError}, it reports a warning and returns C{None}. 
    """
    if not isinstance(call, ast.Call):
        return None
    try:
        return bind_args(sig, call)
    except TypeError as ex:
        message = str(ex).replace("'", '"')
        call_dottedname = node2dottedname(call.func)
        callable_name = f"{'.'.join(call_dottedname)}()" if call_dottedname else 'callable'
        ctx.report(
            f"Invalid arguments for {callable_name}: {message}",
            lineno_offset=call.lineno
            )
        return None
    
class _V(enum.Enum): 
    NoValue = enum.auto()
_T =  TypeVar('_T', bound=object)
def _get_literal_arg(args:BoundArguments, name:str, typecheck:Type[_T]) -> Union['Literal[_V.NoValue]', _T]:
    """
    Helper function for L{get_literal_arg}. 

    If the value is not present in the arguments, returns L{_V.NoValue}.
    @raises ValueError: If the passed value is not a literal or if it's not the right type.
    """
    expr = args.arguments.get(name)
    if expr is None:
        return _V.NoValue

    try:
        value = ast.literal_eval(expr)
    except ValueError:
        message = (
            f'Unable to figure out value for {name!r} argument, maybe too complex'
            ).replace("'", '"')
        raise ValueError(message)

    if not isinstance(value, typecheck):
        message = (f'Value for {name!r} argument '
            f'has type "{type(value).__name__}", expected {typecheck.__name__!r}'
            ).replace("'", '"')
        raise ValueError(message)

    return value

def get_literal_arg(args:BoundArguments, name:str, default:_T, 
                          typecheck:Type[_T], lineno:int, module: 'model.Module') -> _T:
    """
    Retreive the literal value of an argument from the L{BoundArguments}. 
    Only works with purely literal values (no C{Name} or C{Attribute}).
    
    @param args: The L{BoundArguments} instance.
    @param name: The name of the argument
    @param default: The default value of the argument, this value is returned 
        if the argument is not found.
    @param typecheck: The type of the literal value this argument is expected to have.
    @param lineno: The lineumber of the callsite, used for error reporting.
    @param module: Module that contains the call, used for error reporting.
    @return: The value of the argument if we can infer it, otherwise returns
        the default value.
    """
    try:
        value = _get_literal_arg(args, name, typecheck)
    except ValueError as e:
        module.report(str(e), lineno_offset=lineno)
        return default
    if value is _V.NoValue:
        # default value
        return default
    else:
        return value
=======

def infer_type(expr: ast.expr) -> Optional[ast.expr]:
    """Infer a literal expression's type.
    @param expr: The expression's AST.
    @return: A type annotation, or None if the expression has no obvious type.
    """
    try:
        value: object = ast.literal_eval(expr)
    except (ValueError, TypeError):
        return None
    else:
        ann = _annotation_for_value(value)
        if ann is None:
            return None
        else:
            return ast.fix_missing_locations(ast.copy_location(ann, expr))

def _annotation_for_value(value: object) -> Optional[ast.expr]:
    if value is None:
        return None
    name = type(value).__name__
    if isinstance(value, (dict, list, set, tuple)):
        ann_elem = _annotation_for_elements(value)
        if isinstance(value, dict):
            ann_value = _annotation_for_elements(value.values())
            if ann_value is None:
                ann_elem = None
            elif ann_elem is not None:
                ann_elem = ast.Tuple(elts=[ann_elem, ann_value])
        if ann_elem is not None:
            if name == 'tuple':
                ann_elem = ast.Tuple(elts=[ann_elem, ast.Ellipsis()])
            return ast.Subscript(value=ast.Name(id=name),
                                 slice=ast.Index(value=ann_elem))
    return ast.Name(id=name)

def _annotation_for_elements(sequence: Iterable[object]) -> Optional[ast.expr]:
    names = set()
    for elem in sequence:
        ann = _annotation_for_value(elem)
        if isinstance(ann, ast.Name):
            names.add(ann.id)
        else:
            # Nested sequences are too complex.
            return None
    if len(names) == 1:
        name = names.pop()
        return ast.Name(id=name)
    else:
        # Empty sequence or no uniform type.
        return None

      
class Parentage(ast.NodeTransformer):
    """
    Add C{parent} attribute to ast nodes instances.
    """
    # stolen from https://stackoverflow.com/a/68845448
    parent: Optional[ast.AST] = None

    def visit(self, node: ast.AST) -> ast.AST:
        setattr(node, 'parent', self.parent)
        self.parent = node
        node = super().visit(node)
        if isinstance(node, ast.AST):
            self.parent = getattr(node, 'parent')
        return node

def get_parents(node:ast.AST) -> Iterator[ast.AST]:
    """
    Once nodes have the C{.parent} attribute with {Parentage}, use this function
    to get a iterator on all parents of the given node up to the root module.
    """
    def _yield_parents(n:Optional[ast.AST]) -> Iterator[ast.AST]:
        if n:
            yield n
            p = cast(ast.AST, getattr(n, 'parent', None))
            yield from _yield_parents(p)
    yield from _yield_parents(getattr(node, 'parent', None))
>>>>>>> f03223c4
<|MERGE_RESOLUTION|>--- conflicted
+++ resolved
@@ -7,11 +7,7 @@
 import platform
 import sys
 from numbers import Number
-<<<<<<< HEAD
-from typing import Iterator, Optional, List, Iterable, Sequence, TYPE_CHECKING, Tuple, Type, TypeVar, Union
-=======
-from typing import Iterator, Optional, List, Iterable, Sequence, TYPE_CHECKING, Tuple, Union, cast
->>>>>>> f03223c4
+from typing import Iterator, Optional, List, Iterable, Sequence, TYPE_CHECKING, Tuple, Union, Type, TypeVar, cast
 from inspect import BoundArguments, Signature
 import ast
 
@@ -412,7 +408,6 @@
     lineno = extract_docstring_linenum(node)
     return lineno, inspect.cleandoc(node.s)
 
-<<<<<<< HEAD
 def safe_bind_args(sig:Signature, call: ast.AST, ctx: 'model.Module') -> Optional[inspect.BoundArguments]:
     """
     Binds the arguments of a function call to that function's signature.
@@ -489,7 +484,6 @@
         return default
     else:
         return value
-=======
 
 def infer_type(expr: ast.expr) -> Optional[ast.expr]:
     """Infer a literal expression's type.
@@ -569,4 +563,4 @@
             p = cast(ast.AST, getattr(n, 'parent', None))
             yield from _yield_parents(p)
     yield from _yield_parents(getattr(node, 'parent', None))
->>>>>>> f03223c4
+
