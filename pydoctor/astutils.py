--- conflicted
+++ resolved
@@ -10,16 +10,12 @@
 from typing import Any, Callable, Collection, Iterator, Optional, List, Iterable, Sequence, TYPE_CHECKING, Tuple, Union, cast
 from inspect import BoundArguments, Signature
 import ast
-
-<<<<<<< HEAD
+from numbers import Number
+
 if sys.version_info >= (3, 9):
     from ast import unparse as _unparse
 else:
     from astor import to_source as _unparse
-=======
-import sys
-from numbers import Number
->>>>>>> 791da521
 
 from pydoctor import visitor
 
