--- conflicted
+++ resolved
@@ -2,14 +2,9 @@
 Various bits of reusable code related to L{ast.AST} node processing.
 """
 
-<<<<<<< HEAD
-from typing import Iterator, Optional, List, Iterable, Sequence, TYPE_CHECKING
-
-=======
 import sys
 from numbers import Number
 from typing import Iterator, Optional, List, Iterable, Sequence, TYPE_CHECKING, Union
->>>>>>> 9cea4c80
 from inspect import BoundArguments, Signature
 import ast
 
@@ -192,8 +187,6 @@
             if full_name in annotations:
                 return True
     return False
-<<<<<<< HEAD
-=======
 
 def unstring_annotation(node: ast.expr, ctx:'model.Documentable') -> ast.expr:
     """Replace all strings in the given expression by parsed versions.
@@ -356,4 +349,3 @@
     """
     return is_using_annotations(node, TYPING_ALIAS, ctx) or \
             is_using_annotations(node, SUBSCRIPTABLE_CLASSES_PEP585, ctx)
->>>>>>> 9cea4c80
