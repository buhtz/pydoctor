#
# epydoc package file
#
# A python documentation Module
# Edward Loper
#

"""
Markup language support for docstrings.  Each submodule defines a
parser for a single markup language.  These parsers convert an
object's docstring to a L{ParsedDocstring}, a standard intermediate
representation that can be used to generate output.

A C{ParsedDocstring} is used for output generation
(L{to_stan()<ParsedDocstring.to_stan>}).
It also stores the fields that were extracted from the docstring
during parsing (L{fields<ParsedDocstring.fields>}).

The C{parse_docstring()} functions in the format modules take a docstring,
parse it and return a format-specific subclass of C{ParsedDocstring}.
A docstring's fields are separated from the body during parsing.

The C{ParsedDocstring} output generation method
(L{to_stan()<ParsedDocstring.to_stan>}) uses a
L{DocstringLinker} to link the docstring output with the rest of
the documentation that epydoc generates.  C{DocstringLinker}s are
responsible for formatting cross-references
(L{link_xref() <DocstringLinker.link_xref>}).

Markup errors are represented using L{ParseError}s.  These exception
classes record information about the cause, location, and severity of
each error.
"""
__docformat__ = 'epytext en'

from typing import List, Optional, Sequence, Union
import re
import abc

from docutils import nodes

from twisted.python.failure import Failure
from twisted.web.template import Tag, XMLString, flattenString

##################################################
## Contents
##################################################
#
# 1. ParsedDocstring abstract base class
# 2. Field class
# 3. Docstring Linker
# 4. ParseError exceptions
#

##################################################
## ParsedDocstring
##################################################
<<<<<<< HEAD
class ParsedDocstring():
=======
class ParsedDocstring(abc.ABC):
>>>>>>> 6739a86c
    """
    A standard intermediate representation for parsed docstrings that
    can be used to generate output.  Parsed docstrings are produced by
    markup parsers such as L{pydoctor.epydoc.markup.epytext.parse_docstring()}
    or L{pydoctor.epydoc.markup.restructuredtext.parse_docstring()}.

    Subclasses must implement L{has_body()} and L{to_stan()}.
    """

    def __init__(self, fields: Sequence['Field']):
        self.fields = fields
        """
        A list of L{Field}s, each of which encodes a single field.
        The field's bodies are encoded as C{ParsedDocstring}s.
        """

    @abc.abstractproperty
    def has_body(self) -> bool:
        """Does this docstring have a non-empty body?

        The body is the part of the docstring that remains after the fields
        have been split off.
        """
        raise NotImplementedError()

    @abc.abstractmethod
    def to_stan(self, docstring_linker: 'DocstringLinker') -> Tag:
        """
        Translate this docstring to a Stan tree.

        Implementations are encouraged to generate Stan output directly
        if possible, but if that is not feasible, L{html2stan()} can be
        used instead.

        @param docstring_linker: An HTML translator for crossreference
            links into and out of the docstring.
        @return: The docstring presented as a stan tree.
        """
        raise NotImplementedError()
    
    @abc.abstractmethod
    def to_node(self) -> nodes.document:
        """
        Translate this docstring to a L{docutils.nodes.document}.

        @return: The docstring presented as a L{docutils.nodes.document}.
        """
        raise NotImplementedError()


_RE_CONTROL = re.compile((
    '[' + ''.join(
    ch for ch in map(chr, range(0, 32)) if ch not in '\r\n\t\f'
    ) + ']'
    ).encode())

def html2stan(html: Union[bytes, str]) -> Tag:
    """
    Convert an HTML string to a Stan tree.

    @param html: An HTML fragment; multiple roots are allowed.
    @return: The fragment as a tree with a transparent root node.
    """
    if isinstance(html, str):
        html = html.encode('utf8')

    html = _RE_CONTROL.sub(lambda m:b'\\x%02x' % ord(m.group()), html)
    stan: Tag = XMLString(b'<div>%s</div>' % html).load()[0]
    assert stan.tagName == 'div'
    stan.tagName = ''
    return stan


def flatten(stan: Tag) -> str:
    """
    Convert a document fragment from a Stan tree to HTML.

    @param stan: Document fragment to flatten.
    @return: An HTML string representation of the C{stan} tree.
    """
    ret: List[bytes] = []
    err: List[Failure] = []
    flattenString(None, stan).addCallback(ret.append).addErrback(err.append)
    if err:
        raise err[0].value
    else:
        return ret[0].decode()

##################################################
## Fields
##################################################
class Field:
    """
    The contents of a docstring's field.  Docstring fields are used
    to describe specific aspects of an object, such as a parameter of
    a function or the author of a module.  Each field consists of a
    tag, an optional argument, and a body:
      - The tag specifies the type of information that the field
        encodes.
      - The argument specifies the object that the field describes.
        The argument may be C{None} or a C{string}.
      - The body contains the field's information.

    Tags are automatically downcased and stripped; and arguments are
    automatically stripped.
    """

    def __init__(self, tag: str, arg: Optional[str], body: ParsedDocstring, lineno: int):
        self._tag = tag.lower().strip()
        self._arg = None if arg is None else arg.strip()
        self._body = body
        self.lineno = lineno

    def tag(self) -> str:
        """
        @return: This field's tag.
        """
        return self._tag

    def arg(self) -> Optional[str]:
        """
        @return: This field's argument, or C{None} if this field has no argument.
        """
        return self._arg

    def body(self) -> ParsedDocstring:
        """
        @return: This field's body.
        """
        return self._body

    def __repr__(self) -> str:
        if self._arg is None:
            return f'<Field @{self._tag}: ...>'
        else:
            return f'<Field @{self._tag} {self._arg}: ...>'

##################################################
## Docstring Linker (resolves crossreferences)
##################################################
class DocstringLinker:
    """
    A resolver for crossreference links out of a C{ParsedDocstring}.
    C{DocstringLinker} is used by C{ParsedDocstring} to look up the
    target URL for crossreference links.
    """

    def link_to(self, target: str, label: str) -> Tag:
        """
        Format a link to a Python identifier.
        This will resolve the identifier like Python itself would.

        @param target: The name of the Python identifier that
            should be linked to.
        @param label: The label to show for the link.
        @return: The link, or just the label if the target was not found.
        """
        raise NotImplementedError()

    def link_xref(self, target: str, label: str, lineno: int) -> Tag:
        """
        Format a cross-reference link to a Python identifier.
        This will resolve the identifier to any reasonable target,
        even if it has to look in places where Python itself would not.

        @param target: The name of the Python identifier that
            should be linked to.
        @param label: The label to show for the link.
        @param lineno: The line number within the docstring at which the
            crossreference is located.
        @return: The link, or just the label if the target was not found.
            In either case, the returned top-level tag will be C{<code>}.
        """
        raise NotImplementedError()

    def resolve_identifier(self, identifier: str) -> Optional[str]:
        """
        Resolve a Python identifier.
        This will resolve the identifier like Python itself would.

        @param identifier: The name of the Python identifier that
            should be linked to.
        @return: The URL of the target, or L{None} if not found.
        """
        raise NotImplementedError()


##################################################
## ParseError exceptions
##################################################

class ParseError(Exception):
    """
    The base class for errors generated while parsing docstrings.
    """

    def __init__(self,
            descr: str,
            linenum: Optional[int] = None,
            is_fatal: bool = True
            ):
        """
        @param descr: A description of the error.
        @param linenum: The line on which the error occured within
            the docstring.  The linenum of the first line is 0.
        @param is_fatal: True if this is a fatal error.
        """
        self._descr = descr
        self._linenum = linenum
        self._fatal = is_fatal

    def is_fatal(self) -> bool:
        """
        @return: true if this is a fatal error.  If an error is fatal,
            then epydoc should ignore the output of the parser, and
            parse the docstring as plaintext.
        """
        return self._fatal

    def linenum(self) -> Optional[int]:
        """
        @return: The line number on which the error occured (including
        any offset).  If the line number is unknown, then return
        C{None}.
        """
        if self._linenum is None: return None
        else: return self._linenum + 1

    def descr(self) -> str:
        """
        @return: A description of the error.
        """
        return self._descr

    def __str__(self) -> str:
        """
        Return a string representation of this C{ParseError}.  This
        multi-line string contains a description of the error, and
        specifies where it occured.

        @return: the informal representation of this C{ParseError}.
        """
        if self._linenum is not None:
            return f'Line {self._linenum + 1:d}: {self.descr()}'
        else:
            return self.descr()

    def __repr__(self) -> str:
        """
        Return the formal representation of this C{ParseError}.
        C{ParseError}s have formal representations of the form::
           <ParseError on line 12>

        @return: the formal representation of this C{ParseError}.
        """
        if self._linenum is None:
            return '<ParseError on unknown line>'
        else:
            return f'<ParseError on line {self._linenum + 1:d}>'<|MERGE_RESOLUTION|>--- conflicted
+++ resolved
@@ -55,11 +55,7 @@
 ##################################################
 ## ParsedDocstring
 ##################################################
-<<<<<<< HEAD
-class ParsedDocstring():
-=======
 class ParsedDocstring(abc.ABC):
->>>>>>> 6739a86c
     """
     A standard intermediate representation for parsed docstrings that
     can be used to generate output.  Parsed docstrings are produced by
