"""
Convert L{pydoctor.epydoc} parsed markup into renderable content.
"""

from collections import defaultdict
import enum
from typing import (
    TYPE_CHECKING, Any, Callable, ClassVar, DefaultDict, Dict, Generator,
    Iterator, List, Mapping, Optional, Sequence, Tuple,
)
import ast
import re

import attr

from pydoctor import model, linker, node2stan
from pydoctor.astutils import is_none_literal
from pydoctor.epydoc.markup import Field as EpydocField, ParseError, get_parser_by_name, processtypes
from twisted.web.template import Tag, tags
from pydoctor.epydoc.markup import ParsedDocstring, DocstringLinker
import pydoctor.epydoc.markup.plaintext
from pydoctor.epydoc.markup._pyval_repr import colorize_pyval, colorize_inline_pyval

if TYPE_CHECKING:
    from twisted.web.template import Flattenable

taglink = linker.taglink
"""
Alias to L{pydoctor.linker.taglink()}.
"""

BROKEN = tags.p(class_="undocumented")('Broken description')

def _get_docformat(obj: model.Documentable) -> str:
    """
    Returns the docformat to use to parse the docstring of this object.
    """
    # Use module's __docformat__ if specified, else use system's.
    # Except if system's docformat is plaintext, in this case, use plaintext.
    # See https://github.com/twisted/pydoctor/issues/503 for the reason
    # of this behavior.
    if obj.system.options.docformat == 'plaintext':
        return 'plaintext'
    # the docstring should be parsed using the format of the module it was inherited from
    docformat = obj.module.docformat or obj.system.options.docformat
    return docformat

def get_docstring(
        obj: model.Documentable
        ) -> Tuple[Optional[str], Optional[model.Documentable]]:
    """
    Fetch the docstring for a documentable.
    Treat empty docstring as undocumented.

    :returns:
        - C{(docstring, source)} if the object is documented.
        - C{(None, None)} if the object has no docstring (even inherited).
        - C{(None, source)} if the object has an empty docstring.
    """
    for source in obj.docsources():
        doc = source.docstring
        if doc:
            return doc, source
        if doc is not None:
            # Treat empty docstring as undocumented.
            return None, source
    return None, None

@attr.s(auto_attribs=True)
class FieldDesc:
    """
    Combines informations from multiple L{Field} objects into one.

    Example::

       :param foo: description of parameter foo
       :type foo:  SomeClass

    """
    _UNDOCUMENTED: ClassVar[Tag] = tags.span(class_='undocumented')("Undocumented")

    name: Optional[str] = None
    """Field name, i.e. C{:param <name>:}"""

    type: Optional[Tag] = None
    """Formatted type"""

    body: Optional[Tag] = None

    def format(self) -> Generator[Tag, None, None]:
        """
        @return: Iterator that yields one or two C{tags.td}.
        """
        formatted = self.body or self._UNDOCUMENTED
        fieldNameTd: List[Tag] = []
        if self.name:
            # Add the stars to the params names just before generating the field stan, not before.
            if isinstance(self.name, VariableArgument):
                prefix = "*"
            elif isinstance(self.name, KeywordArgument):
                prefix = "**"
            else:
                prefix = ""

            name = tags.transparent(prefix, insert_break_points(self.name))

            stan_name = tags.span(class_="fieldArg")(name)
            if self.type:
                stan_name(":")
            fieldNameTd.append(stan_name)

        if self.type:
            fieldNameTd.append(self.type)
        if fieldNameTd:
            #  <name>: <type> | <desc>
            yield tags.td(class_="fieldArgContainer")(*fieldNameTd)
            yield tags.td(class_="fieldArgDesc")(formatted)
        else:
            #  <desc>
            yield tags.td(formatted, colspan="2")

@attr.s(auto_attribs=True)
class SignatureDesc(FieldDesc):
    type_origin: Optional['FieldOrigin'] = None


class RaisesDesc(FieldDesc):
    """Description of an exception that can be raised by function/method."""

    def format(self) -> Generator[Tag, None, None]:
        assert self.type is not None  # TODO: Why can't it be None?
        yield tags.td(tags.code(self.type), class_="fieldArgContainer")
        yield tags.td(self.body or self._UNDOCUMENTED)

def format_desc_list(label: str, descs: Sequence[FieldDesc]) -> Iterator[Tag]:
    """
    Format list of L{FieldDesc}. Used for param, returns, raises, etc.

    Generates a 2-columns layout as follow::

        +------------------------------------+
        | <label>                            |
        | <name>: <type> |     <desc>        |
        | <name>: <type> |     <desc>        |
        +------------------------------------+

    If the fields don't have type or name information,
    generates the same output as L{format_field_list}::

        +------------------------------------+
        | <label>                            |
        | <desc ... >                        |
        +------------------------------------+

    @arg label: Section "mini heading"
    @arg descs: L{FieldDesc}s
    @returns: Each row as iterator or None if no C{descs} id provided.
    """
    if not descs:
        return
    # <label>
    row = tags.tr(class_="fieldStart")
    row(tags.td(class_="fieldName", colspan="2")(label))
    # yield the first row.
    yield row
    # yield descriptions.
    for d in descs:
        row = tags.tr()
        # <name>: <type> |     <desc>
        # or
        # <desc ... >
        row(d.format())
        yield row

@attr.s(auto_attribs=True)
class Field:
    """Like L{pydoctor.epydoc.markup.Field}, but without the gross accessor
    methods and with a formatted body.

    Example::

        @note: some other information
    """

    tag: str
    """Field tag, i.e. C{:<tag>:} """
    arg: Optional[str]
    """Field argument, i.e. C{:param <argument>:}"""
    source: model.Documentable
    lineno: int
    body: ParsedDocstring

    @classmethod
    def from_epydoc(cls, field: EpydocField, source: model.Documentable) -> 'Field':
        return cls(
            tag=field.tag(),
            arg=field.arg(),
            source=source,
            lineno=field.lineno,
            body=field.body()
            )

    def format(self) -> Tag:
        """Present this field's body as HTML."""
        return safe_to_stan(self.body, self.source.docstring_linker, self.source,
                    # the parsed docstring maybe doesn't support to_node(), i.e. ParsedTypeDocstring,
                    # so we can only show the broken text.
                    fallback=lambda _, __, ___:BROKEN)

    def report(self, message: str) -> None:
        self.source.report(message, lineno_offset=self.lineno, section='docstring')


def format_field_list(singular: str, plural: str, fields: Sequence[Field]) -> Iterator[Tag]:
    """
    Format list of L{Field} object. Used for notes, see also, authors, etc.

    Generates a 2-columns layout as follow::

        +------------------------------------+
        | <label>                            |
        | <desc ... >                        |
        +------------------------------------+

    @returns: Each row as iterator
    """
    if not fields:
        return

    label = singular if len(fields) == 1 else plural
    row = tags.tr(class_="fieldStart")
    row(tags.td(class_="fieldName", colspan="2")(label))
    yield row

    for field in fields:
        row = tags.tr()
        row(tags.td(colspan="2")(field.format()))
        yield row

class VariableArgument(str):
    """
    Encapsulate the name of C{vararg} parameters in L{Function.annotations} mapping keys.
    """

class KeywordArgument(str):
    """
    Encapsulate the name of C{kwarg} parameters in L{Function.annotations} mapping keys.
    """

class FieldOrigin(enum.Enum):
    FROM_AST = 0
    FROM_DOCSTRING = 1

@attr.s(auto_attribs=True)
class ParamType:
    stan: Tag
    origin: FieldOrigin

class FieldHandler:

    def __init__(self, obj: model.Documentable):
        self.obj = obj
        self._linker = self.obj.docstring_linker

        self.types: Dict[str, Optional[ParamType]] = {}

        self.parameter_descs: List[SignatureDesc] = []
        self.return_desc: Optional[SignatureDesc] = None
        self.yields_desc: Optional[FieldDesc] = None
        self.raise_descs: List[RaisesDesc] = []
        self.warns_desc: List[FieldDesc] = []
        self.seealsos: List[Field] = []
        self.notes: List[Field] = []
        self.authors: List[Field] = []
        self.sinces: List[Field] = []
        self.unknowns: DefaultDict[str, List[FieldDesc]] = defaultdict(list)

    def set_param_types_from_annotations(
            self, annotations: Mapping[str, Optional[ast.expr]]
            ) -> None:
        formatted_annotations = {
            name: None if value is None
                       else ParamType(safe_to_stan(colorize_inline_pyval(value), self.obj.docstring_linker,
                                self.obj, fallback=colorized_pyval_fallback, section='annotation', report=False),
                                # don't spam the log, invalid annotation are going to be reported when the signature gets colorized
                                origin=FieldOrigin.FROM_AST)

            for name, value in annotations.items()
            }
        ret_type = formatted_annotations.pop('return', None)
        self.types.update(formatted_annotations)
        if ret_type is not None:
            # In most cases 'None' is not an actual return type, but the absence
            # of a returned value. Not storing it is the easiest way to prevent
            # it from being presented.
            ann_ret = annotations['return']
            assert ann_ret is not None  # ret_type would be None otherwise
            if not is_none_literal(ann_ret):
                self.return_desc = SignatureDesc(type=ret_type.stan, type_origin=ret_type.origin)

    @staticmethod
    def _report_unexpected_argument(field:Field) -> None:
        if field.arg is not None:
            field.report('Unexpected argument in %s field' % (field.tag,))

    def handle_return(self, field: Field) -> None:
        self._report_unexpected_argument(field)
        if not self.return_desc:
            self.return_desc = SignatureDesc()
        self.return_desc.body = field.format()
    handle_returns = handle_return

    def handle_yield(self, field: Field) -> None:
        self._report_unexpected_argument(field)
        if not self.yields_desc:
            self.yields_desc = FieldDesc()
        self.yields_desc.body = field.format()
    handle_yields = handle_yield

    def handle_returntype(self, field: Field) -> None:
        self._report_unexpected_argument(field)
        if not self.return_desc:
            self.return_desc = SignatureDesc()
        self.return_desc.type = field.format()
        self.return_desc.type_origin = FieldOrigin.FROM_DOCSTRING
    handle_rtype = handle_returntype

    def handle_yieldtype(self, field: Field) -> None:
        self._report_unexpected_argument(field)
        if not self.yields_desc:
            self.yields_desc = FieldDesc()
        self.yields_desc.type = field.format()
    handle_ytype = handle_yieldtype

    def _handle_param_name(self, field: Field) -> Optional[str]:
        name = field.arg
        if name is None:
            field.report('Parameter name missing')
            return None

        name = name.lstrip('*')
        annotations = None
        if isinstance(field.source, model.Function):
            annotations = field.source.annotations
        elif isinstance(field.source, model.Class):
            # Constructor parameters can be documented on the class.
            annotations = field.source.constructor_params
        # This might look useless, but it's needed in order to keep the
        # right str type: str, VariableArgument or KeyowrdArgument. And then add the stars accordingly.
        if annotations is not None:
            for param_name, _ in annotations.items():
                if param_name == name:
                    name = param_name
        return name

    def _handle_param_not_found(self, name: str, field: Field) -> None:
        """Figure out if the parameter might exist despite not being found
        in this documentable's code, warn if not.
        """
        source = field.source
        if source is not self.obj:
            # Docstring is inherited, so it may not represent this exact method.
            return
        if isinstance(source, model.Class):
            if None in source.baseobjects:
                # Class has a computed base class, which could define parameters
                # we can't discover.
                # For example, this class might use
                # L{twisted.python.components.proxyForInterface()}.
                return
            if name in source.constructor_params:
                # Constructor parameters can be documented on the class.
                return
        field.report('Documented parameter "%s" does not exist' % (name,))

    def handle_type(self, field: Field) -> None:
        if isinstance(self.obj, model.Attribute):
            if field.arg is not None:
                field.report('Field in variable docstring should not include a name')
            self.obj.parsed_type = field.body
            return
        elif isinstance(self.obj, model.Function):
            name = self._handle_param_name(field)
            if name is not None and name not in self.types and not any(
                    # Don't warn about keywords or about parameters we already
                    # reported a warning for.
                    desc.name == name for desc in self.parameter_descs
                    ):
                self._handle_param_not_found(name, field)
        else:
            # Note: extract_fields() will issue warnings about missing field
            #       names, so we can silently ignore them here.
            # TODO: Processing the fields once in extract_fields() and again
            #       in format_docstring() adds complexity and can cause
            #       inconsistencies.
            name = field.arg
        if name is not None:
            self.types[name] = ParamType(field.format(), origin=FieldOrigin.FROM_DOCSTRING)

    def handle_param(self, field: Field) -> None:
        name = self._handle_param_name(field)
        if name is not None:
            if any(desc.name == name for desc in self.parameter_descs):
                field.report('Parameter "%s" was already documented' % (name,))
            self.parameter_descs.append(SignatureDesc(name=name, body=field.format()))
            if name not in self.types:
                self._handle_param_not_found(name, field)

    handle_arg = handle_param

    def handle_keyword(self, field: Field) -> None:
        name = self._handle_param_name(field)
        if name is not None:
            # TODO: How should this be matched to the type annotation?
            self.parameter_descs.append(SignatureDesc(name=name, body=field.format()))
            if name in self.types:
                field.report('Parameter "%s" is documented as keyword' % (name,))


    def handled_elsewhere(self, field: Field) -> None:
        # Some fields are handled by extract_fields below.
        pass

    handle_ivar = handled_elsewhere
    handle_cvar = handled_elsewhere
    handle_var = handled_elsewhere

    def handle_raises(self, field: Field) -> None:
        name = field.arg
        if name is None:
            field.report('Exception type missing')
            typ_fmt = tags.span(class_='undocumented')("Unknown exception")
        else:
            typ_fmt = self._linker.link_to(name, name)
        self.raise_descs.append(RaisesDesc(type=typ_fmt, body=field.format()))
    handle_raise = handle_raises
    handle_except = handle_raises

    # Warns is just like raises but the syntax is more relax i.e. warning type not required.
    def handle_warns(self, field: Field) -> None:
        if field.arg is None:
            typ_fmt = None
        else:
            typ_fmt = self._linker.link_to(field.arg, field.arg)
        self.warns_desc.append(FieldDesc(type=typ_fmt, body=field.format()))

    handle_warn = handle_warns

    def handle_seealso(self, field: Field) -> None:
        self.seealsos.append(field)
    handle_see = handle_seealso

    def handle_note(self, field: Field) -> None:
        self.notes.append(field)

    def handle_author(self, field: Field) -> None:
        self.authors.append(field)

    def handle_since(self, field: Field) -> None:
        self.sinces.append(field)

    def handleUnknownField(self, field: Field) -> None:
        name = field.tag
        field.report(f"Unknown field '{name}'" )
        self.unknowns[name].append(FieldDesc(name=field.arg, body=field.format()))

    def handle(self, field: Field) -> None:
        m = getattr(self, 'handle_' + field.tag, self.handleUnknownField)
        m(field)

    def resolve_types(self) -> None:
        """Merge information from 'param' fields and AST analysis."""

        params = {param.name: param for param in self.parameter_descs}
        any_info = bool(params)

        # We create a new parameter_descs list to ensure the parameter order
        # matches the AST order.
        new_parameter_descs: List[SignatureDesc] = []
        for index, (name, param_type) in enumerate(self.types.items()):
            try:
                param = params.pop(name)
            except KeyError:
                # parameter is not documented with @param.

                if index == 0:
                    # Strip 'self' or 'cls' from parameter table when it semantically makes sens.
                    if name=='self' and self.obj.kind is model.DocumentableKind.METHOD:
                        continue
                    if name=='cls' and self.obj.kind is model.DocumentableKind.CLASS_METHOD:
                        continue

                param = SignatureDesc(name=name,
                    type=param_type.stan if param_type else None,
                    type_origin=param_type.origin if param_type else None,)

                any_info |= param_type is not None
            else:
                param.type = param_type.stan if param_type else None
                param.type_origin = param_type.origin if param_type else None

            new_parameter_descs.append(param)

        # Add any leftover parameters, which includes documented **kwargs keywords
        # and non-existing (but documented) parameters.
        new_parameter_descs += params.values()

        # Only update the descriptions if at least one parameter is documented
        # or annotated.
        if any_info:
            self.parameter_descs = new_parameter_descs

    def format(self) -> Tag:
        r: List[Tag] = []

        # Only include parameter or return sections if any are documented or any type are documented from @type fields.
        include_params = False
        if any((p.body or p.type_origin is FieldOrigin.FROM_DOCSTRING) for p in self.parameter_descs):
            r += format_desc_list('Parameters', self.parameter_descs)
            include_params = True

        if self.return_desc and (include_params or self.return_desc.body or self.return_desc.type_origin is FieldOrigin.FROM_DOCSTRING):
            r += format_desc_list('Returns', [self.return_desc])

        if self.yields_desc:
            r += format_desc_list('Yields', [self.yields_desc])

        r += format_desc_list("Raises", self.raise_descs)
        r += format_desc_list("Warns", self.warns_desc)
        for s_p_l in (('Author', 'Authors', self.authors),
                      ('See Also', 'See Also', self.seealsos),
                      ('Present Since', 'Present Since', self.sinces),
                      ('Note', 'Notes', self.notes)):
            r += format_field_list(*s_p_l)
        for kind, fieldlist in self.unknowns.items():
            r += format_desc_list(f"Unknown Field: {kind}", fieldlist)

        if any(r):
            return tags.table(class_='fieldTable')(r)
        else:
            return tags.transparent

def reportWarnings(obj: model.Documentable, warns: Sequence[str], **kwargs:Any) -> None:
    for message in warns:
        obj.report(message, **kwargs)

def reportErrors(obj: model.Documentable, errs: Sequence[ParseError], section:str='docstring') -> None:
    if not errs:
        return

    errors = obj.system.parse_errors[section]

    if obj.fullName() not in errors:
        errors.add(obj.fullName())

        for err in errs:
            obj.report(
                f'bad {section}: ' + err.descr(),
                lineno_offset=(err.linenum() or 1) - 1,
                section=section
                )

_docformat_skip_processtypes = ('google', 'numpy', 'plaintext')
def parse_docstring(
        obj: model.Documentable,
        doc: str,
        source: model.Documentable,
        markup: Optional[str]=None,
        section: str='docstring',
        ) -> ParsedDocstring:
    """Parse a docstring.
    @param obj: The object we're parsing the documentation for.
    @param doc: The docstring.
    @param source: The object on which the docstring is defined.
        This can differ from C{obj} if the docstring is inherited.
    @param markup: Parse the docstring with the given markup, ignoring system's options.
        Useful for creating L{ParsedDocstring}s from restructuredtext for instance.
    @param section: A custom section to use.
    """

    docformat = _get_docformat(source) if not markup else markup

    # fetch the parser function
    try:
        parser = get_parser_by_name(docformat, obj)
    except ImportError as e:
        _err = 'Error trying to import %r parser:\n\n    %s: %s\n\nUsing plain text formatting only.'%(
            docformat, e.__class__.__name__, e)
        obj.system.msg('epydoc2stan', _err, thresh=-1, once=True)
        parser = pydoctor.epydoc.markup.plaintext.parse_docstring

    # type processing is always enabled for google and numpy docformat,
    # it's already part of the specification, doing it now would process types twice.
    if obj.system.options.processtypes and docformat not in _docformat_skip_processtypes:
        # This allows epytext and restructuredtext markup to use TypeDocstring as well with a CLI option: --process-types.
        # It's still technically part of the parsing process, so we use a wrapper function.
        parser = processtypes(parser)

    errs: List[ParseError] = []
    try:
        # parse docstring
        parsed_doc = parser(doc, errs)
    except Exception as e:
        errs.append(ParseError(f'{e.__class__.__name__}: {e}', 1))
        parsed_doc = pydoctor.epydoc.markup.plaintext.parse_docstring(doc, errs)
    if errs:
        reportErrors(source, errs, section=section)
    return parsed_doc

def ensure_parsed_docstring(obj: model.Documentable) -> Optional[model.Documentable]:
    """
    Currently, it's not 100% clear at what point the L{Documentable.parsed_docstring} attribute is set.
    It can be set from the ast builder or later processing step.

    This function ensures that the C{parsed_docstring} attribute of a documentable is set to it's final value.

    @returns:
        - If the C{obj.parsed_docstring} is set to a L{ParsedDocstring} instance:
          The source object of the docstring (might be different
          from C{obj} if the documentation is inherited).
        - If the object is undocumented: C{None}.
    """
    doc, source = get_docstring(obj)

    # Use cached or split version if possible.
    parsed_doc = obj.parsed_docstring

    if source is None and parsed_doc is not None:
        # No docstring found
        # A split field is documented by its parent: meaning the parsed_docstring
        # attribute has been set directly by extract_fields() with @ivar:, @cvar:, etc
        # Get the source of the docs
        source = obj.parent

    if parsed_doc is None and doc is not None:
        # The parsed_docstring has not been initialized yet
        assert source is not None
        parsed_doc = parse_docstring(obj, doc, source)
        obj.parsed_docstring = parsed_doc

    if obj.parsed_docstring is not None:
        return source
    else:
        return None


class ParsedStanOnly(ParsedDocstring):
    """
    A L{ParsedDocstring} directly constructed from stan, for caching purposes.

    L{to_stan} method simply returns back what's given to L{ParsedStanOnly.__init__}.
    """
    def __init__(self, stan: Tag):
        super().__init__(fields=[])
        self._fromstan = stan
<<<<<<< HEAD
=======

>>>>>>> 576d7352
    @property
    def has_body(self) -> bool:
        return True

    def to_stan(self, docstring_linker: Any) -> Tag:
        return self._fromstan

    def to_node(self) -> Any:
        raise NotImplementedError()

def _get_parsed_summary(obj: model.Documentable) -> Tuple[Optional[model.Documentable], ParsedDocstring]:
    """
    Ensures that the L{model.Documentable.parsed_summary} attribute of a documentable is set to it's final value.
    Do not generate summary twice.

    @returns: Tuple: C{source}, C{parsed docstring}
    """
    source = ensure_parsed_docstring(obj)

    if obj.parsed_summary is not None:
        return (source, obj.parsed_summary)

    if source is None:
        summary_parsed_doc: ParsedDocstring = ParsedStanOnly(format_undocumented(obj))
    else:
        # Tell mypy that if we found a docstring, we also have its source.
        assert obj.parsed_docstring is not None
        summary_parsed_doc = obj.parsed_docstring.get_summary()

    obj.parsed_summary = summary_parsed_doc

    return (source, summary_parsed_doc)

def get_to_stan_error(e: Exception) -> ParseError:
    return ParseError(f"{e.__class__.__name__}: {e}", 0)

def safe_to_stan(parsed_doc: ParsedDocstring,
                 linker: 'DocstringLinker',
                 ctx: model.Documentable,
                 fallback: Callable[[List[ParseError], ParsedDocstring, model.Documentable], Tag],
                 report: bool = True,
                 section:str='docstring') -> Tag:
    """
    Wraps L{ParsedDocstring.to_stan()} to catch exception and handle them in C{fallback}.
    This is used to convert docstrings as well as other colorized AST values to stan.

    @param parsed_doc: The L{ParsedDocstring} to "stanify".
    @param linker: The L{DocstringLinker} to use to resolve links.
    @param ctx: The documentable context to use to report errors, passed to the C{fallback} function.
    @param fallback: A callable that returns a fallback stan if the convertion failed.
        It can also be used to set some state on the documentable context.
        Signature::
            (errs:List[ParseError], doc:ParsedDocstring, ctx:model.Documentable) -> Tag
    @param report: Whether to report errors.
    @param section: Used for error messages.
    """
    try:
        stan = parsed_doc.to_stan(linker)
    except Exception as e:
        errs = [get_to_stan_error(e)]
        stan = fallback(errs, parsed_doc, ctx)
        if report:
            reportErrors(ctx, errs, section=section)
    return stan

def format_docstring_fallback(errs: List[ParseError], parsed_doc:ParsedDocstring, ctx:model.Documentable) -> Tag:
    if ctx.docstring is None:
        stan = BROKEN
    else:
        parsed_doc_plain = pydoctor.epydoc.markup.plaintext.parse_docstring(ctx.docstring, errs)
        stan = parsed_doc_plain.to_stan(ctx.docstring_linker)
    return stan

def _wrap_in_paragraph(body:Sequence["Flattenable"]) -> bool:
    """
    This is the counterpart of what we're doing in L{HTMLTranslator.should_be_compact_paragraph()}.
    Since the L{HTMLTranslator} is generic for all parsed docstrings types, it always generates compact paragraphs.

    But for docstrings, we want to have at least one paragraph for consistency.
    """
    has_paragraph = False
    for e in body:
        if isinstance(e, Tag) and e.tagName == 'p':
            has_paragraph = True
        # only check the first element of the body
        break
    return bool(len(body)>0 and not has_paragraph)


def format_docstring(obj: model.Documentable) -> Tag:
    """Generate an HTML representation of a docstring"""

    source = ensure_parsed_docstring(obj)

    ret: Tag = tags.div
    if source is None:
        ret(tags.p(class_='undocumented')("Undocumented"))
    else:
        assert obj.parsed_docstring is not None, "ensure_parsed_docstring() did not do it's job"
        stan = safe_to_stan(obj.parsed_docstring, source.docstring_linker, source, fallback=format_docstring_fallback)

        if stan.tagName:
            ret(stan)
        else:
            body = stan.children
            if _wrap_in_paragraph(body):
                # ensure there is one paragraph at least
                ret(tags.p(*body))
            else:
                ret(*body)

    fh = FieldHandler(obj)
    if isinstance(obj, model.Function):
        fh.set_param_types_from_annotations(obj.annotations)
    if source is not None:
        assert obj.parsed_docstring is not None, "ensure_parsed_docstring() did not do it's job"
        for field in obj.parsed_docstring.fields:
            fh.handle(Field.from_epydoc(field, source))
    if isinstance(obj, model.Function):
        fh.resolve_types()
    ret(fh.format())
    return ret

def format_summary_fallback(errs: List[ParseError], parsed_doc:ParsedDocstring, ctx:model.Documentable) -> Tag:
    stan = BROKEN
    # override parsed_summary instance variable to remeber this one is broken.
    ctx.parsed_summary = ParsedStanOnly(stan)
    return stan

def format_summary(obj: model.Documentable) -> Tag:
    """Generate an shortened HTML representation of a docstring."""

    source, parsed_doc = _get_parsed_summary(obj)
    if not source:
        source = obj
    
    # do not optimize url in order to make sure we're always generating full urls.
    # avoids breaking links when including the summaries on other pages.
    with source.docstring_linker.switch_context(None):
        # ParserErrors will likely be reported by the full docstring as well,
        # so don't spam the log, pass report=False.
        stan = safe_to_stan(parsed_doc, source.docstring_linker, source, report=False,
                fallback=format_summary_fallback)

    return stan


def format_undocumented(obj: model.Documentable) -> Tag:
    """Generate an HTML representation for an object lacking a docstring."""

    sub_objects_with_docstring_count: DefaultDict[model.DocumentableKind, int] = defaultdict(int)
    sub_objects_total_count: DefaultDict[model.DocumentableKind, int]  = defaultdict(int)
    for sub_ob in obj.contents.values():
        kind = sub_ob.kind
        if kind is not None:
            sub_objects_total_count[kind] += 1
            if sub_ob.docstring is not None:
                sub_objects_with_docstring_count[kind] += 1

    tag: Tag = tags.span(class_='undocumented')
    if sub_objects_with_docstring_count:

        kind = obj.kind
        assert kind is not None # if kind is None, object is invisible
        tag(
            "No ", format_kind(kind).lower(), " docstring; ",
            ', '.join(
                f"{sub_objects_with_docstring_count[kind]}/{sub_objects_total_count[kind]} "
                f"{format_kind(kind, plural=sub_objects_with_docstring_count[kind]>=2).lower()}"

                for kind in sorted(sub_objects_total_count, key=(lambda x:x.value))
                ),
            " documented"
            )
    else:
        tag("Undocumented")
    return tag


def type2stan(obj: model.Documentable) -> Optional[Tag]:
    parsed_type = get_parsed_type(obj)
    if parsed_type is None:
        return None
    else:
        return safe_to_stan(parsed_type, obj.docstring_linker, obj,
            fallback=colorized_pyval_fallback, section='annotation')

def get_parsed_type(obj: model.Documentable) -> Optional[ParsedDocstring]:
    parsed_type = obj.parsed_type
    if parsed_type is not None:
        return parsed_type

    annotation: Optional[ast.expr] = getattr(obj, 'annotation', None)
    if annotation is not None:
        return colorize_inline_pyval(annotation)

    return None

def format_toc(obj: model.Documentable) -> Optional[Tag]:
    # Load the parsed_docstring if it's not already done.
    ensure_parsed_docstring(obj)

    if obj.parsed_docstring:
        if obj.system.options.sidebartocdepth > 0:
            toc = obj.parsed_docstring.get_toc(depth=obj.system.options.sidebartocdepth)
            if toc:
                return safe_to_stan(toc, obj.docstring_linker, obj, report=False,
                    fallback=lambda _,__,___:BROKEN)
    return None


field_name_to_kind = {
    'ivar': model.DocumentableKind.INSTANCE_VARIABLE,
    'cvar': model.DocumentableKind.CLASS_VARIABLE,
    'var': model.DocumentableKind.VARIABLE,
    }


def extract_fields(obj: model.Documentable) -> None:
    """Populate Attributes for module/class variables using fields from
    that module/class's docstring.
    Must only be called for objects that have a docstring.
    """

    doc = obj.docstring
    assert doc is not None, obj
    parsed_doc = parse_docstring(obj, doc, obj)
    obj.parsed_docstring = parsed_doc

    for field in parsed_doc.fields:
        tag = field.tag()
        if tag in ['ivar', 'cvar', 'var', 'type']:
            arg = field.arg()
            if arg is None:
                obj.report("Missing field name in @%s" % (tag,),
                           'docstring', field.lineno)
                continue
            attrobj: Optional[model.Documentable] = obj.contents.get(arg)
            if attrobj is None:
                attrobj = obj.system.Attribute(obj.system, arg, obj)
                attrobj.kind = None
                attrobj.parentMod = obj.parentMod
                obj.system.addObject(attrobj)
            attrobj.setLineNumber(obj.docstring_lineno + field.lineno)
            if tag == 'type':
                attrobj.parsed_type = field.body()
            else:
                attrobj.parsed_docstring = field.body()
                attrobj.kind = field_name_to_kind[tag]

def format_kind(kind: model.DocumentableKind, plural: bool = False) -> str:
    """
    Transform a `model.DocumentableKind` Enum value to string.
    """
    names = {
        model.DocumentableKind.PACKAGE         : 'Package',
        model.DocumentableKind.MODULE          : 'Module',
        model.DocumentableKind.INTERFACE       : 'Interface',
        model.DocumentableKind.CLASS           : 'Class',
        model.DocumentableKind.CLASS_METHOD    : 'Class Method',
        model.DocumentableKind.STATIC_METHOD   : 'Static Method',
        model.DocumentableKind.METHOD          : 'Method',
        model.DocumentableKind.FUNCTION        : 'Function',
        model.DocumentableKind.CLASS_VARIABLE  : 'Class Variable',
        model.DocumentableKind.ATTRIBUTE       : 'Attribute',
        model.DocumentableKind.INSTANCE_VARIABLE : 'Instance Variable',
        model.DocumentableKind.PROPERTY        : 'Property',
        model.DocumentableKind.VARIABLE        : 'Variable',
        model.DocumentableKind.SCHEMA_FIELD    : 'Attribute',
        model.DocumentableKind.CONSTANT        : 'Constant',
        model.DocumentableKind.EXCEPTION       : 'Exception',
        model.DocumentableKind.TYPE_ALIAS      : 'Type Alias',
        model.DocumentableKind.TYPE_VARIABLE   : 'Type Variable',
    }
    plurals = {
        model.DocumentableKind.CLASS           : 'Classes',
        model.DocumentableKind.PROPERTY        : 'Properties',
        model.DocumentableKind.TYPE_ALIAS      : 'Type Aliases',
    }
    if plural:
        return plurals.get(kind, names[kind] + 's')
    else:
        return names[kind]

def colorized_pyval_fallback(_: List[ParseError], doc:ParsedDocstring, __:model.Documentable) -> Tag:
    """
    This fallback function uses L{ParsedDocstring.to_node()}, so it must be used only with L{ParsedDocstring} subclasses that implements C{to_node()}.
    """
    return Tag('code')(node2stan.gettext(doc.to_node()))

def _format_constant_value(obj: model.Attribute) -> Iterator["Flattenable"]:

    # yield the table title, "Value"
    row = tags.tr(class_="fieldStart")
    row(tags.td(class_="fieldName")("Value"))
    # yield the first row.
    yield row

    doc = colorize_pyval(obj.value,
        linelen=obj.system.options.pyvalreprlinelen,
        maxlines=obj.system.options.pyvalreprmaxlines)

    value_repr = safe_to_stan(doc, obj.docstring_linker, obj,
        fallback=colorized_pyval_fallback, section='rendering of constant')

    # Report eventual warnings. It warns when a regex failed to parse.
    reportWarnings(obj, doc.warnings, section='colorize constant')

    # yield the value repr.
    row = tags.tr()
    row(tags.td(tags.pre(class_='constant-value')(value_repr)))
    yield row

def format_constant_value(obj: model.Attribute) -> "Flattenable":
    """
    Should be only called for L{Attribute} objects that have the L{Attribute.value} property set.
    """
    rows = list(_format_constant_value(obj))
    return tags.table(class_='valueTable')(*rows)

def _split_indentifier_parts_on_case(indentifier:str) -> List[str]:

    def split(text:str, sep:str) -> List[str]:
        # We use \u200b as temp token to hack a split that passes the tests.
        return text.replace(sep, '\u200b'+sep).split('\u200b')

    match = re.match('(_{1,2})?(.*?)(_{1,2})?$', indentifier)
    assert match is not None # the regex always matches
    prefix, text, suffix = match.groups(default='')
    text_parts = []

    if text.islower() or text.isupper():
        # We assume snake_case or SCREAMING_SNAKE_CASE.
        text_parts = split(text, '_')
    else:
        # We assume camelCase.  We're not using a regex because we also want it
        # to work with non-ASCII characters (and the Python re module does not
        # support checking for Unicode properties using something like \p{Lu}).
        current_part = ''
        previous_was_upper = False
        for c in text:

            if c.isupper() and not previous_was_upper:
                text_parts.append(current_part)
                current_part = ''

            current_part += c
            previous_was_upper = c.isupper()

        if current_part:
            text_parts.append(current_part)

    if not text_parts: # the name is composed only by underscores
        text_parts = ['']

    if prefix:
        text_parts[0] = prefix + text_parts[0]
    if suffix:
        text_parts[-1] = text_parts[-1] + suffix

    return text_parts

def insert_break_points(text: str) -> 'Flattenable':
    """
    Browsers aren't smart enough to recognize word breaking opportunities in
    snake_case or camelCase, so this function helps them out by inserting
    word break opportunities.

    :note: It support full dotted names and will add a wbr tag after each dot.
    """

    # We use tags.wbr instead of zero-width spaces because
    # zero-width spaces can interfer in subtle ways when copy/pasting a name.

    r: List['Flattenable'] = []
    parts = text.split('.')
    for i,t in enumerate(parts):
        _parts = _split_indentifier_parts_on_case(t)
        for i_,p in enumerate(_parts):
            r += [p]
            if i_ != len(_parts)-1:
                r += [tags.wbr()]
        if i != len(parts)-1:
            r += [tags.wbr(), '.']
    return tags.transparent(*r)
<|MERGE_RESOLUTION|>--- conflicted
+++ resolved
@@ -653,10 +653,7 @@
     def __init__(self, stan: Tag):
         super().__init__(fields=[])
         self._fromstan = stan
-<<<<<<< HEAD
-=======
-
->>>>>>> 576d7352
+
     @property
     def has_body(self) -> bool:
         return True
