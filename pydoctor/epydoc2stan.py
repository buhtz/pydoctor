--- conflicted
+++ resolved
@@ -1217,9 +1217,8 @@
                 extra_epytext += ', '
             short_text = format_constructor_short_text(c, cls)
             extra_epytext += '`%s <%s>`' % (short_text, c.fullName())
-        
-<<<<<<< HEAD
-        cls.extra_info.append(parse_docstring(cls, extra_epytext, cls, 'restructuredtext', section='constructor extra'))
+        cls.extra_info.append(parse_docstring(
+            cls, extra_epytext, cls, 'restructuredtext', section='constructor extra'))
 
 _builtin_names = set(dir(builtins))
 
@@ -1341,8 +1340,4 @@
             for base in get_parsed_bases(ob):
                 _apply_reference_transform(base, ob)
 
-# do one test with parsed type docstrings
-=======
-        cls.extra_info.append(parse_docstring(
-            cls, extra_epytext, cls, 'restructuredtext', section='constructor extra'))
->>>>>>> fe29bb79
+# TODO: do one test with parsed type docstrings