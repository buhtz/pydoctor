"""
Convert L{pydoctor.epydoc} parsed markup into renderable content.
"""

from collections import defaultdict
from typing import (
    TYPE_CHECKING, Callable, ClassVar, DefaultDict, Dict, Generator, Iterable,
    Iterator, List, Mapping, Optional, Sequence, Tuple, Union
)
import ast
import itertools

import attr

from pydoctor import model
from pydoctor.epydoc.markup import Field as EpydocField, ParseError, get_parser_by_name
from twisted.web.template import Tag, tags
from pydoctor.epydoc.markup import DocstringLinker, ParsedDocstring
import pydoctor.epydoc.markup.plaintext
from pydoctor.epydoc.markup._pyval_repr import colorize_pyval, colorize_inline_pyval

if TYPE_CHECKING:
    from twisted.web.template import Flattenable

def get_parser(obj: model.Documentable) -> Callable[[str, List[ParseError], bool], ParsedDocstring]:
    """
    Get the C{parse_docstring(str, List[ParseError], bool) -> ParsedDocstring} function. 
    """    
    # Use module's __docformat__ if specified, else use system's.
    docformat = obj.module.docformat or obj.system.options.docformat
    
    try:
        return get_parser_by_name(docformat, obj)
    except ImportError as e:
        msg = 'Error trying to import %r parser:\n\n    %s: %s\n\nUsing plain text formatting only.'%(
            docformat, e.__class__.__name__, e)
        obj.system.msg('epydoc2stan', msg, thresh=-1, once=True)
        return pydoctor.epydoc.markup.plaintext.parse_docstring


def get_docstring(
        obj: model.Documentable
        ) -> Tuple[Optional[str], Optional[model.Documentable]]:
    for source in obj.docsources():
        doc = source.docstring
        if doc:
            return doc, source
        if doc is not None:
            # Treat empty docstring as undocumented.
            return None, source
    return None, None


def taglink(o: model.Documentable, page_url: str, label: Optional["Flattenable"] = None) -> Tag:
    if not o.isVisible:
        o.system.msg("html", "don't link to %s"%o.fullName())

    if label is None:
        label = o.fullName()

    url = o.url
    if url.startswith(page_url + '#'):
        # When linking to an item on the same page, omit the path.
        # Besides shortening the HTML, this also avoids the page being reloaded
        # if the query string is non-empty.
        url = url[len(page_url):]

    ret: Tag = tags.a(label, href=url)
    return ret


class _EpydocLinker(DocstringLinker):

    def __init__(self, obj: model.Documentable):
        self.obj = obj

    def look_for_name(self,
            name: str,
            candidates: Iterable[model.Documentable],
            lineno: int
            ) -> Optional[model.Documentable]:
        part0 = name.split('.')[0]
        potential_targets = []
        for src in candidates:
            if part0 not in src.contents:
                continue
            target = src.resolveName(name)
            if target is not None and target not in potential_targets:
                potential_targets.append(target)
        if len(potential_targets) == 1:
            return potential_targets[0]
        elif len(potential_targets) > 1:
            self.obj.report(
                "ambiguous ref to %s, could be %s" % (
                    name,
                    ', '.join(ob.fullName() for ob in potential_targets)),
                'resolve_identifier_xref', lineno)
        return None

    def look_for_intersphinx(self, name: str) -> Optional[str]:
        """
        Return link for `name` based on intersphinx inventory.

        Return None if link is not found.
        """
        return self.obj.system.intersphinx.getLink(name)

    def link_to(self, identifier: str, label: "Flattenable") -> Tag:
        fullID = self.obj.expandName(identifier)

        target = self.obj.system.objForFullName(fullID)
        if target is not None:
            return taglink(target, self.obj.page_object.url, label)

        url = self.look_for_intersphinx(fullID)
        if url is not None:
            return tags.a(label, href=url)

        return tags.transparent(label)

    def link_xref(self, target: str, label: "Flattenable", lineno: int) -> Tag:
        xref: "Flattenable"
        try:
            resolved = self._resolve_identifier_xref(target, lineno)
        except LookupError:
            xref = label
        else:
            if isinstance(resolved, model.Documentable):
                xref = taglink(resolved, self.obj.page_object.url, label)
            else:
                xref = tags.a(label, href=resolved)
        ret: Tag = tags.code(xref)
        return ret

    def resolve_identifier(self, identifier: str) -> Optional[str]:
        fullID = self.obj.expandName(identifier)

        target = self.obj.system.objForFullName(fullID)
        if target is not None:
            return target.url

        return self.look_for_intersphinx(fullID)

    def _resolve_identifier_xref(self,
            identifier: str,
            lineno: int
            ) -> Union[str, model.Documentable]:
        """
        Resolve a crossreference link to a Python identifier.
        This will resolve the identifier to any reasonable target,
        even if it has to look in places where Python itself would not.

        @param identifier: The name of the Python identifier that
            should be linked to.
        @param lineno: The line number within the docstring at which the
            crossreference is located.
        @return: The referenced object within our system, or the URL of
            an external target (found via Intersphinx).
        @raise LookupError: If C{identifier} could not be resolved.
        """

        # There is a lot of DWIM here. Look for a global match first,
        # to reduce the chance of a false positive.

        # Check if 'identifier' is the fullName of an object.
        target = self.obj.system.objForFullName(identifier)
        if target is not None:
            return target

        # Check if the fullID exists in an intersphinx inventory.
        fullID = self.obj.expandName(identifier)
        target_url = self.look_for_intersphinx(fullID)
        if not target_url:
            # FIXME: https://github.com/twisted/pydoctor/issues/125
            # expandName is unreliable so in the case fullID fails, we
            # try our luck with 'identifier'.
            target_url = self.look_for_intersphinx(identifier)
        if target_url:
            return target_url

        # Since there was no global match, go look for the name in the
        # context where it was used.

        # Check if 'identifier' refers to an object by Python name resolution
        # in our context. Walk up the object tree and see if 'identifier' refers
        # to an object by Python name resolution in each context.
        src: Optional[model.Documentable] = self.obj
        while src is not None:
            target = src.resolveName(identifier)
            if target is not None:
                return target
            src = src.parent

        # Walk up the object tree again and see if 'identifier' refers to an
        # object in an "uncle" object.  (So if p.m1 has a class C, the
        # docstring for p.m2 can say L{C} to refer to the class in m1).
        # If at any level 'identifier' refers to more than one object, complain.
        src = self.obj
        while src is not None:
            target = self.look_for_name(identifier, src.contents.values(), lineno)
            if target is not None:
                return target
            src = src.parent

        # Examine every module and package in the system and see if 'identifier'
        # names an object in each one.  Again, if more than one object is
        # found, complain.
        target = self.look_for_name(
            identifier, self.obj.system.objectsOfType(model.Module), lineno)
        if target is not None:
            return target

        message = f'Cannot find link target for "{fullID}"'
        if identifier != fullID:
            message = f'{message}, resolved from "{identifier}"'
        root_idx = fullID.find('.')
        if root_idx != -1 and fullID[:root_idx] not in self.obj.system.root_names:
            message += ' (you can link to external docs with --intersphinx)'
        self.obj.report(message, 'resolve_identifier_xref', lineno)
        raise LookupError(identifier)


@attr.s(auto_attribs=True)
class FieldDesc:
    """
    Combines informations from multiple L{Field} objects into one.

    Example::

       :param foo: description of parameter foo
       :type foo:  SomeClass

    """
    _UNDOCUMENTED: ClassVar[Tag] = tags.span(class_='undocumented')("Undocumented")

    name: Optional[str] = None
    """Field name, i.e. C{:param <name>:}"""

    type: Optional[Tag] = None
    """Formatted type"""

    body: Optional[Tag] = None

    def format(self) -> Generator[Tag, None, None]:
        """
        @return: Iterator that yields one or two C{tags.td}.
        """
        formatted = self.body or self._UNDOCUMENTED
        fieldNameTd: List[Tag] = []
        if self.name:
            name = self.name

            # Add the stars to the params names just before generating the field stan, not before.
            if isinstance(name, VariableArgument):
                name = f"*{name}"
            elif isinstance(name, KeywordArgument):
                name = f"**{name}"
            
            stan_name = tags.span(class_="fieldArg")(name)
            if self.type:
                stan_name(":")
            fieldNameTd.append(stan_name)

        if self.type:
            fieldNameTd.append(self.type)
        if fieldNameTd:
            #  <name>: <type> | <desc>
            yield tags.td(class_="fieldArgContainer")(*fieldNameTd)
            yield tags.td(class_="fieldArgDesc")(formatted)
        else:
            #  <desc>
            yield tags.td(formatted, colspan="2")

class RaisesDesc(FieldDesc):
    """Description of an exception that can be raised by function/method."""

    def format(self) -> Generator[Tag, None, None]:
        assert self.type is not None  # TODO: Why can't it be None?
        yield tags.td(tags.code(self.type), class_="fieldArgContainer")
        yield tags.td(self.body or self._UNDOCUMENTED)


def format_desc_list(label: str, descs: Sequence[FieldDesc]) -> Iterator[Tag]:
    """
    Format list of L{FieldDesc}. Used for param, returns, raises, etc.

    Generates a 2-columns layout as follow::

        +------------------------------------+
        | <label>                            |
        | <name>: <type> |     <desc>        |
        | <name>: <type> |     <desc>        |
        +------------------------------------+

    If the fields don't have type or name information,
    generates the same output as L{format_field_list}::

        +------------------------------------+
        | <label>                            |
        | <desc ... >                        |
        +------------------------------------+

    @arg label: Section "mini heading"
    @arg descs: L{FieldDesc}s
    @returns: Each row as iterator or None if no C{descs} id provided.
    """
    if not descs:
        return
    # <label>
    row = tags.tr(class_="fieldStart")
    row(tags.td(class_="fieldName", colspan="2")(label))
    # yield the first row.
    yield row
    # yield descriptions.
    for d in descs:
        row = tags.tr()
        # <name>: <type> |     <desc>
        # or
        # <desc ... >
        row(d.format())
        yield row

@attr.s(auto_attribs=True)
class Field:
    """Like L{pydoctor.epydoc.markup.Field}, but without the gross accessor
    methods and with a formatted body.

    Example::

        @note: some other information
    """

    tag: str
    """Field tag, i.e. C{:<tag>:} """
    arg: Optional[str]
    """Field argument, i.e. C{:param <argument>:}"""
    source: model.Documentable
    lineno: int
    body: ParsedDocstring

    @classmethod
    def from_epydoc(cls, field: EpydocField, source: model.Documentable) -> 'Field':
        return cls(
            tag=field.tag(),
            arg=field.arg(),
            source=source,
            lineno=field.lineno,
            body=field.body()
            )

    def format(self) -> Tag:
        """Present this field's body as HTML."""
        return self.body.to_stan(_EpydocLinker(self.source))

    def report(self, message: str) -> None:
        self.source.report(message, lineno_offset=self.lineno, section='docstring')


def format_field_list(singular: str, plural: str, fields: Sequence[Field]) -> Iterator[Tag]:
    """
    Format list of L{Field} object. Used for notes, see also, authors, etc.

    Generates a 2-columns layout as follow::

        +------------------------------------+
        | <label>                            |
        | <desc ... >                        |
        +------------------------------------+

    @returns: Each row as iterator
    """
    if not fields:
        return

    label = singular if len(fields) == 1 else plural
    row = tags.tr(class_="fieldStart")
    row(tags.td(class_="fieldName", colspan="2")(label))
    yield row

    for field in fields:
        row = tags.tr()
        row(tags.td(colspan="2")(field.format()))
        yield row

class VariableArgument(str):
    """
    Encapsulate the name of C{vararg} parameters.
    """

class KeywordArgument(str):
    """
    Encapsulate the name of C{kwarg} parameters.
    """

class FieldHandler:

    def __init__(self, obj: model.Documentable):
        self.obj = obj
        self._linker = _EpydocLinker(self.obj)

        self.types: Dict[str, Optional[Tag]] = {}

        self.parameter_descs: List[FieldDesc] = []
        self.return_desc: Optional[FieldDesc] = None
        self.yields_desc: Optional[FieldDesc] = None 
        self.raise_descs: List[RaisesDesc] = []
        self.warns_desc: List[FieldDesc] = [] 
        self.seealsos: List[Field] = []
        self.notes: List[Field] = []
        self.authors: List[Field] = []
        self.sinces: List[Field] = []
        self.unknowns: DefaultDict[str, List[FieldDesc]] = defaultdict(list)

    def set_param_types_from_annotations(
            self, annotations: Mapping[str, Optional[ast.expr]]
            ) -> None:
        formatted_annotations = {
            name: None if value is None
                       else colorize_inline_pyval(value).to_stan(self._linker)
            for name, value in annotations.items()
            }
        ret_type = formatted_annotations.pop('return', None)
        self.types.update(formatted_annotations)
        if ret_type is not None:
            # In most cases 'None' is not an actual return type, but the absence
            # of a returned value. Not storing it is the easiest way to prevent
            # it from being presented.
            ann_ret = annotations['return']
            assert ann_ret is not None  # ret_type would be None otherwise
            if not _is_none_literal(ann_ret):
                self.return_desc = FieldDesc(type=ret_type)

    @staticmethod
    def _report_unexpected_argument(field:Field) -> None:
        if field.arg is not None:
            field.report('Unexpected argument in %s field' % (field.tag,))

    def handle_return(self, field: Field) -> None:
        self._report_unexpected_argument(field)
        if not self.return_desc:
            self.return_desc = FieldDesc()
        self.return_desc.body = field.format()
    handle_returns = handle_return

    def handle_yield(self, field: Field) -> None:
        self._report_unexpected_argument(field)
        if not self.yields_desc:
            self.yields_desc = FieldDesc()
        self.yields_desc.body = field.format()
    handle_yields = handle_yield

    def handle_returntype(self, field: Field) -> None:
        self._report_unexpected_argument(field)
        if not self.return_desc:
            self.return_desc = FieldDesc()
        self.return_desc.type = field.format()
    handle_rtype = handle_returntype

    def handle_yieldtype(self, field: Field) -> None:
        self._report_unexpected_argument(field)
        if not self.yields_desc:
            self.yields_desc = FieldDesc()
        self.yields_desc.type = field.format()
    handle_ytype = handle_yieldtype

    def _handle_param_name(self, field: Field) -> Optional[str]:
        name = field.arg
        if name is None:
            field.report('Parameter name missing')
            return None
        
        name = name.lstrip('*')
        annotations = None
        if isinstance(field.source, model.Function):
            annotations = field.source.annotations
        elif isinstance(field.source, model.Class):
            # Constructor parameters can be documented on the class.
            annotations = field.source.constructor_params
        # This might look useless, but it's needed in order to keep the 
        # right str type: str, VariableArgument or KeyowrdArgument. And then add the stars accordingly.
        if annotations is not None:
            for param_name, _ in annotations.items():
                if param_name == name:
                    name = param_name
        return name

    def _handle_param_not_found(self, name: str, field: Field) -> None:
        """Figure out if the parameter might exist despite not being found
        in this documentable's code, warn if not.
        """
        source = field.source
        if source is not self.obj:
            # Docstring is inherited, so it may not represent this exact method.
            return
        if isinstance(source, model.Class):
            if None in source.baseobjects:
                # Class has a computed base class, which could define parameters
                # we can't discover.
                # For example, this class might use
                # L{twisted.python.components.proxyForInterface()}.
                return
            if name in source.constructor_params:
                # Constructor parameters can be documented on the class.
                return
        field.report('Documented parameter "%s" does not exist' % (name,))

    def handle_type(self, field: Field) -> None:
        if isinstance(self.obj, model.Attribute):
            if field.arg is not None:
                field.report('Field in variable docstring should not include a name')
            self.obj.parsed_type = field.body
            return
        elif isinstance(self.obj, model.Function):
            name = self._handle_param_name(field)
            if name is not None and name not in self.types and not any(
                    # Don't warn about keywords or about parameters we already
                    # reported a warning for.
                    desc.name == name for desc in self.parameter_descs
                    ):
                self._handle_param_not_found(name, field)
        else:
            # Note: extract_fields() will issue warnings about missing field
            #       names, so we can silently ignore them here.
            # TODO: Processing the fields once in extract_fields() and again
            #       in format_docstring() adds complexity and can cause
            #       inconsistencies.
            name = field.arg
        if name is not None:
            self.types[name] = field.format()

    def handle_param(self, field: Field) -> None:
        name = self._handle_param_name(field)
        if name is not None:
            if any(desc.name == name for desc in self.parameter_descs):
                field.report('Parameter "%s" was already documented' % (name,))
            self.parameter_descs.append(FieldDesc(name=name, body=field.format()))
            if name not in self.types:
                self._handle_param_not_found(name, field)

    handle_arg = handle_param

    def handle_keyword(self, field: Field) -> None:
        name = self._handle_param_name(field)
        if name is not None:
            # TODO: How should this be matched to the type annotation?
            self.parameter_descs.append(FieldDesc(name=name, body=field.format()))
            if name in self.types:
                field.report('Parameter "%s" is documented as keyword' % (name,))


    def handled_elsewhere(self, field: Field) -> None:
        # Some fields are handled by extract_fields below.
        pass

    handle_ivar = handled_elsewhere
    handle_cvar = handled_elsewhere
    handle_var = handled_elsewhere

    def handle_raises(self, field: Field) -> None:
        name = field.arg
        if name is None:
            field.report('Exception type missing')
            typ_fmt = tags.span(class_='undocumented')("Unknown exception")
        else:
            typ_fmt = self._linker.link_to(name, name)
        self.raise_descs.append(RaisesDesc(type=typ_fmt, body=field.format()))
    handle_raise = handle_raises
    handle_except = handle_raises

    # Warns is just like raises but the syntax is more relax i.e. warning type not required. 
    def handle_warns(self, field: Field) -> None:
        if field.arg is None:
            typ_fmt = None
        else:
            typ_fmt = self._linker.link_to(field.arg, field.arg)
        self.warns_desc.append(FieldDesc(type=typ_fmt, body=field.format()))

    handle_warn = handle_warns
    
    def handle_seealso(self, field: Field) -> None:
        self.seealsos.append(field)
    handle_see = handle_seealso

    def handle_note(self, field: Field) -> None:
        self.notes.append(field)

    def handle_author(self, field: Field) -> None:
        self.authors.append(field)

    def handle_since(self, field: Field) -> None:
        self.sinces.append(field)

    def handleUnknownField(self, field: Field) -> None:
        name = field.tag
        field.report(f"Unknown field '{name}'" )
        self.unknowns[name].append(FieldDesc(name=field.arg, body=field.format()))

    def handle(self, field: Field) -> None:
        m = getattr(self, 'handle_' + field.tag, self.handleUnknownField)
        m(field)

    def resolve_types(self) -> None:
        """Merge information from 'param' fields and AST analysis."""

        params = {param.name: param for param in self.parameter_descs}
        any_info = bool(params)

        # We create a new parameter_descs list to ensure the parameter order
        # matches the AST order.
        new_parameter_descs = []
        for index, (name, type_doc) in enumerate(self.types.items()):
            try:
                param = params.pop(name)
            except KeyError:
                if index == 0 and name in ('self', 'cls'):
                    continue
                param = FieldDesc(name=name, type=type_doc)
                any_info |= type_doc is not None
            else:
                param.type = type_doc
            new_parameter_descs.append(param)

        # Add any leftover parameters, which includes documented **kwargs keywords
        # and non-existing (but documented) parameters.
        new_parameter_descs += params.values()

        # Only replace the descriptions if at least one parameter is documented
        # or annotated.
        if any_info:
            self.parameter_descs = new_parameter_descs

    def format(self) -> Tag:
        r: List[Tag] = []

        r += format_desc_list('Parameters', self.parameter_descs)
        if self.return_desc:
            r += format_desc_list('Returns', [self.return_desc])
        if self.yields_desc:
            r += format_desc_list('Yields', [self.yields_desc])

        r += format_desc_list("Raises", self.raise_descs)
        r += format_desc_list("Warns", self.warns_desc)
        for s_p_l in (('Author', 'Authors', self.authors),
                      ('See Also', 'See Also', self.seealsos),
                      ('Present Since', 'Present Since', self.sinces),
                      ('Note', 'Notes', self.notes)):
            r += format_field_list(*s_p_l)
        for kind, fieldlist in self.unknowns.items():
            r += format_desc_list(f"Unknown Field: {kind}", fieldlist)

        if any(r):
            return tags.table(class_='fieldTable')(r)
        else:
            return tags.transparent


def _is_none_literal(node: ast.expr) -> bool:
    """Does this AST node represent the literal constant None?"""
    return isinstance(node, (ast.Constant, ast.NameConstant)) and node.value is None


def reportErrors(obj: model.Documentable, errs: Sequence[ParseError]) -> None:
    if errs and obj.fullName() not in obj.system.docstring_syntax_errors:
        obj.system.docstring_syntax_errors.add(obj.fullName())
        for err in errs:
            obj.report(
                'bad docstring: ' + err.descr(),
                lineno_offset=(err.linenum() or 1) - 1,
                section='docstring'
                )


def parse_docstring(
        obj: model.Documentable,
        doc: str,
        source: model.Documentable,
        ) -> ParsedDocstring:
    """Parse a docstring.
    @param obj: The object we're parsing the documentation for.
    @param doc: The docstring.
    @param source: The object on which the docstring is defined.
        This can differ from C{obj} if the docstring is inherited.
    """

    # the docstring should be parsed using the format of the module it was inherited from
    parser = get_parser(source)
    errs: List[ParseError] = []
    try:
        parsed_doc = parser(doc, errs, obj.system.options.processtypes)
    except Exception as e:
        errs.append(ParseError(f'{e.__class__.__name__}: {e}', 1))
        parsed_doc = pydoctor.epydoc.markup.plaintext.parse_docstring(doc, errs)
    if errs:
        reportErrors(source, errs)
    return parsed_doc


def format_docstring(obj: model.Documentable) -> Tag:
    """Generate an HTML representation of a docstring"""

    doc, source = get_docstring(obj)

    # Use cached or split version if possible.
    parsed_doc = obj.parsed_docstring

    if source is None:
        if parsed_doc is None:
            # We don't use 'source' if parsed_doc is None, but mypy is not that
            # sophisticated, so we fool it by assigning a dummy object.
            source = obj
        else:
            # A split field is documented by its parent.
            source = obj.parent
            assert source is not None

    if parsed_doc is None and doc is not None:
        parsed_doc = parse_docstring(obj, doc, source)
        obj.parsed_docstring = parsed_doc

    ret: Tag = tags.div
<<<<<<< HEAD
    if pdoc is None:
        # Aliases are generally not documented, so we never mark them as "undocumented".
        if obj.kind is not model.DocumentableKind.ALIAS:
            ret(tags.p(class_='undocumented')("Undocumented"))
=======
    if parsed_doc is None:
        ret(tags.p(class_='undocumented')("Undocumented"))
>>>>>>> c7a2fb5a
    else:
        try:
            stan = parsed_doc.to_stan(_EpydocLinker(source))
        except Exception as e:
            errs = [ParseError(f'{e.__class__.__name__}: {e}', 1)]
            if doc is None:
                stan = tags.p(class_="undocumented")('Broken description')
            else:
                parsed_doc_plain = pydoctor.epydoc.markup.plaintext.parse_docstring(doc, errs)
                stan = parsed_doc_plain.to_stan(_EpydocLinker(source))
            reportErrors(source, errs)
        if stan.tagName:
            ret(stan)
        else:
            ret(*stan.children)

    fh = FieldHandler(obj)
    if isinstance(obj, model.Function):
        fh.set_param_types_from_annotations(obj.annotations)
    if parsed_doc is not None:
        for field in parsed_doc.fields:
            fh.handle(Field.from_epydoc(field, source))
    if isinstance(obj, model.Function):
        fh.resolve_types()
    ret(fh.format())
    return ret

# TODO: FIX https://github.com/twisted/pydoctor/issues/86 
# Use to_node() and compute shortened HTML from node tree with a visitor intead of using the raw source. 
def format_summary(obj: model.Documentable) -> Tag:
    """Generate an shortened HTML representation of a docstring."""

    doc, source = get_docstring(obj)

    if (doc is None or source is not obj) and isinstance(obj, model.Attribute):
        # Attributes can be documented as fields in their parent's docstring.
        parsed_doc = obj.parsed_docstring
    else:
        parsed_doc = None

    if parsed_doc is not None:
        # The docstring was split off from the Attribute's parent docstring.
        source = obj.parent
        assert source is not None
    elif doc is None:
        if obj.kind is model.DocumentableKind.ALIAS: 
            assert isinstance(obj, model.Attribute)
            # Aliases are generally not documented, so we never mark them as "undocumented", we simply link the object.
            return Tag('', children=format_alias_value(obj).children)
        else:
            return format_undocumented(obj)
    else:
        # Tell mypy that if we found a docstring, we also have its source.
        assert source is not None
        # Use up to three first non-empty lines of doc string as summary.
        lines = [
            line.strip()
            for line in itertools.takewhile(
                lambda line: line.strip(),
                itertools.dropwhile(lambda line: not line.strip(), doc.split('\n'))
                )
            ]
        if len(lines) > 3:
            return tags.span(class_='undocumented')("No summary")
        parsed_doc = parse_docstring(obj, ' '.join(lines), source)

    try:
        stan = parsed_doc.to_stan(_EpydocLinker(source))
    except Exception:
        # This problem will likely be reported by the full docstring as well,
        # so don't spam the log.
        return tags.span(class_='undocumented')("Broken description")

    content: Sequence["Flattenable"] = [stan] if stan.tagName else stan.children
    if content and isinstance(content[0], Tag) and content[0].tagName == 'p':
        content = content[0].children
    return Tag('')(*content)


def format_undocumented(obj: model.Documentable) -> Tag:
    """Generate an HTML representation for an object lacking a docstring."""

    sub_objects_with_docstring_count: DefaultDict[model.DocumentableKind, int] = defaultdict(int)
    sub_objects_total_count: DefaultDict[model.DocumentableKind, int]  = defaultdict(int)
    for sub_ob in obj.contents.values():
        kind = sub_ob.kind
        if kind is not None:
            sub_objects_total_count[kind] += 1
            if sub_ob.docstring is not None:
                sub_objects_with_docstring_count[kind] += 1

    tag: Tag = tags.span(class_='undocumented')
    if sub_objects_with_docstring_count:
        
        kind = obj.kind
        assert kind is not None # if kind is None, object is invisible
        tag(
            "No ", format_kind(kind).lower(), " docstring; ",
            ', '.join(
                f"{sub_objects_with_docstring_count[kind]}/{sub_objects_total_count[kind]} "
                f"{format_kind(kind, plural=sub_objects_with_docstring_count[kind]>=2).lower()}"
                
                for kind in sorted(sub_objects_total_count, key=(lambda x:x.value))
                ),
            " documented"
            )
    else:
        tag("Undocumented")
    return tag


def type2stan(obj: model.Documentable) -> Optional[Tag]:
    parsed_type = get_parsed_type(obj)
    if parsed_type is None:
        return None
    else:
        return parsed_type.to_stan(_EpydocLinker(obj))

def get_parsed_type(obj: model.Documentable) -> Optional[ParsedDocstring]:
    parsed_type = obj.parsed_type
    if parsed_type is not None:
        return parsed_type

    annotation: Optional[ast.expr] = getattr(obj, 'annotation', None)
    if annotation is not None:
        return colorize_inline_pyval(annotation)

    return None


field_name_to_kind = {
    'ivar': model.DocumentableKind.INSTANCE_VARIABLE,
    'cvar': model.DocumentableKind.CLASS_VARIABLE,
    'var': model.DocumentableKind.VARIABLE,
    }


def extract_fields(obj: model.Documentable) -> None:
    """Populate Attributes for module/class variables using fields from
    that module/class's docstring.
    Must only be called for objects that have a docstring.
    """

    doc = obj.docstring
    assert doc is not None, obj
    parsed_doc = parse_docstring(obj, doc, obj)
    obj.parsed_docstring = parsed_doc

    for field in parsed_doc.fields:
        tag = field.tag()
        if tag in ['ivar', 'cvar', 'var', 'type']:
            arg = field.arg()
            if arg is None:
                obj.report("Missing field name in @%s" % (tag,),
                           'docstring', field.lineno)
                continue
            attrobj: Optional[model.Documentable] = obj.contents.get(arg)
            if attrobj is None:
                attrobj = obj.system.Attribute(obj.system, arg, obj)
                attrobj.kind = None
                attrobj.parentMod = obj.parentMod
                obj.system.addObject(attrobj)
            attrobj.setLineNumber(obj.docstring_lineno + field.lineno)
            if tag == 'type':
                attrobj.parsed_type = field.body()
            else:
                attrobj.parsed_docstring = field.body()
                attrobj.kind = field_name_to_kind[tag]

def format_kind(kind: model.DocumentableKind, plural: bool = False) -> str:
    """
    Transform a `model.DocumentableKind` Enum value to string. 
    """
    names = {
        model.DocumentableKind.PACKAGE         : 'Package',
        model.DocumentableKind.MODULE          : 'Module',
        model.DocumentableKind.INTERFACE       : 'Interface',
        model.DocumentableKind.CLASS           : 'Class',
        model.DocumentableKind.CLASS_METHOD    : 'Class Method',
        model.DocumentableKind.STATIC_METHOD   : 'Static Method',
        model.DocumentableKind.METHOD          : 'Method',
        model.DocumentableKind.FUNCTION        : 'Function',
        model.DocumentableKind.CLASS_VARIABLE  : 'Class Variable',
        model.DocumentableKind.ATTRIBUTE       : 'Attribute',
        model.DocumentableKind.INSTANCE_VARIABLE : 'Instance Variable',
        model.DocumentableKind.PROPERTY        : 'Property',
        model.DocumentableKind.VARIABLE        : 'Variable',
        model.DocumentableKind.SCHEMA_FIELD    : 'Attribute',
        model.DocumentableKind.CONSTANT        : 'Constant',
        model.DocumentableKind.ALIAS           : 'Alias',
    }
    plurals = {
        model.DocumentableKind.CLASS           : 'Classes', 
        model.DocumentableKind.PROPERTY        : 'Properties',
        model.DocumentableKind.ALIAS           : 'Aliases',
    }
    if plural:
        return plurals.get(kind, names[kind] + 's')
    else:
        return names[kind]

def _format_constant_value(obj: model.Attribute) -> Iterator["Flattenable"]:
    # yield the table title, "Value"
    row = tags.tr(class_="fieldStart")
    row(tags.td(class_="fieldName")("Value"))
    # yield the first row.
    yield row
    
    doc = colorize_pyval(obj.value, 
        linelen=obj.system.options.pyvalreprlinelen,
        maxlines=obj.system.options.pyvalreprmaxlines)
    
    value_repr = doc.to_stan(_EpydocLinker(obj))

    # Report eventual warnings. It warns when a regex failed to parse or the html2stan() function fails.
    for message in doc.warnings:
        obj.report(message)

    # yield the value repr.
    row = tags.tr()
    row(tags.td(tags.pre(class_='constant-value')(value_repr)))
    yield row

def format_constant_value(obj: model.Attribute) -> "Flattenable":
    """
    Should be only called for L{Attribute} objects that have the L{Attribute.value} property set.
    """
    rows = list(_format_constant_value(obj))
    return tags.table(class_='valueTable')(*rows)

def format_alias_value(obj: model.Attribute) -> Tag:
    alias_value = obj._alias_to
    assert alias_value is not None
    target = obj.resolveName(alias_value)
    if target:
        # TODO: contextualize the name in the context of the module/class, currently this always shows the fullName of the object.
        alias = tags.code(taglink(target, obj.page_object.url))
    else:
        alias =  colorize_inline_pyval(obj.value).to_stan(_EpydocLinker(obj.parent))
    return tags.p(tags.em("Alias to ", alias))<|MERGE_RESOLUTION|>--- conflicted
+++ resolved
@@ -718,15 +718,10 @@
         obj.parsed_docstring = parsed_doc
 
     ret: Tag = tags.div
-<<<<<<< HEAD
-    if pdoc is None:
+    if parsed_doc is None:
         # Aliases are generally not documented, so we never mark them as "undocumented".
         if obj.kind is not model.DocumentableKind.ALIAS:
             ret(tags.p(class_='undocumented')("Undocumented"))
-=======
-    if parsed_doc is None:
-        ret(tags.p(class_='undocumented')("Undocumented"))
->>>>>>> c7a2fb5a
     else:
         try:
             stan = parsed_doc.to_stan(_EpydocLinker(source))
