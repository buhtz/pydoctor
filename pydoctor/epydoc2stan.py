"""
Convert epydoc markup into renderable content.
"""

from collections import defaultdict
from importlib import import_module
from typing import (
    Callable, ClassVar, DefaultDict, Dict, Iterable, Iterator, List, Mapping,
    Optional, Sequence, Tuple, Union
)
import ast
import itertools

import astor
import attr

from pydoctor import model
from pydoctor.epydoc.markup import Field as EpydocField, ParseError
from twisted.web.template import Tag, tags
from pydoctor.epydoc.markup import DocstringLinker, ParsedDocstring
import pydoctor.epydoc.markup.plaintext


def get_parser(obj: model.Documentable) -> Callable[[str, List[ParseError]], ParsedDocstring]:
    """
    Get the C{parse_docstring(str, List[ParseError]) -> ParsedDocstring} function. 
    """
    formatname = obj.system.options.docformat
    try:
        mod = import_module('pydoctor.epydoc.markup.' + formatname)
    except ImportError as e:
        msg = 'Error trying to import %r parser:\n\n    %s: %s\n\nUsing plain text formatting only.'%(
            formatname, e.__class__.__name__, e)
        obj.system.msg('epydoc2stan', msg, thresh=-1, once=True)
        mod = pydoctor.epydoc.markup.plaintext
    return mod.get_parser(obj) # type: ignore[attr-defined, no-any-return]


def get_docstring(
        obj: model.Documentable
        ) -> Tuple[Optional[str], Optional[model.Documentable]]:
    for source in obj.docsources():
        doc = source.docstring
        if doc:
            return doc, source
        if doc is not None:
            # Treat empty docstring as undocumented.
            return None, source
    return None, None


def taglink(o: model.Documentable, page_url: str, label: Optional[str] = None) -> Tag:
    if not o.isVisible:
        o.system.msg("html", "don't link to %s"%o.fullName())

    if label is None:
        label = o.fullName()

    url = o.url
    if url.startswith(page_url + '#'):
        # When linking to an item on the same page, omit the path.
        # Besides shortening the HTML, this also avoids the page being reloaded
        # if the query string is non-empty.
        url = url[len(page_url):]

    ret: Tag = tags.a(label, href=url)
    return ret


class _EpydocLinker(DocstringLinker):

    def __init__(self, obj: model.Documentable):
        self.obj = obj

    def look_for_name(self,
            name: str,
            candidates: Iterable[model.Documentable],
            lineno: int
            ) -> Optional[model.Documentable]:
        part0 = name.split('.')[0]
        potential_targets = []
        for src in candidates:
            if part0 not in src.contents:
                continue
            target = src.resolveName(name)
            if target is not None and target not in potential_targets:
                potential_targets.append(target)
        if len(potential_targets) == 1:
            return potential_targets[0]
        elif len(potential_targets) > 1:
            self.obj.report(
                "ambiguous ref to %s, could be %s" % (
                    name,
                    ', '.join(ob.fullName() for ob in potential_targets)),
                'resolve_identifier_xref', lineno)
        return None

    def look_for_intersphinx(self, name: str) -> Optional[str]:
        """
        Return link for `name` based on intersphinx inventory.

        Return None if link is not found.
        """
        return self.obj.system.intersphinx.getLink(name)

    def link_to(self, identifier: str, label: str) -> Tag:
        fullID = self.obj.expandName(identifier)

        target = self.obj.system.objForFullName(fullID)
        if target is not None:
            return taglink(target, self.obj.page_object.url, label)

        url = self.look_for_intersphinx(fullID)
        if url is not None:
            return tags.a(label, href=url)  # type: ignore[no-any-return]

        return tags.transparent(label)  # type: ignore[no-any-return]

    def link_xref(self, target: str, label: str, lineno: int) -> Tag:
        xref: Union[Tag, str]
        try:
            resolved = self._resolve_identifier_xref(target, lineno)
        except LookupError:
            xref = label
        else:
            if isinstance(resolved, model.Documentable):
                xref = taglink(resolved, self.obj.page_object.url, label)
            else:
                xref = tags.a(label, href=resolved)
        ret: Tag = tags.code(xref)
        return ret

    def resolve_identifier(self, identifier: str) -> Optional[str]:
        fullID = self.obj.expandName(identifier)

        target = self.obj.system.objForFullName(fullID)
        if target is not None:
            return target.url

        return self.look_for_intersphinx(fullID)

    def _resolve_identifier_xref(self,
            identifier: str,
            lineno: int
            ) -> Union[str, model.Documentable]:
        """
        Resolve a crossreference link to a Python identifier.
        This will resolve the identifier to any reasonable target,
        even if it has to look in places where Python itself would not.

        @param identifier: The name of the Python identifier that
            should be linked to.
        @param lineno: The line number within the docstring at which the
            crossreference is located.
        @return: The referenced object within our system, or the URL of
            an external target (found via Intersphinx).
        @raise LookupError: If C{identifier} could not be resolved.
        """

        # There is a lot of DWIM here. Look for a global match first,
        # to reduce the chance of a false positive.

        # Check if 'identifier' is the fullName of an object.
        target = self.obj.system.objForFullName(identifier)
        if target is not None:
            return target

        # Check if the fullID exists in an intersphinx inventory.
        fullID = self.obj.expandName(identifier)
        target_url = self.look_for_intersphinx(fullID)
        if not target_url:
            # FIXME: https://github.com/twisted/pydoctor/issues/125
            # expandName is unreliable so in the case fullID fails, we
            # try our luck with 'identifier'.
            target_url = self.look_for_intersphinx(identifier)
        if target_url:
            return target_url

        # Since there was no global match, go look for the name in the
        # context where it was used.

        # Check if 'identifier' refers to an object by Python name resolution
        # in our context. Walk up the object tree and see if 'identifier' refers
        # to an object by Python name resolution in each context.
        src: Optional[model.Documentable] = self.obj
        while src is not None:
            target = src.resolveName(identifier)
            if target is not None:
                return target
            src = src.parent

        # Walk up the object tree again and see if 'identifier' refers to an
        # object in an "uncle" object.  (So if p.m1 has a class C, the
        # docstring for p.m2 can say L{C} to refer to the class in m1).
        # If at any level 'identifier' refers to more than one object, complain.
        src = self.obj
        while src is not None:
            target = self.look_for_name(identifier, src.contents.values(), lineno)
            if target is not None:
                return target
            src = src.parent

        # Examine every module and package in the system and see if 'identifier'
        # names an object in each one.  Again, if more than one object is
        # found, complain.
        target = self.look_for_name(identifier, itertools.chain(
            self.obj.system.objectsOfType(model.Module),
            self.obj.system.objectsOfType(model.Package)),
            lineno)
        if target is not None:
            return target

        message = f'Cannot find link target for "{fullID}"'
        if identifier != fullID:
            message = f'{message}, resolved from "{identifier}"'
        root_idx = fullID.find('.')
        if root_idx != -1 and fullID[:root_idx] not in self.obj.system.root_names:
            message += ' (you can link to external docs with --intersphinx)'
        self.obj.report(message, 'resolve_identifier_xref', lineno)
        raise LookupError(identifier)


@attr.s(auto_attribs=True)
class FieldDesc:
    """
    Combines informations from multiple L{Field} objects into one.

    Example::

       :param foo: description of parameter foo
       :type foo:  SomeClass

    """
    _UNDOCUMENTED: ClassVar[Tag] = tags.span(class_='undocumented')("Undocumented")

<<<<<<< HEAD
    kind: str
    """Field tag, i.e. C{:<tag>:} """

=======
>>>>>>> 1fbce480
    name: Optional[str] = None
    """Field name, i.e. C{:param <name>:}"""

    type: Optional[Tag] = None
    """Formatted type"""

    body: Optional[Tag] = None

    def format(self) -> Iterator[Tag]:
        """
        @return: Iterator that yields one or two C{tags.td}. 
        """
        formatted = self.body or self._UNDOCUMENTED
        # if self.type is not None:
        #     formatted = tags.transparent(formatted, ' (type: ', self.type, ')')

        # name = self.name
        # if name is None:
        #     yield tags.td(formatted, colspan="2")
        # else:
        #     yield tags.td(name, class_="fieldArg")
        #     yield tags.td(formatted)

        
        fieldNameTd: List[Tag] = []
        if self.name:
            _name = tags.span(class_="fieldArg")(self.name)
            if self.type:
                _name(":")
            fieldNameTd.append(_name)
        if self.type:
            fieldNameTd.append(self.type)
        if self.name or self.type:
            #  <name>: <type> | <desc>
            yield tags.td(class_="fieldArgContainer")(*fieldNameTd)
            yield tags.td(class_="fieldArgDesc")(formatted)
        else:
            #  <desc>
            yield tags.td(formatted, colspan="2")
        

class RaisesDesc(FieldDesc):
    """Description of an exception that can be raised by function/method."""

    def format(self) -> Iterator[Tag]:
        yield tags.td(self.type, class_="fieldArg")
        yield tags.td(self.body or self._UNDOCUMENTED)


def format_desc_list(label: str, descs: Sequence[FieldDesc]) -> Iterator[Tag]:
    """
    Format list of L{FieldDesc}. Used for param, returns, raises, etc. 

    Generates a 2-columns layout as follow:: 

        +------------------------------------+
        | <label>        |     <empty_cell>  |
        | <name>: <type> |     <desc>        |
        | <name>: <type> |     <desc>        |
        +------------------------------------+

    If the fields don't have type or name information, 
    generates the same output as L{format_field_list}:: 

        +------------------------------------+
        | <label>      |       <empty_cell>  |
        | <desc ... >                        |
        +------------------------------------+

    @arg label: Section "mini heading"
    @arg descs: L{FieldDesc}s
    @returns: Each row as iterator
    """
    first = True
    for d in descs:
        if first:
            # <label>      |       <empty_cell>
            row = tags.tr(class_="fieldStart")
            row(tags.td(class_="fieldName")(label))
            row(tags.td())
            first = False
            yield row

        row = tags.tr()
<<<<<<< HEAD
        fieldNameTd: List[Tag] = []
        if d.name:
            _name = tags.span(class_="fieldArg")(d.name)
            if d.type:
                _name(":")
            fieldNameTd.append(_name)
        if d.type:
            fieldNameTd.append(tags.span(class_="fieldType")(d.type))
        if d.name or d.type:
            #  <name>: <type> | <desc>
            row(tags.td(class_="fieldArgNameType")(*fieldNameTd))
            row(tags.td(class_="fieldArgDesc")(d.format()))
        else:
            #  <desc>
            row(tags.td(d.format(), colspan="2"))
=======
        # <name>: <type> |     <desc>      
        # or
        # <desc ... >         
        row(d.format())
>>>>>>> 1fbce480
        yield row

@attr.s(auto_attribs=True)
class Field:
    """Like L{pydoctor.epydoc.markup.Field}, but without the gross accessor
    methods and with a formatted body.

    Example::

        @note: some other information
    """

    tag: str
    """Field tag, i.e. C{:<tag>:} """
    arg: Optional[str]
    """Field name, i.e. C{:param <name>:}"""
    source: model.Documentable
    lineno: int
    body: ParsedDocstring

    @classmethod
    def from_epydoc(cls, field: EpydocField, source: model.Documentable) -> 'Field':
        return cls(
            tag=field.tag(),
            arg=field.arg(),
            source=source,
            lineno=field.lineno,
            body=field.body()
            )

    def format(self) -> Tag:
        """Present this field's body as HTML."""
        return self.body.to_stan(_EpydocLinker(self.source))

    def report(self, message: str) -> None:
        self.source.report(message, lineno_offset=self.lineno, section='docstring')


def format_field_list(singular: str, plural: str, fields: Sequence[Field]) -> Iterator[Tag]:
    """
    Format list of L{Field} object. Used for notes, see also, authors, etc. 

    Generates a 2-columns layout as follow:: 

        +------------------------------------+
        | <label>      |       <empty_cell>  |
        | <desc ... >                        |
        +------------------------------------+

    @returns: Each row as iterator
    """
    label = singular if len(fields) == 1 else plural
    first = True
    for field in fields:
        if first:
            row = tags.tr(class_="fieldStart")
            row(tags.td(class_="fieldName")(label))
            row(tags.td())
            first=False
            yield row

        row = tags.tr()
        row(tags.td(colspan="2")(field.format()))
        yield row


class FieldHandler:

    def __init__(self, obj: model.Documentable):
        self.obj = obj
        self._linker = _EpydocLinker(self.obj)

        self.types: Dict[str, Optional[Tag]] = {}

        self.parameter_descs: List[FieldDesc] = []
        self.return_desc: Optional[FieldDesc] = None
<<<<<<< HEAD
        self.yields_desc: Optional[FieldDesc] = None 
        self.raise_descs: List[FieldDesc] = []
        self.warns_desc: List[FieldDesc] = [] 
=======
        self.raise_descs: List[RaisesDesc] = []
>>>>>>> 1fbce480
        self.seealsos: List[Field] = []
        self.notes: List[Field] = []
        self.authors: List[Field] = []
        self.sinces: List[Field] = []
<<<<<<< HEAD
        self.unknowns: List[FieldDesc] = []
        
=======
        self.unknowns: DefaultDict[str, List[FieldDesc]] = defaultdict(list)

>>>>>>> 1fbce480
    def set_param_types_from_annotations(
            self, annotations: Mapping[str, Optional[ast.expr]]
            ) -> None:
        formatted_annotations = {
            name: None if value is None
                       else AnnotationDocstring(value).to_stan(self._linker)
            for name, value in annotations.items()
            }
        ret_type = formatted_annotations.pop('return', None)
        self.types.update(formatted_annotations)
        if ret_type is not None:
            # In most cases 'None' is not an actual return type, but the absence
            # of a returned value. Not storing it is the easiest way to prevent
            # it from being presented.
            ann_ret = annotations['return']
            assert ann_ret is not None  # ret_type would be None otherwise
            if not _is_none_literal(ann_ret):
                self.return_desc = FieldDesc(type=ret_type)

    @staticmethod
    def _report_unexpected_argument(field:Field) -> None:
        if field.arg is not None:
            field.report('Unexpected argument in %s field' % (field.tag,))

    def handle_return(self, field: Field) -> None:
        self._report_unexpected_argument(field)
        if not self.return_desc:
            self.return_desc = FieldDesc()
        self.return_desc.body = field.format()
    handle_returns = handle_return

    # TODO support types for yields section
    # Currently, type will be shown as it's included in napoleon processed strings
    # but not it's not "the right place". https://github.com/sphinx-doc/sphinx/issues/8004
    # Either we support ':yields <Type>:' or we add ':ytype:'. Both ways needs modifications to napoleon. 
    def handle_yield(self, field: Field) -> None:
        self._report_unexpected_argument(field)
        if not self.yields_desc:
            self.yields_desc = FieldDesc(kind='yields')
        self.yields_desc.body = field.format()
    handle_yields = handle_yield

    def handle_returntype(self, field: Field) -> None:
        self._report_unexpected_argument(field)
        if not self.return_desc:
            self.return_desc = FieldDesc()
        self.return_desc.type = field.format()
    handle_rtype = handle_returntype

    def _handle_param_name(self, field: Field) -> Optional[str]:
        name = field.arg
        if name is None:
            field.report('Parameter name missing')
            return None
        if name and name.startswith('*'):
            field.report('Parameter name "%s" should not include asterixes' % (name,))
            return name.lstrip('*')
        else:
            return name

    def _handle_param_not_found(self, name: str, field: Field) -> None:
        """Figure out if the parameter might exist despite not being found
        in this documentable's code, warn if not.
        """
        source = field.source
        if source is not self.obj:
            # Docstring is inherited, so it may not represent this exact method.
            return
        if isinstance(source, model.Class):
            if None in source.baseobjects:
                # Class has a computed base class, which could define parameters
                # we can't discover.
                # For example, this class might use
                # L{twisted.python.components.proxyForInterface()}.
                return
            if name in source.constructor_params:
                # Constructor parameters can be documented on the class.
                return
        field.report('Documented parameter "%s" does not exist' % (name,))

    def handle_type(self, field: Field) -> None:
        if isinstance(self.obj, model.Attribute):
            if field.arg is not None:
                field.report('Field in variable docstring should not include a name')
            self.obj.parsed_type = field.body
            return
        elif isinstance(self.obj, model.Function):
            name = self._handle_param_name(field)
            if name is not None and name not in self.types and not any(
                    # Don't warn about keywords or about parameters we already
                    # reported a warning for.
                    desc.name == name for desc in self.parameter_descs
                    ):
                self._handle_param_not_found(name, field)
        else:
            # Note: extract_fields() will issue warnings about missing field
            #       names, so we can silently ignore them here.
            # TODO: Processing the fields once in extract_fields() and again
            #       in format_docstring() adds complexity and can cause
            #       inconsistencies.
            name = field.arg
        if name is not None:
            self.types[name] = field.format()

    def handle_param(self, field: Field) -> None:
        name = self._handle_param_name(field)
        if name is not None:
            if any(desc.name == name for desc in self.parameter_descs):
                field.report('Parameter "%s" was already documented' % (name,))
            self.parameter_descs.append(FieldDesc(name=name, body=field.format()))
            if name not in self.types:
                self._handle_param_not_found(name, field)

    handle_arg = handle_param

    def handle_keyword(self, field: Field) -> None:
        name = self._handle_param_name(field)
        if name is not None:
            # TODO: How should this be matched to the type annotation?
            self.parameter_descs.append(FieldDesc(name=name, body=field.format()))
            if name in self.types:
                field.report('Parameter "%s" is documented as keyword' % (name,))


    def handled_elsewhere(self, field: Field) -> None:
        # Some fields are handled by extract_fields below.
        pass

    handle_ivar = handled_elsewhere
    handle_cvar = handled_elsewhere
    handle_var = handled_elsewhere

    def handle_raises(self, field: Field) -> None:
        name = field.arg
        if name is None:
            field.report('Exception type missing')
            typ_fmt = tags.span(class_='undocumented')("Unknown exception")
        else:
            typ_fmt = self._linker.link_to(name, name)
        self.raise_descs.append(RaisesDesc(type=typ_fmt, body=field.format()))
    handle_raise = handle_raises
    handle_except = handle_raises

    # Warns is just like raises but the syntax is more relax. 
    def handle_warns(self, field: Field) -> None:
        self.add_info(self.warns_desc, field.arg, field)

    handle_warn = handle_warns
    
    def handle_seealso(self, field: Field) -> None:
        self.seealsos.append(field)
    handle_see = handle_seealso

    def handle_note(self, field: Field) -> None:
        self.notes.append(field)

    def handle_author(self, field: Field) -> None:
        self.authors.append(field)

    def handle_since(self, field: Field) -> None:
        self.sinces.append(field)

    def handleUnknownField(self, field: Field) -> None:
        name = field.tag
        self.unknowns[name].append(FieldDesc(name=field.arg, body=field.format()))

    def handle(self, field: Field) -> None:
        m = getattr(self, 'handle_' + field.tag, self.handleUnknownField)
        m(field)

    def resolve_types(self) -> None:
        """Merge information from 'param' fields and AST analysis."""

        params = {param.name: param for param in self.parameter_descs}
        any_info = bool(params)

        # We create a new parameter_descs list to ensure the parameter order
        # matches the AST order.
        new_parameter_descs = []
        for index, (name, type_doc) in enumerate(self.types.items()):
            try:
                param = params.pop(name)
            except KeyError:
                if index == 0 and name in ('self', 'cls'):
                    continue
                param = FieldDesc(name=name, type=type_doc)
                any_info |= type_doc is not None
            else:
                param.type = type_doc
            new_parameter_descs.append(param)

        # Add any leftover parameters, which includes documented **kwargs keywords
        # and non-existing (but documented) parameters.
        new_parameter_descs += params.values()

        # Only replace the descriptions if at least one parameter is documented
        # or annotated.
        if any_info:
            self.parameter_descs = new_parameter_descs

    def format(self) -> Tag:
        r: List[Tag] = []

        r += format_desc_list('Parameters', self.parameter_descs)
        if self.return_desc:
            r += format_desc_list('Returns', [self.return_desc])
        if self.yields_desc:
            r += format_desc_list('Yields', [self.yields_desc])

        r += format_desc_list("Raises", self.raise_descs)
        r += format_desc_list("Warns", self.warns_desc)
        for s_p_l in (('Author', 'Authors', self.authors),
                      ('See Also', 'See Also', self.seealsos),
                      ('Present Since', 'Present Since', self.sinces),
                      ('Note', 'Notes', self.notes)):
            r += format_field_list(*s_p_l)
        for kind, fieldlist in self.unknowns.items():
            r += format_desc_list(kind.title(), fieldlist)

        if any(r):
            return tags.table(class_='fieldTable')(r) # type: ignore[no-any-return]
        else:
            return tags.transparent # type: ignore[no-any-return]


def _is_none_literal(node: ast.expr) -> bool:
    """Does this AST node represent the literal constant None?"""
    return isinstance(node, (ast.Constant, ast.NameConstant)) and node.value is None


def reportErrors(obj: model.Documentable, errs: Sequence[ParseError]) -> None:
    if errs and obj.fullName() not in obj.system.docstring_syntax_errors:
        obj.system.docstring_syntax_errors.add(obj.fullName())
        for err in errs:
            obj.report(
                'bad docstring: ' + err.descr(),
                lineno_offset=(err.linenum() or 1) - 1,
                section='docstring'
                )


def parse_docstring(
        obj: model.Documentable,
        doc: str,
        source: model.Documentable,
        ) -> ParsedDocstring:
    """Parse a docstring.
    @param obj: The object we're parsing the documentation for.
    @param doc: The docstring.
    @param source: The object on which the docstring is defined.
        This can differ from C{obj} if the docstring is inherited.
    """

    parser = get_parser(obj)
    errs: List[ParseError] = []
    try:
        parsed_doc = parser(doc, errs)
    except Exception as e:
        errs.append(ParseError(f'{e.__class__.__name__}: {e}', 1))
        parsed_doc = pydoctor.epydoc.markup.plaintext.parse_docstring(doc, errs)
    if errs:
        reportErrors(source, errs)
    return parsed_doc


def format_docstring(obj: model.Documentable) -> Tag:
    """Generate an HTML representation of a docstring"""

    doc, source = get_docstring(obj)

    # Use cached or split version if possible.
    parsed_doc = obj.parsed_docstring

    if source is None:
        if parsed_doc is None:
            # We don't use 'source' if parsed_doc is None, but mypy is not that
            # sophisticated, so we fool it by assigning a dummy object.
            source = obj
        else:
            # A split field is documented by its parent.
            source = obj.parent
            assert source is not None

    if parsed_doc is None and doc is not None:
        parsed_doc = parse_docstring(obj, doc, source)
        obj.parsed_docstring = parsed_doc

    ret: Tag = tags.div
    if parsed_doc is None:
        ret(tags.p(class_='undocumented')("Undocumented"))
    else:
        try:
            stan = parsed_doc.to_stan(_EpydocLinker(source))
        except Exception as e:
            errs = [ParseError(f'{e.__class__.__name__}: {e}', 1)]
            if doc is None:
                stan = tags.p(class_="undocumented")('Broken description')
            else:
                parsed_doc_plain = pydoctor.epydoc.markup.plaintext.parse_docstring(doc, errs)
                stan = parsed_doc_plain.to_stan(_EpydocLinker(source))
            reportErrors(source, errs)
        if stan.tagName:
            ret(stan)
        else:
            ret(*stan.children)

    fh = FieldHandler(obj)
    if isinstance(obj, model.Function):
        fh.set_param_types_from_annotations(obj.annotations)
    if parsed_doc is not None:
        for field in parsed_doc.fields:
            fh.handle(Field.from_epydoc(field, source))
    if isinstance(obj, model.Function):
        fh.resolve_types()
    ret(fh.format())
    return ret


def format_summary(obj: model.Documentable) -> Tag:
    """Generate an shortened HTML representation of a docstring."""

    doc, source = get_docstring(obj)
    if doc is None:
        # Attributes can be documented as fields in their parent's docstring.
        if isinstance(obj, model.Attribute):
            parsed_doc = obj.parsed_docstring
        else:
            parsed_doc = None
        if parsed_doc is None:
            return format_undocumented(obj)
        source = obj.parent
        # Since obj is an Attribute, it has a parent.
        assert source is not None
    else:
        # Tell mypy that if we found a docstring, we also have its source.
        assert source is not None
        # Use up to three first non-empty lines of doc string as summary.
        lines = [
            line.strip()
            for line in itertools.takewhile(
                lambda line: line.strip(),
                itertools.dropwhile(lambda line: not line.strip(), doc.split('\n'))
                )
            ]
        if len(lines) > 3:
            return tags.span(class_='undocumented')("No summary") # type: ignore[no-any-return]
        parsed_doc = parse_docstring(obj, ' '.join(lines), source)

    try:
        stan = parsed_doc.to_stan(_EpydocLinker(source))
    except Exception:
        # This problem will likely be reported by the full docstring as well,
        # so don't spam the log.
        return tags.span(class_='undocumented')("Broken description") # type: ignore[no-any-return]

    content = [stan] if stan.tagName else stan.children
    if content and isinstance(content[0], Tag) and content[0].tagName == 'p':
        content = content[0].children
    return tags.span(*content) # type: ignore[no-any-return]


def format_undocumented(obj: model.Documentable) -> Tag:
    """Generate an HTML representation for an object lacking a docstring."""

    subdocstrings: DefaultDict[str, int] = defaultdict(int)
    subcounts: DefaultDict[str, int]  = defaultdict(int)
    for subob in obj.contents.values():
        k = subob.kind.lower()
        subcounts[k] += 1
        if subob.docstring is not None:
            subdocstrings[k] += 1
    if isinstance(obj, model.Package):
        subcounts['module'] -= 1

    tag: Tag = tags.span(class_='undocumented')
    if subdocstrings:
        plurals = {'class': 'classes'}
        kind = obj.kind
        assert kind is not None # if kind is None, object is invisible
        tag(
            "No ", kind.lower(), " docstring; ",
            ', '.join(
                f"{subdocstrings[k]}/{subcounts[k]} "
                f"{plurals.get(k, k + 's')}"
                for k in sorted(subcounts)
                ),
            " documented"
            )
    else:
        tag("Undocumented")
    return tag


def type2stan(obj: model.Documentable) -> Optional[Tag]:
    parsed_type = get_parsed_type(obj)
    if parsed_type is None:
        return None
    else:
        return parsed_type.to_stan(_EpydocLinker(obj))

def get_parsed_type(obj: model.Documentable) -> Optional[ParsedDocstring]:
    parsed_type = obj.parsed_type
    if parsed_type is not None:
        return parsed_type

    annotation: Optional[ast.expr] = getattr(obj, 'annotation', None)
    if annotation is not None:
        return AnnotationDocstring(annotation)

    return None


class AnnotationDocstring(ParsedDocstring):

    def __init__(self, annotation: ast.expr) -> None:
        ParsedDocstring.__init__(self, ())
        self.annotation = annotation

    def to_stan(self, docstring_linker: DocstringLinker) -> Tag:
        tag: Tag = tags.code
        tag(_AnnotationFormatter(docstring_linker).visit(self.annotation))
        return tag


class _AnnotationFormatter(ast.NodeVisitor):

    def __init__(self, linker: DocstringLinker):
        super().__init__()
        self.linker = linker

    def _handle_name(self, identifier: str) -> Tag:
        return self.linker.link_to(identifier, identifier)

    def _handle_constant(self, node: ast.expr, value: object) -> Tag:
        if value in (False, True, None, NotImplemented):
            # Link built-in constants to the standard library.
            # Ellipsis is not included here, both because its code syntax is
            # different from its constant's name and because its documentation
            # is not relevant to annotations.
            return self._handle_name(str(value))
        else:
            return self.generic_visit(node)

    def _handle_sequence(self, tag: Tag, sequence: Iterable[ast.expr]) -> None:
        first = True
        for elem in sequence:
            if first:
                first = False
            else:
                tag(', ', tags.wbr) # Add an potential line break for long types
            tag(self.visit(elem))

    def visit_Name(self, node: ast.Name) -> Tag:
        return self._handle_name(node.id)

    def visit_Attribute(self, node: ast.Attribute) -> Tag:
        parts = []
        curr: ast.expr = node
        while isinstance(curr, ast.Attribute):
            parts.append(curr.attr)
            curr = curr.value
        if not isinstance(curr, ast.Name):
            return self.generic_visit(node)
        parts.append(curr.id)
        parts.reverse()
        return self._handle_name('.'.join(parts))

    def visit_Constant(self, node: ast.Constant) -> Tag:
        return self._handle_constant(node, node.value)

    # Deprecated since Python 3.8, but required on older versions.
    def visit_NameConstant(self, node: 'ast.NameConstant') -> Tag:
        return self._handle_constant(node, node.value)

    def visit_Subscript(self, node: ast.Subscript) -> Tag:
        tag: Tag = tags.transparent
        tag(self.visit(node.value))
        tag('[', tags.wbr) 
        sub: ast.AST = node.slice
        if isinstance(sub, ast.Index):
            # In Python < 3.9, non-slices are always wrapped in an Index node.
            sub = sub.value
        if isinstance(sub, ast.Tuple):
            self._handle_sequence(tag, sub.elts)
        else:
            tag(self.visit(sub))
        tag(']')
        return tag

    def visit_List(self, node: ast.List) -> Tag:
        tag: Tag = tags.transparent
        tag('[', tags.wbr) 
        self._handle_sequence(tag, node.elts)
        tag(']')
        return tag

    def generic_visit(self, node: ast.AST) -> Tag:
        src = astor.to_source(node).strip()
        ret: Tag = tags.transparent(src)
        return ret


field_name_to_human_name = {
    'ivar': 'Instance Variable',
    'cvar': 'Class Variable',
    'var': 'Variable',
    }


def extract_fields(obj: model.Documentable) -> None:
    """Populate Attributes for module/class variables using fields from
    that module/class's docstring.
    Must only be called for objects that have a docstring.
    """

    doc = obj.docstring
    assert doc is not None, obj
    parsed_doc = parse_docstring(obj, doc, obj)
    obj.parsed_docstring = parsed_doc

    for field in parsed_doc.fields:
        tag = field.tag()
        if tag in ['ivar', 'cvar', 'var', 'type']:
            arg = field.arg()
            if arg is None:
                obj.report("Missing field name in @%s" % (tag,),
                           'docstring', field.lineno)
                continue
            attrobj: Optional[model.Documentable] = obj.contents.get(arg)
            if attrobj is None:
                attrobj = obj.system.Attribute(obj.system, arg, obj)
                attrobj.kind = None
                attrobj.parentMod = obj.parentMod
                obj.system.addObject(attrobj)
            attrobj.setLineNumber(obj.docstring_lineno + field.lineno)
            if tag == 'type':
                attrobj.parsed_type = field.body()
            else:
                attrobj.parsed_docstring = field.body()
                attrobj.kind = field_name_to_human_name[tag]<|MERGE_RESOLUTION|>--- conflicted
+++ resolved
@@ -233,12 +233,6 @@
     """
     _UNDOCUMENTED: ClassVar[Tag] = tags.span(class_='undocumented')("Undocumented")
 
-<<<<<<< HEAD
-    kind: str
-    """Field tag, i.e. C{:<tag>:} """
-
-=======
->>>>>>> 1fbce480
     name: Optional[str] = None
     """Field name, i.e. C{:param <name>:}"""
 
@@ -295,7 +289,7 @@
     Generates a 2-columns layout as follow:: 
 
         +------------------------------------+
-        | <label>        |     <empty_cell>  |
+        | <label>                            |
         | <name>: <type> |     <desc>        |
         | <name>: <type> |     <desc>        |
         +------------------------------------+
@@ -304,7 +298,7 @@
     generates the same output as L{format_field_list}:: 
 
         +------------------------------------+
-        | <label>      |       <empty_cell>  |
+        | <label>                            |
         | <desc ... >                        |
         +------------------------------------+
 
@@ -315,36 +309,17 @@
     first = True
     for d in descs:
         if first:
-            # <label>      |       <empty_cell>
+            # <label>      
             row = tags.tr(class_="fieldStart")
-            row(tags.td(class_="fieldName")(label))
-            row(tags.td())
+            row(tags.td(class_="fieldName", colspan="2")(label))
             first = False
             yield row
 
         row = tags.tr()
-<<<<<<< HEAD
-        fieldNameTd: List[Tag] = []
-        if d.name:
-            _name = tags.span(class_="fieldArg")(d.name)
-            if d.type:
-                _name(":")
-            fieldNameTd.append(_name)
-        if d.type:
-            fieldNameTd.append(tags.span(class_="fieldType")(d.type))
-        if d.name or d.type:
-            #  <name>: <type> | <desc>
-            row(tags.td(class_="fieldArgNameType")(*fieldNameTd))
-            row(tags.td(class_="fieldArgDesc")(d.format()))
-        else:
-            #  <desc>
-            row(tags.td(d.format(), colspan="2"))
-=======
         # <name>: <type> |     <desc>      
         # or
         # <desc ... >         
         row(d.format())
->>>>>>> 1fbce480
         yield row
 
 @attr.s(auto_attribs=True)
@@ -390,7 +365,7 @@
     Generates a 2-columns layout as follow:: 
 
         +------------------------------------+
-        | <label>      |       <empty_cell>  |
+        | <label>                            |
         | <desc ... >                        |
         +------------------------------------+
 
@@ -401,8 +376,7 @@
     for field in fields:
         if first:
             row = tags.tr(class_="fieldStart")
-            row(tags.td(class_="fieldName")(label))
-            row(tags.td())
+            row(tags.td(class_="fieldName", colspan="2")(label))
             first=False
             yield row
 
@@ -421,24 +395,15 @@
 
         self.parameter_descs: List[FieldDesc] = []
         self.return_desc: Optional[FieldDesc] = None
-<<<<<<< HEAD
         self.yields_desc: Optional[FieldDesc] = None 
-        self.raise_descs: List[FieldDesc] = []
+        self.raise_descs: List[RaisesDesc] = []
         self.warns_desc: List[FieldDesc] = [] 
-=======
-        self.raise_descs: List[RaisesDesc] = []
->>>>>>> 1fbce480
         self.seealsos: List[Field] = []
         self.notes: List[Field] = []
         self.authors: List[Field] = []
         self.sinces: List[Field] = []
-<<<<<<< HEAD
-        self.unknowns: List[FieldDesc] = []
-        
-=======
         self.unknowns: DefaultDict[str, List[FieldDesc]] = defaultdict(list)
 
->>>>>>> 1fbce480
     def set_param_types_from_annotations(
             self, annotations: Mapping[str, Optional[ast.expr]]
             ) -> None:
@@ -477,7 +442,7 @@
     def handle_yield(self, field: Field) -> None:
         self._report_unexpected_argument(field)
         if not self.yields_desc:
-            self.yields_desc = FieldDesc(kind='yields')
+            self.yields_desc = FieldDesc()
         self.yields_desc.body = field.format()
     handle_yields = handle_yield
 
@@ -582,9 +547,13 @@
     handle_raise = handle_raises
     handle_except = handle_raises
 
-    # Warns is just like raises but the syntax is more relax. 
+    # Warns is just like raises but the syntax is more relax i.e. warning type not required. 
     def handle_warns(self, field: Field) -> None:
-        self.add_info(self.warns_desc, field.arg, field)
+        if field.arg is None:
+            typ_fmt = None
+        else:
+            typ_fmt = self._linker.link_to(field.arg, field.arg)
+        self.warns_desc.append(FieldDesc(type=typ_fmt, body=field.format()))
 
     handle_warn = handle_warns
     
