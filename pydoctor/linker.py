"""
This module provides implementations of epydoc's L{DocstringLinker} class.
"""

import contextlib
from twisted.web.template import Tag, tags
from typing import  (
     ContextManager, TYPE_CHECKING, Iterable, 
     Optional, Union
)

from pydoctor.epydoc.markup import DocstringLinker

if TYPE_CHECKING:
    from twisted.web.template import Flattenable
    
    # This import must be kept in the TYPE_CHECKING block for circular references issues.
    from pydoctor import model

def taglink(o: 'model.Documentable', page_url: str, 
            label: Optional["Flattenable"] = None) -> Tag:
    """
    Create a link to an object that exists in the system.

    @param o: The object to link to
    @param page_url: The URL of the current page, pass empty string to
        always generate full urls that includes the filename.
    @param label: The label to use for the link
    """
    if not o.isVisible:
        o.system.msg("html", "don't link to %s"%o.fullName())

    if label is None:
        label = o.fullName()

    url = o.url
    if page_url and url.startswith(page_url + '#'):
        # When linking to an item on the same page, omit the path.
        # Besides shortening the HTML, this also avoids the page being reloaded
        # if the query string is non-empty.
        url = url[len(page_url):]

    ret: Tag = tags.a(label, href=url, class_='internal-link')
    if label != o.fullName():
        ret(title=o.fullName())
    return ret


class _EpydocLinker(DocstringLinker):
    """
    This linker implements the xref lookup logic.
    """

    def __init__(self, obj: 'model.Documentable') -> None:
        self.reporting_obj:Optional['model.Documentable'] = obj
        """
        Object used for reporting link not found errors. Changed when the linker L{switch_context}.
        """
        
        self._init_obj = obj
        self._page_object: Optional['model.Documentable'] = obj.page_object
    
    @property
    def obj(self) -> 'model.Documentable':
        """
        Object used for resolving the target name, it's NOT changed when the linker L{switch_context}.
        """
        return self._init_obj
    
    @property
    def page_url(self) -> str:
        """
        URL of the page used to compute the relative links from. 
        Can be an empty string to always generate full urls. 
        """
        pageob = self._page_object
        if pageob is not None:
            return pageob.url
        return ''

    @contextlib.contextmanager #type:ignore[arg-type]
    def switch_context(self, ob:Optional['model.Documentable']) -> ContextManager[None]: # type:ignore[misc]
        
        old_page_object = self._page_object
        old_reporting_object = self.reporting_obj

        self._page_object = None if ob is None else ob.page_object
        self.reporting_obj = ob
        
        yield
        
        self._page_object = old_page_object
        self.reporting_obj = old_reporting_object

    @staticmethod
    def _create_intersphinx_link(label:"Flattenable", url:str) -> Tag:
        """
        Create a link with the special 'intersphinx-link' CSS class.
        """
        return tags.a(label, href=url, class_='intersphinx-link')

    def look_for_name(self,
            name: str,
            candidates: Iterable['model.Documentable'],
            lineno: int
            ) -> Optional['model.Documentable']:
        part0 = name.split('.')[0]
        potential_targets = []
        for src in candidates:
            if part0 not in src.contents:
                continue
            target = src.resolveName(name)
            if target is not None and target not in potential_targets:
                potential_targets.append(target)
        if len(potential_targets) == 1:
            return potential_targets[0]
        elif len(potential_targets) > 1 and self.reporting_obj:
            self.reporting_obj.report(
                "ambiguous ref to %s, could be %s" % (
                    name,
                    ', '.join(ob.fullName() for ob in potential_targets)),
                'resolve_identifier_xref', lineno)
        return None

    def look_for_intersphinx(self, name: str) -> Optional[str]:
        """
        Return link for `name` based on intersphinx inventory.

        Return None if link is not found.
        """
        return self.obj.system.intersphinx.getLink(name)

    def link_to(self, identifier: str, label: "Flattenable") -> Tag:
<<<<<<< HEAD
        # :Raises _EpydocLinker.LookupFailed: If the identifier cannot be resolved and self.strict is True.
        # Can return a Tag('a') or Tag('transparent') if not found
        
=======
>>>>>>> c1dd0bbc
        fullID = self.obj.expandName(identifier)

        target = self.obj.system.objForFullName(fullID)
        if target is not None:
            return taglink(target, self.page_url, label)

        url = self.look_for_intersphinx(fullID)
        if url is not None:
            return self._create_intersphinx_link(label, url=url)

        link = tags.transparent(label)
        return link

    def link_xref(self, target: str, label: "Flattenable", lineno: int) -> Tag:
        xref: "Flattenable"
        try:
            resolved = self._resolve_identifier_xref(target, lineno)
        except LookupError:
            xref = label
        else:
            if isinstance(resolved, str):
                xref = self._create_intersphinx_link(label, url=resolved)
            else:
                xref = taglink(resolved, self.page_url, label)
                
        return tags.code(xref)

    def resolve_identifier(self, identifier: str) -> Optional[str]:
        fullID = self.obj.expandName(identifier)

        target = self.obj.system.objForFullName(fullID)
        if target is not None:
            return target.url

        return self.look_for_intersphinx(fullID)

    def _resolve_identifier_xref(self,
            identifier: str,
            lineno: int
            ) -> Union[str, 'model.Documentable']:
        """
        Resolve a crossreference link to a Python identifier.
        This will resolve the identifier to any reasonable target,
        even if it has to look in places where Python itself would not.

        @param identifier: The name of the Python identifier that
            should be linked to.
        @param lineno: The line number within the docstring at which the
            crossreference is located.
        @return: The referenced object within our system, or the URL of
            an external target (found via Intersphinx).
        @raise LookupError: If C{identifier} could not be resolved.
        """

        # There is a lot of DWIM here. Look for a global match first,
        # to reduce the chance of a false positive.

        # Check if 'identifier' is the fullName of an object.
        target = self.obj.system.objForFullName(identifier)
        if target is not None:
            return target

        # Check if the fullID exists in an intersphinx inventory.
        fullID = self.obj.expandName(identifier)
        target_url = self.look_for_intersphinx(fullID)
        if not target_url:
            # FIXME: https://github.com/twisted/pydoctor/issues/125
            # expandName is unreliable so in the case fullID fails, we
            # try our luck with 'identifier'.
            target_url = self.look_for_intersphinx(identifier)
        if target_url:
            return target_url

        # Since there was no global match, go look for the name in the
        # context where it was used.

        # Check if 'identifier' refers to an object by Python name resolution
        # in our context. Walk up the object tree and see if 'identifier' refers
        # to an object by Python name resolution in each context.
        src: Optional['model.Documentable'] = self.obj
        while src is not None:
            target = src.resolveName(identifier)
            if target is not None:
                return target
            src = src.parent

        # Walk up the object tree again and see if 'identifier' refers to an
        # object in an "uncle" object.  (So if p.m1 has a class C, the
        # docstring for p.m2 can say L{C} to refer to the class in m1).
        # If at any level 'identifier' refers to more than one object, complain.
        src = self.obj
        while src is not None:
            target = self.look_for_name(identifier, src.contents.values(), lineno)
            if target is not None:
                return target
            src = src.parent

        # Examine every module and package in the system and see if 'identifier'
        # names an object in each one.  Again, if more than one object is
        # found, complain.
        target = self.look_for_name(
            # System.objectsOfType now supports passing the type as string.
            identifier, self.obj.system.objectsOfType('pydoctor.model.Module'), lineno)
        if target is not None:
            return target

        message = f'Cannot find link target for "{fullID}"'
        if identifier != fullID:
            message = f'{message}, resolved from "{identifier}"'
        root_idx = fullID.find('.')
        if root_idx != -1 and fullID[:root_idx] not in self.obj.system.root_names:
            message += ' (you can link to external docs with --intersphinx)'
        if self.reporting_obj:
            self.reporting_obj.report(message, 'resolve_identifier_xref', lineno)
        raise LookupError(identifier)
    <|MERGE_RESOLUTION|>--- conflicted
+++ resolved
@@ -131,12 +131,6 @@
         return self.obj.system.intersphinx.getLink(name)
 
     def link_to(self, identifier: str, label: "Flattenable") -> Tag:
-<<<<<<< HEAD
-        # :Raises _EpydocLinker.LookupFailed: If the identifier cannot be resolved and self.strict is True.
-        # Can return a Tag('a') or Tag('transparent') if not found
-        
-=======
->>>>>>> c1dd0bbc
         fullID = self.obj.expandName(identifier)
 
         target = self.obj.system.objForFullName(fullID)
