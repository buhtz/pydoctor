--- conflicted
+++ resolved
@@ -1435,31 +1435,6 @@
         Analysis of relations between documentables can be done here,
         without the risk of drawing incorrect conclusions because modules
         were not fully processed yet.
-<<<<<<< HEAD
-=======
-        """
-        for cls in self.objectsOfType(Class):
-            
-            # Initiate the MROs
-            cls._init_mro()
-            # Lookup of constructors
-            cls._init_constructors()
-            
-            # Compute subclasses
-            for b in cls.baseobjects:
-                if b is not None:
-                    b.subclasses.append(cls)
-            
-            # Checking whether the class is an exception
-            if is_exception(cls):
-                cls.kind = DocumentableKind.EXCEPTION
-
-        for attrib in self.objectsOfType(Attribute):
-            _inherits_instance_variable_kind(attrib)
-
-        for post_processor in self._post_processors:
-            post_processor(self)
->>>>>>> 4e05370f
 
         @See: L{extensions.PriorityProcessor}.
         """
@@ -1472,25 +1447,25 @@
         for url in self.options.intersphinx:
             self.intersphinx.update(cache, url)
 
-<<<<<<< HEAD
 def defaultPostProcess(system:'System') -> None:
-    # default post-processing includes:
-    # - Processing of subclasses
-    # - MRO computing.
-    # - Lookup of constructors
-    # - Checking whether the class is an exception
-    for cls in system.objectsOfType(Class):
-        
+    for cls in self.objectsOfType(Class):
+        # Initiate the MROs
         cls._init_mro()
+        # Lookup of constructors
         cls._init_constructors()
-        
+
+        # Compute subclasses
         for b in cls.baseobjects:
             if b is not None:
                 b.subclasses.append(cls)
-        
+
+        # Checking whether the class is an exception
         if is_exception(cls):
             cls.kind = DocumentableKind.EXCEPTION
-=======
+            
+    for attrib in self.objectsOfType(Attribute):
+       _inherits_instance_variable_kind(attrib)
+
 def _inherits_instance_variable_kind(attr: Attribute) -> None:
     """
     If any of the inherited members of a class variable is an instance variable,
@@ -1504,7 +1479,6 @@
         if inherited.kind is DocumentableKind.INSTANCE_VARIABLE:
             attr.kind = DocumentableKind.INSTANCE_VARIABLE
             break
->>>>>>> 4e05370f
 
 def get_docstring(
         obj: Documentable
