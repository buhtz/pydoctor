--- conflicted
+++ resolved
@@ -1551,33 +1551,6 @@
         Analysis of relations between documentables can be done here,
         without the risk of drawing incorrect conclusions because modules
         were not fully processed yet.
-<<<<<<< HEAD
-        """
-        for cls in self.objectsOfType(Class):
-            
-            # Initiate the MROs
-            cls._init_mro()
-            # Lookup of constructors
-            cls._init_constructors()
-            
-            # Compute subclasses
-            for b in cls.baseobjects:
-                if b is not None:
-                    b.subclasses.append(cls)
-            
-            # Checking whether the class is an exception
-            if is_exception(cls):
-                cls.kind = DocumentableKind.EXCEPTION
-        
-        init_properties(self)
-
-        for attrib in self.objectsOfType(Attribute):
-            _inherits_instance_variable_kind(attrib)
-
-        for post_processor in self._post_processors:
-            post_processor(self)
-=======
->>>>>>> 1a7d0525
 
         @See: L{extensions.PriorityProcessor}.
         """
@@ -1605,7 +1578,9 @@
         # Checking whether the class is an exception
         if is_exception(cls):
             cls.kind = DocumentableKind.EXCEPTION
-            
+    
+    init_properties(system)
+    
     for attrib in system.objectsOfType(Attribute):
        _inherits_instance_variable_kind(attrib)
 
