"""Core pydoctor objects.

The two core objects are L{Documentable} and L{System}.  Instances of
(subclasses of) L{Documentable} represent the documentable 'things' in the
system being documented.  An instance of L{System} represents the whole system
being documented -- a System is a bad of Documentables, in some sense.
"""
from __future__ import annotations

import abc
import ast
import attr
from collections import defaultdict
import datetime
import importlib
import platform
import sys
import textwrap
import types
from enum import Enum
from inspect import signature, Signature
from pathlib import Path
from typing import (
<<<<<<< HEAD
    TYPE_CHECKING, Any, Collection, Dict, Iterator, List, Mapping, Callable, 
=======
    TYPE_CHECKING, Any, Callable, Collection, Dict, Iterable, Iterator, List, Mapping,
>>>>>>> 791da521
    Optional, Sequence, Set, Tuple, Type, TypeVar, Union, cast, overload
)
from urllib.parse import quote

from pydoctor.options import Options
from pydoctor import factory, qnmatch, utils, linker, astutils, mro, visitor
from pydoctor.epydoc.markup import ParsedDocstring
from pydoctor.sphinx import CacheT, SphinxInventory

if TYPE_CHECKING:
    from typing_extensions import Literal, Protocol
    from pydoctor.astbuilder import ASTBuilder, DocumentableT
    from pydoctor.names import _IndirectionT
else:
    Literal = {True: bool, False: bool}
<<<<<<< HEAD
    ASTBuilder = Protocol = object
=======
    ASTBuilder = object
    _IndirectionT = object
>>>>>>> 791da521


# originally when I started to write pydoctor I had this idea of a big
# tree of Documentables arranged in an almost arbitrary tree.
#
# this was misguided.  the tree structure is important, to be sure,
# but the arrangement of the tree is far from arbitrary and there is
# at least some code that now relies on this.  so here's a list:
#
#   Packages can contain Packages and Modules
#   Modules can contain Functions and Classes
#   Classes can contain Functions (in this case they get called Methods) and
#       Classes
#   Functions can't contain anything.


_string_lineno_is_end = sys.version_info < (3,8) \
                    and platform.python_implementation() != 'PyPy'
"""True iff the 'lineno' attribute of an AST string node points to the last
line in the string, rather than the first line.
"""

class LineFromAst(int):
    "Simple L{int} wrapper for linenumbers coming from ast analysis."

class LineFromDocstringField(int):
    "Simple L{int} wrapper for linenumbers coming from docstrings."

class DocLocation(Enum):
    OWN_PAGE = 1
    PARENT_PAGE = 2
    # Nothing uses this yet.  Parameters will one day.
    #UNDER_PARENT_DOCSTRING = 3


class ProcessingState(Enum):
    UNPROCESSED = 0
    PROCESSING = 1
    PROCESSED = 2


class PrivacyClass(Enum):
    """L{Enum} containing values indicating how private an object should be.

    @cvar HIDDEN: Don't show the object at all.
    @cvar PRIVATE: Show, but de-emphasize the object.
    @cvar PUBLIC: Show the object as normal.
    """

    HIDDEN = 0
    PRIVATE = 1
    PUBLIC = 2
    # For compatibility
    VISIBLE = PUBLIC

class DocumentableKind(Enum):
    """
    L{Enum} containing values indicating the possible object types.

    @note: Presentation order is derived from the enum values
    """
    PACKAGE             = 1000
    MODULE              = 900
    CLASS               = 800
    INTERFACE           = 850
    EXCEPTION           = 750
    CLASS_METHOD        = 700
    STATIC_METHOD       = 600
    METHOD              = 500
    FUNCTION            = 400
    ALIAS               = 320
    CONSTANT            = 310
    TYPE_VARIABLE       = 306
    TYPE_ALIAS          = 305
    CLASS_VARIABLE      = 300
    SCHEMA_FIELD        = 220
    ATTRIBUTE           = 210
    INSTANCE_VARIABLE   = 200
    PROPERTY            = 150
    VARIABLE            = 100


class ImportAlias:
    """
    Imports are not documentable, but share bits of the interface.
    """

    # invalid note:
    # @note: This object is used to represent both import aliases and 
    #     undocumented aliases (which are not documented at all - 
    #     not even hidden, there are only there to keep track of indirections).

    def __init__(self, system: 'System', 
                 name: str, alias:str, 
                 parent: 'CanContainImportsDocumentable', 
                 linenumber:int):
        
        self.system = system
        self.name = name
        self.parent = parent
        self.linenumber = linenumber
        self.alias: Optional[str] = alias

    def fullName(self) -> str:
        return f'{self.parent.fullName()}.{self.name}'


class Documentable:
    """An object that can be documented.

    The interface is a bit ridiculously wide.

    @ivar docstring: The object's docstring.  But also see docsources.
    @ivar system: The system the object is part of.

    """
    docstring: Optional[str] = None
    parsed_docstring: Optional[ParsedDocstring] = None
    parsed_summary: Optional[ParsedDocstring] = None
    parsed_type: Optional[ParsedDocstring] = None
    docstring_lineno = 0
    linenumber: LineFromAst | LineFromDocstringField | Literal[0] = 0
    sourceHref: Optional[str] = None
    kind: Optional[DocumentableKind] = None

    documentation_location = DocLocation.OWN_PAGE
    """Page location where we are documented."""

    _RESOLVE_ALIAS_MAX_RECURSE = 100

    def __init__(
            self, system: 'System', name: str,
            parent: Optional['Documentable'] = None,
            source_path: Optional[Path] = None
            ):
        if source_path is None and parent is not None:
            source_path = parent.source_path
        self.system = system
        self.name = name
        self.parent = parent
        self.parentMod: Optional[Module] = None
        self.source_path: Optional[Path] = source_path
        
        self.extra_info: List[ParsedDocstring] = []
        """
        A list to store extra informations about this documentable, as L{ParsedDocstring}.
        """
        
        self.setup()

    @property
    def doctarget(self) -> 'Documentable':
        return self

    def setup(self) -> None:
        self.contents: Dict[str, Documentable] = {}
        self.aliases: List[Documentable] = []
        """
        Aliases to this object. 
        Computed at the time of post-procesing.
        """
        self._linker: Optional['linker.DocstringLinker'] = None

    def setDocstring(self, node: astutils.Str) -> None:
        lineno, doc = astutils.extract_docstring(node)
        self.docstring = doc
        self.docstring_lineno = lineno

    def setLineNumber(self, lineno: LineFromDocstringField | LineFromAst | int) -> None:
        """
        Save the linenumber of this object.

        If the linenumber is already set from a ast analysis, this is an no-op.
        If the linenumber is already set from docstring fields and the new linenumber
        if not from docstring fields as well, the old docstring based linumber will be replaced
        with the one from ast analysis since this takes precedence.

        @param lineno: The linenumber. 
            If the given linenumber is simply an L{int} we'll assume it's coming from the ast builder 
            and it will be converted to an L{LineFromAst} instance.
        """
        if not self.linenumber or (
            isinstance(self.linenumber, LineFromDocstringField) 
                and not isinstance(lineno, LineFromDocstringField)):
            if not isinstance(lineno, (LineFromAst, LineFromDocstringField)):
                lineno = LineFromAst(lineno)
            self.linenumber = lineno
            parentMod = self.parentMod
            if parentMod is not None:
                parentSourceHref = parentMod.sourceHref
                if parentSourceHref:
                    self.sourceHref = self.system.options.htmlsourcetemplate.format(
                        mod_source_href=parentSourceHref,
                        lineno=str(lineno)
                    )

    @property
    def description(self) -> str:
        """A string describing our source location to the user.

        If this module's code was read from a file, this returns
        its file path. In other cases, such as during unit testing,
        the full module name is returned.
        """
        source_path = self.source_path
        return self.module.fullName() if source_path is None else str(source_path)

    @property
    def page_object(self) -> 'Documentable':
        """The documentable to which the page we're documented on belongs.
        For example methods are documented on the page of their class,
        functions are documented in their module's page etc.
        """
        location = self.documentation_location
        if location is DocLocation.OWN_PAGE:
            return self
        elif location is DocLocation.PARENT_PAGE:
            parent = self.parent
            assert parent is not None
            return parent
        else:
            assert False, location

    @property
    def url(self) -> str:
        """Relative URL at which the documentation for this Documentable
        can be found.

        For page objects this method MUST return an C{.html} filename without a
        URI fragment (because L{pydoctor.templatewriter.writer.TemplateWriter}
        uses it directly to determine the output filename).
        """
        page_obj = self.page_object
        if list(self.system.root_names) == [page_obj.fullName()]:
            page_url = 'index.html'
        else:
            page_url = f'{quote(page_obj.fullName())}.html'
        if page_obj is self:
            return page_url
        else:
            return f'{page_url}#{quote(self.name)}'

    def fullName(self) -> str:
        parent = self.parent
        if parent is None:
            return self.name
        else:
            return f'{parent.fullName()}.{self.name}'

    def __repr__(self) -> str:
        return f"{self.__class__.__name__} {self.fullName()!r}"

    def docsources(self) -> Iterator['Documentable']:
        """Objects that can be considered as a source of documentation.

        The motivating example for having multiple sources is looking at a
        superclass' implementation of a method for documentation for a
        subclass'.
        """
        yield self


    def reparent(self, new_parent: 'Module', new_name: str) -> None:
        # this code attempts to preserve "rather a lot" of
        # invariants assumed by various bits of pydoctor
        # and that are of course not written down anywhere
        # :/
        self._handle_reparenting_pre()
        old_parent = self.parent
        assert isinstance(old_parent, CanContainImportsDocumentable)
        old_name = self.name
        self.parent = self.parentMod = new_parent
        self.name = new_name
        self._handle_reparenting_post()
        del old_parent.contents[old_name]
        # We could add a special alias insead of using _localNameToFullName_map, 
        # this would allow to track the original location of the documentable.
        old_parent._localNameToFullName_map[old_name] = ImportAlias(self.system, old_name, 
                    alias=self.fullName(), parent=old_parent, linenumber=self.linenumber)
        new_parent.contents[new_name] = self
        self._handle_reparenting_post()

    def _handle_reparenting_pre(self) -> None:
        del self.system.allobjects[self.fullName()]
        for o in self.contents.values():
            o._handle_reparenting_pre()

    def _handle_reparenting_post(self) -> None:
        self.system.allobjects[self.fullName()] = self
        for o in self.contents.values():
            o._handle_reparenting_post()
<<<<<<< HEAD
    
    def _localNameToFullName(self, name: str) -> str:
        raise NotImplementedError(self._localNameToFullName)
    
    def isNameDefined(self, name:str) -> bool:
        """
        Is the given name defined in the globals/locals of self-context?
        Only the first name of a dotted name is checked.

        Returns True iff the given name can be loaded without raising `NameError`.
        """
        raise NotImplementedError(self.isNameDefined)

    def expandName(self, name: str) -> str:
        """Return a fully qualified name for the possibly-dotted `name`.

        To explain what this means, consider the following modules:

        mod1.py::

            from external_location import External
            class Local:
                pass

        mod2.py::

            from mod1 import External as RenamedExternal
            import mod1 as renamed_mod
            class E:
                pass

        In the context of mod2.E, expandName("RenamedExternal") should be
        "external_location.External" and expandName("renamed_mod.Local")
        should be "mod1.Local". """
        parts = name.split('.')
        obj: Documentable = self
        for i, p in enumerate(parts):
            full_name = obj._localNameToFullName(p)
            if full_name == p and i != 0:
                # The local name was not found.
                # If we're looking at a class, we try our luck with the inherited members
                if isinstance(obj, Class):
                    inherited = obj.find(p)
                    if inherited: 
                        full_name = inherited.fullName()
                if full_name == p:
                    # We don't have a full name
                    # TODO: Instead of returning the input, _localNameToFullName()
                    #       should probably either return None or raise LookupError.
                    full_name = f'{obj.fullName()}.{p}'
                    break
            nxt = self.system.objForFullName(full_name)
            if nxt is None:
                break
            obj = nxt
        return '.'.join([full_name] + parts[i + 1:])
=======

    def expandName(self, name: str, indirections:Optional[List['_IndirectionT']]=None) -> str:
        """
        See L{names.expandName}
        """
        from pydoctor import names
        return names.expandName(self, name, indirections)
>>>>>>> 791da521

    def resolveName(self, name: str) -> Optional['Documentable']:
        """
        Return the object named by "name" (using Python's lookup rules) in
        this context, if any is known to pydoctor. 
        """
        obj = self.system.objForFullName(self.expandName(name))
        return obj

    @property
    def privacyClass(self) -> PrivacyClass:
        """How visible this object should be."""
        return self.system.privacyClass(self)

    @property
    def isVisible(self) -> bool:
        """Is this object so private as to be not shown at all?

        This is just a simple helper which defers to self.privacyClass.
        """
        isVisible = self.privacyClass is not PrivacyClass.HIDDEN
        # If a module/package/class is hidden, all it's members are hidden as well.
        if isVisible and self.parent:
            isVisible = self.parent.isVisible
        return isVisible

    @property
    def isPrivate(self) -> bool:
        """Is this object considered private API?

        This is just a simple helper which defers to self.privacyClass.
        """
        return self.privacyClass is not PrivacyClass.PUBLIC

    @property
    def module(self) -> 'Module':
        """This object's L{Module}.

        For modules, this returns the object itself, otherwise
        the module containing the object is returned.
        """
        parentMod = self.parentMod
        assert parentMod is not None
        return parentMod

    def report(self, descr: str, section: str = 'parsing', lineno_offset: int = 0, thresh:int=-1) -> None:
        """
        Log an error or warning about this documentable object.

        @param descr: The error/warning string
        @param section: What the warning is about.
        @param lineno_offset: Offset
        @param thresh: Thresh to pass to L{System.msg}, it will use C{-1} by default, 
          meaning it will count as a violation and will fail the build if option C{-W} is passed.
          But this behaviour is not applicable if C{thresh} is greater or equal to zero.
        """

        linenumber: object
        if section in ('docstring', 'resolve_identifier_xref'):
            linenumber = self.docstring_lineno or self.linenumber
        else:
            linenumber = self.linenumber
        if linenumber:
            linenumber += lineno_offset
        elif lineno_offset and self.module is self:
            linenumber = lineno_offset
        else:
            linenumber = '???'

        self.system.msg(
            section,
            f'{self.description}:{linenumber}: {descr}',
            thresh=thresh)

    @property
    def docstring_linker(self) -> 'linker.DocstringLinker':
        """
        Returns an instance of L{DocstringLinker} suitable for resolving names
        in the context of the object. 
        """
        if self._linker is not None:
            return self._linker
        self._linker = linker._EpydocLinker(self)
        return self._linker


class CanContainImportsDocumentable(Documentable):
    def setup(self) -> None:
        super().setup()
<<<<<<< HEAD
        self._localNameToFullName_map: Dict[str, str] = {}
    
    def isNameDefined(self, name: str) -> bool:
        name = name.split('.')[0]
        if name in self.contents:
            return True
        if name in self._localNameToFullName_map:
            return True
        if not isinstance(self, Module):
            return self.module.isNameDefined(name)
        else:
            return False
    
=======
        self._localNameToFullName_map: Dict[str, ImportAlias] = {}
>>>>>>> 791da521

class Module(CanContainImportsDocumentable):
    kind = DocumentableKind.MODULE
    state = ProcessingState.UNPROCESSED

    @property
    def privacyClass(self) -> PrivacyClass:
        if self.name == '__main__':
            return PrivacyClass.PRIVATE
        else:
            return super().privacyClass

    def setup(self) -> None:
        super().setup()

        self._is_c_module = False
        """Whether this module is a C-extension."""
        self._py_mod: Optional[types.ModuleType] = None
        """The live module if the module was built from introspection."""
        self._py_string: Optional[str] = None
        """The module string if the module was built from text."""

        self.all: Optional[Collection[str]] = None
        """Names listed in the C{__all__} variable of this module.

        These names are considered to be exported by the module,
        both for the purpose of C{from <module> import *} and
        for the purpose of publishing names from private modules.

        If no C{__all__} variable was found in the module, or its
        contents could not be parsed, this is L{None}.
        """

        self._docformat: Optional[str] = None

    @property
    def module(self) -> 'Module':
        return self

    @property
    def docformat(self) -> Optional[str]:
        """The name of the format to be used for parsing docstrings in this module.
        
        The docformat value are inherited from packages if a C{__docformat__} variable 
        is defined in the C{__init__.py} file.

        If no C{__docformat__} variable was found or its
        contents could not be parsed, this is L{None}.
        """
        if self._docformat:
            return self._docformat
        elif isinstance(self.parent, Package):
            return self.parent.docformat
        return None
    
    @docformat.setter
    def docformat(self, value: str) -> None:
        self._docformat = value

    def submodules(self) -> Iterator['Module']:
        """Returns an iterator over the visible submodules."""
        return (m for m in self.contents.values()
                if isinstance(m, Module) and m.isVisible)

class Package(Module):
    kind = DocumentableKind.PACKAGE

# List of exceptions class names in the standard library, Python 3.8.10
_STD_LIB_EXCEPTIONS = ('ArithmeticError', 'AssertionError', 'AttributeError', 
    'BaseException', 'BlockingIOError', 'BrokenPipeError', 
    'BufferError', 'BytesWarning', 'ChildProcessError', 
    'ConnectionAbortedError', 'ConnectionError', 
    'ConnectionRefusedError', 'ConnectionResetError', 
    'DeprecationWarning', 'EOFError', 
    'EnvironmentError', 'Exception', 'FileExistsError', 
    'FileNotFoundError', 'FloatingPointError', 'FutureWarning', 
    'GeneratorExit', 'IOError', 'ImportError', 'ImportWarning', 
    'IndentationError', 'IndexError', 'InterruptedError', 
    'IsADirectoryError', 'KeyError', 'KeyboardInterrupt', 'LookupError', 
    'MemoryError', 'ModuleNotFoundError', 'NameError', 
    'NotADirectoryError', 'NotImplementedError', 
    'OSError', 'OverflowError', 'PendingDeprecationWarning', 'PermissionError', 
    'ProcessLookupError', 'RecursionError', 'ReferenceError', 
    'ResourceWarning', 'RuntimeError', 'RuntimeWarning', 'StopAsyncIteration', 
    'StopIteration', 'SyntaxError', 'SyntaxWarning', 'SystemError', 
    'SystemExit', 'TabError', 'TimeoutError', 'TypeError', 
    'UnboundLocalError', 'UnicodeDecodeError', 'UnicodeEncodeError', 
    'UnicodeError', 'UnicodeTranslateError', 'UnicodeWarning', 'UserWarning', 
    'ValueError', 'Warning', 'ZeroDivisionError')
def is_exception(cls: 'Class') -> bool:
    """
    Whether is class should be considered as 
    an exception and be marked with the special 
    kind L{DocumentableKind.EXCEPTION}.
    """
    for base in cls.mro(True, False):
        if base in _STD_LIB_EXCEPTIONS:
            return True
    return False

def compute_mro(cls:'Class') -> Sequence[Union['Class', str]]:
    """
    Compute the method resolution order for this class.
    This function will also set the 
    C{_finalbaseobjects} and C{_finalbases} attributes on 
    this class and all it's superclasses.
    """
    def init_finalbaseobjects(o: 'Class', path:Optional[List['Class']]=None) -> None:
        if not path:
            path = []
        if o in path:
            cycle_str = " -> ".join([o.fullName() for o in path[path.index(cls):] + [cls]])
            raise ValueError(f"Cycle found while computing inheritance hierarchy: {cycle_str}")
        path.append(o)
        if o._finalbaseobjects is not None:
            return
        if o.rawbases:
            finalbaseobjects: List[Optional[Class]] = []
            finalbases: List[str] = []
            for i,((str_base, _), base) in enumerate(zip(o.rawbases, o._initialbaseobjects)):
                if base:
                    finalbaseobjects.append(base)
                    finalbases.append(base.fullName())
                else:
                    # Only re-resolve the base object if the base was None.
                    resolved_base = o.parent.resolveName(str_base)
                    if isinstance(resolved_base, Class):
                        base = resolved_base
                        finalbaseobjects.append(base)
                        finalbases.append(base.fullName())
                    else:
                        # the base object could not be resolved
                        finalbaseobjects.append(None)
                        finalbases.append(o._initialbases[i])
                if base:
                    # Recurse on super classes
                    init_finalbaseobjects(base, path.copy())
            o._finalbaseobjects = finalbaseobjects
            o._finalbases = finalbases
    
    def localbases(o:'Class') -> Iterator[Union['Class', str]]:
        """
        Like L{Class.baseobjects} but fallback to the expanded name if the base is not resolved to a L{Class} object.
        """
        for s,b in zip(o.bases, o.baseobjects):
            if isinstance(b, Class):
                yield b
            else:
                yield s

    def getbases(o:Union['Class', str]) -> List[Union['Class', str]]:
        if isinstance(o, str):
            return []
        return list(localbases(o))

    init_finalbaseobjects(cls)
    return mro.mro(cls, getbases)

def _find_dunder_constructor(cls:'Class') -> Optional['Function']:
    """
    Find the a non-default python-powered dunder constructor.
    Returns C{None} if neither C{__new__} or C{__init__} are defined.

    @note: C{__new__} takes precedence orver C{__init__}. 
        More infos: U{https://docs.python.org/3/reference/datamodel.html#object.__new__}
    """
    _new = cls.find('__new__')
    if isinstance(_new, Function):
        return _new
    elif _new is None:
        _init = cls.find('__init__')
        if isinstance(_init, Function):
            return _init
    return None

class Class(CanContainImportsDocumentable):
    kind = DocumentableKind.CLASS
    parent: CanContainImportsDocumentable
    decorators: Sequence[Tuple[str, Optional[Sequence[ast.expr]]]]

    # set in post-processing:
    _finalbaseobjects: Optional[List[Optional['Class']]] = None 
    _finalbases: Optional[List[str]] = None
    _mro: Optional[Sequence[Union['Class', str]]] = None

    def setup(self) -> None:
        super().setup()
        self.rawbases: Sequence[Tuple[str, ast.expr]] = []
        self.raw_decorators: Sequence[ast.expr] = []
        self.subclasses: List[Class] = []
        self.constructors: List[Function] = []
        """
        List of constructors.

        Makes the assumption that the constructor name is available in the locals of the class
        it's supposed to create. Typically with C{__init__} and C{__new__} it's always the case. 
        It means that no regular function can be interpreted as a constructor for a given class.
        """
        self._initialbases: List[str] = []
        self._initialbaseobjects: List[Optional['Class']] = []
    
    def _init_mro(self) -> None:
        """
        Compute the correct value of the method resolution order returned by L{mro()}.
        """
        try:
            self._mro = compute_mro(self)
        except ValueError as e:
            self.report(str(e), 'mro')
            self._mro = list(self.allbases(True))
    
    def _init_constructors(self) -> None:
        """
        Initiate the L{Class.constructors} list. A constructor MUST be a method accessible 
        in the locals of the class.
        """
        # Look for python language powered constructors.
        # If __new__ is defined, then it takes precedence over __init__
        # Blind spot: we don't understand when a Class is using a metaclass that overrides __call__.
        dunder_constructor = _find_dunder_constructor(self)
        if dunder_constructor:
            self.constructors.append(dunder_constructor)
        
        # Then look for staticmethod/classmethod constructors,
        # This only happens at the local scope level (i.e not looking in super-classes).
        for fun in self.contents.values():
            if not isinstance(fun, Function):
                continue
            # Only static methods and class methods can be recognized as constructors
            if not fun.kind in (DocumentableKind.STATIC_METHOD, DocumentableKind.CLASS_METHOD):
                continue
            # get return annotation, if it returns the same type as self, it's a constructor method.
            if not 'return' in fun.annotations:
                # we currently only support constructor detection trought explicit annotations.
                continue 
            
            # annotation should be resolved at the module scope
            return_ann = astutils.node2fullname(fun.annotations['return'], self.module)
            
            # pydoctor understand explicit annotation as well as the Self-Type.
            if return_ann == self.fullName() or \
               return_ann in ('typing.Self', 'typing_extensions.Self'):
                self.constructors.append(fun)
        
        from pydoctor import epydoc2stan
        epydoc2stan.populate_constructors_extra_info(self)

    @overload
    def mro(self, include_external:'Literal[True]', include_self:bool=True) -> Sequence[Union['Class', str]]:...
    @overload
    def mro(self, include_external:'Literal[False]'=False, include_self:bool=True) -> Sequence['Class']:...
    def mro(self, include_external:bool=False, include_self:bool=True) -> Sequence[Union['Class', str]]:
        """
        Get the method resution order of this class. 

        @note: The actual correct value is only set in post-processing, if L{mro()} is called
            in the AST visitors, it will return the same as C{list(self.allbases(include_self))}.
        """
        if self._mro is None:
            return list(self.allbases(include_self))
        _mro: Sequence[Union[str, Class]]
        if include_external is False:
            _mro = [o for o in self._mro if not isinstance(o, str)]
        else:
            _mro = self._mro
        if include_self is False:
            _mro = _mro[1:]
        return _mro

    @property
    def bases(self) -> List[str]:
        """
        Fully qualified names of the bases of this class.
        """
        return self._finalbases if \
            self._finalbases is not None else self._initialbases

    
    @property
    def baseobjects(self) -> List[Optional['Class']]:
        """
        Base objects, L{None} value is inserted when the base class could not be found in the system.
        
        @note: This property is currently computed two times, a first time when we're visiting the ClassDef and initially creating the object. 
            It's computed another time in post-processing to try to resolve the names that could not be resolved the first time. This is needed when there are import cycles. 
            
            Meaning depending on the state of the system, this property can return either the initial objects or the final objects
        """
        return self._finalbaseobjects if \
            self._finalbaseobjects is not None else self._initialbaseobjects
    
    @property
    def public_constructors(self) -> Sequence['Function']:
        """
        Yields public constructors for this class.
        A public constructor must not be hidden and have
        arguments or have a docstring.
        """
        r = []
        for c in self.constructors:
            if not c.isVisible:
                continue
            args = list(c.annotations)
            try: args.remove('return')
            except ValueError: pass
            if c.kind in (DocumentableKind.CLASS_METHOD, 
                          DocumentableKind.METHOD):
                try:
                    args.pop(0)
                except IndexError:
                    pass
            if (len(args)==0 and get_docstring(c)[0] is None and 
                c.name in ('__init__', '__new__')):
                continue
            r.append(c)
        return r

    def allbases(self, include_self: bool = False) -> Iterator['Class']:
        """
        Iterate on all base objects of this class and it's super classes. Doesn't comply with MRO.
        """
        if include_self:
            yield self
        for b in self.baseobjects:
            if b is not None:
                yield from b.allbases(True)

    def find(self, name: str) -> Optional[Documentable]:
        """Look up a name in this class and its base classes.

        @return: the object with the given name, or L{None} if there isn't one
        """
        for base in self.mro():
            obj: Optional[Documentable] = base.contents.get(name)
            if obj is not None:
                return obj
        return None

    @property
    def constructor_params(self) -> Mapping[str, Optional[ast.expr]]:
        """A mapping of constructor parameter names to their type annotation.
        If a parameter is not annotated, its value is L{None}.
        """

        # We assume that the constructor parameters are the same as the
        # __new__()/__init__() parameters. This is incorrect if the metaclass
        # __call__() have different parameters or __init__/__new__ is using
        # signature changing decorators.
        constructor = _find_dunder_constructor(self)
        if constructor is not None:
            return constructor.annotations
        else:
            return {}


class Inheritable(Documentable):
    documentation_location = DocLocation.PARENT_PAGE

    parent: CanContainImportsDocumentable

    def docsources(self) -> Iterator[Documentable]:
        yield self
        if not isinstance(self.parent, Class):
            return
        for b in self.parent.mro(include_self=False):
            if self.name in b.contents:
                yield b.contents[self.name]

<<<<<<< HEAD
    def _localNameToFullName(self, name: str) -> str:
        return self.parent._localNameToFullName(name)
    
    def isNameDefined(self, name: str) -> bool:
        return self.parent.isNameDefined(name)

=======
>>>>>>> 791da521
class Function(Inheritable):
    kind = DocumentableKind.FUNCTION
    is_async: bool
    annotations: Mapping[str, Optional[ast.expr]]
    decorators: Optional[Sequence[ast.expr]]
    signature: Optional[Signature]
    overloads: List['FunctionOverload']

    def setup(self) -> None:
        super().setup()
        if isinstance(self.parent, Class):
            self.kind = DocumentableKind.METHOD
        self.signature = None
        self.overloads = []

@attr.s(auto_attribs=True)
class FunctionOverload:
    """
    @note: This is not an actual documentable type. 
    """
    primary: Function
    signature: Signature
    decorators: Sequence[ast.expr]

@object.__new__
class _NotYetResolved:
    def __bool__(self) -> bool:
        return False

if TYPE_CHECKING:
    _NotYetResolvedT = Type[_NotYetResolved]
else:
    _NotYetResolvedT = Type[object]

class Attribute(Inheritable):
    kind: Optional[DocumentableKind] = DocumentableKind.ATTRIBUTE
    annotation: Optional[ast.expr] = None
    decorators: Optional[Sequence[ast.expr]] = None
    value: Optional[ast.expr] = None
    """
    The value of the assignment expression. 

    None value means the value is not initialized at the current point of the the process. 
    """

    alias: Optional[str] = None
    """"
    We store the alias value here so we don't have to process it all the time. 

    For aliases, this is the same as::

        '.'.join(node2dottedname(self.value))

    For other attributes, it's C{None}.
    """
    
    resolved_alias: Union[_NotYetResolvedT, 'Documentable', None] = _NotYetResolved
    """
    Once we have resolved the alias to a Documentable object in post-processing, it's value is stored in this attribute. 

    If it's None, it means that the alias could not be resolved to an object in the system.
    """

# Work around the attributes of the same name within the System class.
_ModuleT = Module
_PackageT = Package

T = TypeVar('T')

def import_mod_from_file_location(module_full_name:str, path: Path) -> types.ModuleType:
    spec = importlib.util.spec_from_file_location(module_full_name, path)
    if spec is None: 
        raise RuntimeError(f"Cannot find spec for module {module_full_name} at {path}")
    py_mod = importlib.util.module_from_spec(spec)
    loader = spec.loader
    assert isinstance(loader, importlib.abc.Loader), loader
    loader.exec_module(py_mod)
    return py_mod


# Declare the types that we consider as functions (also when they are coming
# from a C extension)
func_types: Tuple[Type[Any], ...] = (types.BuiltinFunctionType, types.FunctionType)
if hasattr(types, "MethodDescriptorType"):
    # This is Python >= 3.7 only
    func_types += (types.MethodDescriptorType, )
else:
    func_types += (type(str.join), )
if hasattr(types, "ClassMethodDescriptorType"):
    # This is Python >= 3.7 only
    func_types += (types.ClassMethodDescriptorType, )
else:
    func_types += (type(dict.__dict__["fromkeys"]), )

_default_extensions = object()
class System:
    """A collection of related documentable objects.

    PyDoctor documents collections of objects, often the contents of a
    package.
    """

    # Not assigned here for circularity reasons:
    #defaultBuilder = astbuilder.ASTBuilder
    defaultBuilder: Type[ASTBuilder]
    systemBuilder: Type['ISystemBuilder']
    options: 'Options'
    extensions: List[str] = cast('List[str]', _default_extensions)
    """
    List of extensions.

    By default, all built-in pydoctor extensions will be loaded.
    Override this value to cherry-pick extensions. 
    """

    custom_extensions: List[str] = []
    """
    Additional list of extensions to load alongside default extensions.
    """

    show_attr_value = (DocumentableKind.CONSTANT, 
                       DocumentableKind.TYPE_VARIABLE, 
                       DocumentableKind.TYPE_ALIAS)
    """
    What kind of attributes we should display the value for?
    """

    def __init__(self, options: Optional['Options'] = None):
        self.allobjects: Dict[str, Documentable] = {}
        self.rootobjects: List[_ModuleT] = []

        self.violations = 0
        """The number of docstring problems found.
        This is used to determine whether to fail the build when using
        the --warnings-as-errors option, so it should only be increased
        for problems that the user can fix.
        """

        if options:
            self.options = options
        else:
            self.options = Options.defaults()
            self.options.verbosity = 3

        self.projectname = 'my project'

        self.parse_errors: Dict[str, Set[str]] = defaultdict(set)
        """
        Dict from the name of the thing we're rendering (C{section}) to the FullNames of objects for which the rendereable elements failed to parse.
        Typically the renderable element is the C{docstring}, but it can be the decorators, parameter default values or any other colorized AST.
        """

        self.verboselevel = 0
        self.needsnl = False
        self.once_msgs: Set[Tuple[str, str]] = set()

        # We're using the id() of the modules as key, and not the fullName becaue modules can
        # be reparented, generating KeyError.
        self.unprocessed_modules: List[_ModuleT] = []

        self.module_count = 0
        self.processing_modules: List[str] = []
        self.buildtime = datetime.datetime.now()
        self.intersphinx = SphinxInventory(logger=self.msg)

        # Since privacy handling now uses fnmatch, we cache results so we don't re-run matches all the time.
        # We use the fullName of the objets as the dict key in order to bind a full name to a privacy, not an object to a privacy.
        # this way, we are sure the objects' privacy stay true even if we reparent them manually.
        self._privacyClassCache: Dict[str, PrivacyClass] = {}
        
        # workaround cyclic import issue
        from pydoctor import extensions

        # Initialize the extension system
        self._factory = factory.Factory()
        self._astbuilder_visitors: List[Type['astutils.NodeVisitorExt']] = []
        self._post_processor = extensions.PriorityProcessor(self)
        
        if self.extensions == _default_extensions:
            self.extensions = list(extensions.get_extensions())
        assert isinstance(self.extensions, list)
        assert isinstance(self.custom_extensions, list)
        # pydoctor.astbuilder includes some required extensions, so always add it.
        self.extensions = ['pydoctor.astbuilder'] + self.extensions
        for ext in self.extensions + self.custom_extensions:
            # Load extensions
            extensions.load_extension_module(self, ext)

    @property
    def Class(self) -> Type['Class']:
        return self._factory.Class
    @property
    def Function(self) -> Type['Function']:
        return self._factory.Function
    @property
    def Module(self) -> Type['Module']:
        return self._factory.Module
    @property
    def Package(self) -> Type['Package']:
        return self._factory.Package
    @property
    def Attribute(self) -> Type['Attribute']:
        return self._factory.Attribute

    @property
    def sourcebase(self) -> Optional[str]:
        return self.options.htmlsourcebase

    @property
    def root_names(self) -> Collection[str]:
        """The top-level package/module names in this system."""
        return {obj.name for obj in self.rootobjects}

    def progress(self, section: str, i: int, n: Optional[int], msg: str) -> None:
        if n is None:
            d = str(i)
        else:
            d = f'{i}/{n}'
        if self.options.verbosity == 0 and sys.stdout.isatty():
            print('\r'+d, msg, end='')
            sys.stdout.flush()
            if d == n:
                self.needsnl = False
                print()
            else:
                self.needsnl = True

    def msg(self,
            section: str,
            msg: str,
            thresh: int = 0,
            topthresh: int = 100,
            nonl: bool = False,
            wantsnl: bool = True,
            once: bool = False
            ) -> None:
        """
        Log a message. pydoctor's logging system is bit messy.
        
        @param section: API doc generation step this message belongs to.
        @param msg: The message.
        @param thresh: The minimum verbosity level of the system for this message to actually be printed.
            Meaning passing thresh=-1 will make message still display if C{-q} is passed but not if C{-qq}. 
            Similarly, passing thresh=1 will make the message only apprear if the verbosity level is at least increased once with C{-v}.
            Using negative thresh will count this message as a violation and will fail the build if option C{-W} is passed.
        @param topthresh: The maximum verbosity level of the system for this message to actually be printed.
        """
        if once:
            if (section, msg) in self.once_msgs:
                return
            else:
                self.once_msgs.add((section, msg))

        if thresh < 0:
            # Apidoc build messages are generated using negative threshold
            # and we have separate reporting for them,
            # on top of the logging system.
            self.violations += 1

        if thresh <= self.options.verbosity <= topthresh:
            if self.needsnl and wantsnl:
                print()
            print(msg, end='')
            if nonl:
                self.needsnl = True
                sys.stdout.flush()
            else:
                self.needsnl = False
                print('')

    def objForFullName(self, fullName: str) -> Optional[Documentable]:
        return self.allobjects.get(fullName)

    def find_object(self, full_name: str) -> Optional[Documentable]:
        """Look up an object using a potentially outdated full name.

        A name can become outdated if the object is reparented:
        L{objForFullName()} will only be able to find it under its new name,
        but we might still have references to the old name.

        @param full_name: The fully qualified name of the object.
        @return: The object, or L{None} if the name is external (it does not
            match any of the roots of this system).
        @raise LookupError: If the object is not found, while its name does
            match one of the roots of this system.
        """
        obj = self.objForFullName(full_name)
        if obj is not None:
            return obj

        # The object might have been reparented, in which case there will
        # be an alias at the original location; look for it using expandName().
        name_parts = full_name.split('.', 1)
        for root_obj in self.rootobjects:
            if root_obj.name == name_parts[0]:
                obj = self.objForFullName(root_obj.expandName(name_parts[1]))
                if obj is not None:
                    return obj
                raise LookupError(full_name)

        return None

    def objectsOfType(self, cls: Union[Type['DocumentableT'], str]) -> Iterator['DocumentableT']:
        """Iterate over all instances of C{cls} present in the system. """
        if isinstance(cls, str):
            cls = utils.findClassFromDottedName(cls, 'objectsOfType', 
                base_class=cast(Type['DocumentableT'], Documentable))
        assert isinstance(cls, type)
        for o in self.allobjects.values():
            if isinstance(o, cls):
                yield o

    def privacyClass(self, ob: Documentable) -> PrivacyClass:
        ob_fullName = ob.fullName()
        cached_privacy = self._privacyClassCache.get(ob_fullName)
        if cached_privacy is not None:
            return cached_privacy
        
        # kind should not be None, this is probably a relica of a past age of pydoctor.
        # but keep it just in case.
        if ob.kind is None:
            return PrivacyClass.HIDDEN
        
        privacy = PrivacyClass.PUBLIC
        if ob.name.startswith('_') and \
               not (ob.name.startswith('__') and ob.name.endswith('__')):
            privacy = PrivacyClass.PRIVATE
        
        # Precedence order: CLI arguments order
        # Check exact matches first, then qnmatch
        _found_exact_match = False
        for priv, match in reversed(self.options.privacy):
            if ob_fullName == match:
                privacy = priv
                _found_exact_match = True
                break
        if not _found_exact_match:
            for priv, match in reversed(self.options.privacy):
                if qnmatch.qnmatch(ob_fullName, match):
                    privacy = priv
                    break

        # Store in cache
        self._privacyClassCache[ob_fullName] = privacy
        return privacy

    def membersOrder(self, ob: Documentable) -> Callable[[Documentable], Tuple[Any, ...]]:
        """
        Returns a callable suitable to be used with L{sorted} function. 
        Used to sort the given object's members for presentation.

        Users can customize class and module members order independently, or can override this method
        with a custom system class for further tweaks.
        """
        from pydoctor.templatewriter.util import objects_order
        if isinstance(ob, Class):
            return objects_order(self.options.cls_member_order)
        else:
            return objects_order(self.options.mod_member_order)
           
    def addObject(self, obj: Documentable) -> None:
        """Add C{object} to the system."""

        if obj.parent:
            obj.parent.contents[obj.name] = obj
        elif isinstance(obj, _ModuleT):
            self.rootobjects.append(obj)
        else:
            raise ValueError(f'Top-level object is not a module: {obj!r}')

        first = self.allobjects.setdefault(obj.fullName(), obj)
        if obj is not first:
            self.handleDuplicate(obj)

    # if we assume:
    #
    # - that svn://divmod.org/trunk is checked out into ~/src/Divmod
    #
    # - that http://divmod.org/trac/browser/trunk is the trac URL to the
    #   above directory
    #
    # - that ~/src/Divmod/Nevow/nevow is passed to pydoctor as an argument
    #
    # we want to work out the sourceHref for nevow.flat.ten.  the answer
    # is http://divmod.org/trac/browser/trunk/Nevow/nevow/flat/ten.py.
    #
    # we can work this out by finding that Divmod is the top of the svn
    # checkout, and posixpath.join-ing the parts of the filePath that
    # follows that.
    #
    #  http://divmod.org/trac/browser/trunk
    #                          ~/src/Divmod/Nevow/nevow/flat/ten.py

    def setSourceHref(self, mod: _ModuleT, source_path: Path) -> None:
        if self.sourcebase is None:
            mod.sourceHref = None
        else:
            # pydoctor supports generating documentation covering more than one package, 
            # in which case it is not certain that all of the source is even viewable below a single URL.
            # We ignore this limitation by not assigning sourceHref for now, but it would be good to add support for it.
            projBaseDir = mod.system.options.projectbasedirectory
            assert projBaseDir is not None
            try:
                relative = source_path.relative_to(projBaseDir).as_posix()
            except ValueError:
                # The links cannot be computed because the source path lies outside base directory.
                pass
            else:
                mod.sourceHref = f'{self.sourcebase}/{relative}'

    @overload
    def analyzeModule(self,
            modpath: Path,
            modname: str,
            parentPackage: Optional[_PackageT],
            is_package: Literal[False] = False
            ) -> _ModuleT: ...

    @overload
    def analyzeModule(self,
            modpath: Path,
            modname: str,
            parentPackage: Optional[_PackageT],
            is_package: Literal[True]
            ) -> _PackageT: ...

    def analyzeModule(self,
            modpath: Path,
            modname: str,
            parentPackage: Optional[_PackageT] = None,
            is_package: bool = False
            ) -> _ModuleT:
        factory = self.Package if is_package else self.Module
        mod = factory(self, modname, parentPackage, modpath)
        self._addUnprocessedModule(mod)
        self.setSourceHref(mod, modpath)
        return mod

    def _addUnprocessedModule(self, mod: _ModuleT) -> None:
        """
        First add the new module into the unprocessed_modules list. 
        Handle eventual duplication of module names, and finally add the 
        module to the system.
        """
        assert mod.state is ProcessingState.UNPROCESSED
        first = self.allobjects.get(mod.fullName())
        if first is not None:
            # At this step of processing only modules exists
            assert isinstance(first, Module)
            self._handleDuplicateModule(first, mod)
        else:
            self.unprocessed_modules.append(mod)
            self.addObject(mod)
            self.progress(
                "analyzeModule", len(self.allobjects),
                None, "modules and packages discovered")        
            self.module_count += 1

    def _handleDuplicateModule(self, first: _ModuleT, dup: _ModuleT) -> None:
        """
        This is called when two modules have the same name. 

        Current rules are the following: 
            - C-modules wins over regular python modules
            - Packages wins over modules
            - Else, the last added module wins
        """
        dup.report(f"duplicate {str(first)}", thresh=1)

        if first._is_c_module and not isinstance(dup, Package):
            # C-modules wins
            return
        elif isinstance(first, Package) and not isinstance(dup, Package):
            # Packages wins
            return
        else:
            # Else, the last added module wins
            self._remove(first)
            self.unprocessed_modules.remove(first)
            self._addUnprocessedModule(dup)

    def _introspectThing(self, thing: object, parent: CanContainImportsDocumentable, parentMod: _ModuleT) -> None:
        for k, v in thing.__dict__.items():
            if (isinstance(v, func_types)
                    # In PyPy 7.3.1, functions from extensions are not
                    # instances of the abstract types in func_types, it will have the type 'builtin_function_or_method'.
                    # Additionnaly cython3 produces function of type 'cython_function_or_method', 
                    # so se use a heuristic on the class name as a fall back detection.
                    or (hasattr(v, "__class__") and 
                        v.__class__.__name__.endswith('function_or_method'))):
                f = self.Function(self, k, parent)
                f.parentMod = parentMod
                f.docstring = v.__doc__
                f.decorators = None
                try:
                    f.signature = signature(v)
                except ValueError:
                    # function has an invalid signature.
                    parent.report(f"Cannot parse signature of {parent.fullName()}.{k}")
                    f.signature = None
                except TypeError:
                    # in pypy we get a TypeError calling signature() on classmethods, 
                    # because apparently, they are not callable :/
                    f.signature = None
                        
                f.is_async = False
                f.annotations = {name: None for name in f.signature.parameters} if f.signature else {}
                self.addObject(f)
            elif isinstance(v, type):
                c = self.Class(self, k, parent)
                c.rawbases = []
                c.parentMod = parentMod
                c.docstring = v.__doc__
                self.addObject(c)
                self._introspectThing(v, c, parentMod)

    def introspectModule(self,
            path: Path,
            module_name: str,
            package: Optional[_PackageT]
            ) -> _ModuleT:

        if package is None:
            module_full_name = module_name
        else:
            module_full_name = f'{package.fullName()}.{module_name}'

        py_mod = import_mod_from_file_location(module_full_name, path)
        is_package = py_mod.__package__ == py_mod.__name__

        factory = self.Package if is_package else self.Module
        module = factory(self, module_name, package, path)
        
        module.docstring = py_mod.__doc__
        module._is_c_module = True
        module._py_mod = py_mod
        
        self._addUnprocessedModule(module)
        return module

    def addPackage(self, package_path: Path, parentPackage: Optional[_PackageT] = None) -> None:
        package = self.analyzeModule(
            package_path / '__init__.py', package_path.name, parentPackage, is_package=True)

        for path in sorted(package_path.iterdir()):
            if path.is_dir():
                if (path / '__init__.py').exists():
                    self.addPackage(path, package)
            elif path.name != '__init__.py' and not path.name.startswith('.'):
                self.addModuleFromPath(path, package)

    def addModuleFromPath(self, path: Path, package: Optional[_PackageT]) -> None:
        name = path.name
        for suffix in importlib.machinery.all_suffixes():
            if not name.endswith(suffix):
                continue
            module_name = name[:-len(suffix)]
            if suffix in importlib.machinery.EXTENSION_SUFFIXES:
                if self.options.introspect_c_modules:
                    self.introspectModule(path, module_name, package)
            elif suffix in importlib.machinery.SOURCE_SUFFIXES:
                self.analyzeModule(path, module_name, package)
            break
    
    def _remove(self, o: Documentable) -> None:
        del self.allobjects[o.fullName()]
        oc = list(o.contents.values())
        for c in oc:
            self._remove(c)

    def handleDuplicate(self, obj: Documentable) -> None:
        """
        This is called when we see two objects with the same
        .fullName(), for example::

            class C:
                if something:
                    def meth(self):
                        implementation 1
                else:
                    def meth(self):
                        implementation 2

        The default is that the second definition "wins".
        """
        i = 0
        fullName = obj.fullName()
        while (fullName + ' ' + str(i)) in self.allobjects:
            i += 1
        prev = self.allobjects[fullName]
        obj.report(f"duplicate {str(prev)}", thresh=1)
        self._remove(prev)
        prev.name = obj.name + ' ' + str(i)
        def readd(o: Documentable) -> None:
            self.allobjects[o.fullName()] = o
            for c in o.contents.values():
                readd(c)
        readd(prev)
        self.allobjects[fullName] = obj


    def getProcessedModule(self, modname: str) -> Optional[_ModuleT]:
        mod = self.allobjects.get(modname)
        if mod is None:
            return None
        if not isinstance(mod, Module):
            return None

        if mod.state is ProcessingState.UNPROCESSED:
            self.processModule(mod)

        assert mod.state in (ProcessingState.PROCESSING, ProcessingState.PROCESSED), mod.state
        return mod

    def processModule(self, mod: _ModuleT) -> None:
        assert mod.state is ProcessingState.UNPROCESSED
        assert mod in self.unprocessed_modules
        mod.state = ProcessingState.PROCESSING
        self.unprocessed_modules.remove(mod)
        if mod.source_path is None:
            assert mod._py_string is not None
        if mod._is_c_module:
            self.processing_modules.append(mod.fullName())
            self.msg("processModule", "processing %s"%(self.processing_modules), 1)
            self._introspectThing(mod._py_mod, mod, mod)
            mod.state = ProcessingState.PROCESSED
            head = self.processing_modules.pop()
            assert head == mod.fullName()
        else:
            builder = self.defaultBuilder(self)
            if mod._py_string is not None:
                ast = builder.parseString(mod._py_string, mod)
            else:
                assert mod.source_path is not None
                ast = builder.parseFile(mod.source_path, mod)
            if ast:
                self.processing_modules.append(mod.fullName())
                if mod._py_string is None:
                    self.msg("processModule", "processing %s"%(self.processing_modules), 1)
                builder.processModuleAST(ast, mod)
                mod.state = ProcessingState.PROCESSED
                head = self.processing_modules.pop()
                assert head == mod.fullName()
        self.progress(
            'process',
            self.module_count - len(self.unprocessed_modules),
            self.module_count,
            f"modules processed, {self.violations} warnings")


    def process(self) -> None:
        while self.unprocessed_modules:
            mod = next(iter(self.unprocessed_modules))
            self.processModule(mod)
        self.postProcess()


    def postProcess(self) -> None:
        """Called when there are no more unprocessed modules.

        Analysis of relations between documentables can be done here,
        without the risk of drawing incorrect conclusions because modules
        were not fully processed yet.
<<<<<<< HEAD
=======
        """

        from pydoctor import names

        class PostProcessVisitor(visitor.PartialVisitor[Documentable]):
            # this post-processing includes :
            # - processing of subclasses and MRO computing.
            # - Checking whether the class is an exception
            # - processing of aliases.

            @classmethod
            def get_children(cls, ob: Documentable) -> Iterable[Documentable]:
                return ob.contents.values()

            def visit_Class(self, cls: 'Class') -> None:
                cls._init_mro()
                for b in cls.baseobjects:
                    if b is not None:
                        b.subclasses.append(cls)
                
                if is_exception(cls):
                    cls.kind = DocumentableKind.EXCEPTION

            def visit_Attribute(self, attr: 'Attribute') -> None:
                if attr.kind is DocumentableKind.ALIAS:
                    # Since we try to resolve all aliases once in post-processing,
                    # we use some caching
                    resolved = names._resolveAlias(attr.parent, attr)
                    if resolved:
                        resolved_ob = attr.system.objForFullName(resolved)
                        if resolved_ob: 
                            attr.resolved_alias = resolved_ob
                            if attr not in resolved_ob.aliases:
                                resolved_ob.aliases.append(attr)
                        else:
                            # Not in the system
                            attr.resolved_alias = None
                else:
                    # Can't resolve
                    attr.resolved_alias = None
        
        for ob in self.rootobjects:
            PostProcessVisitor().walk(ob)


        for post_processor in self._post_processors:
            post_processor(self)
>>>>>>> 791da521

        @See: L{extensions.PriorityProcessor}.
        """
        self._post_processor.apply_processors()

    def fetchIntersphinxInventories(self, cache: CacheT) -> None:
        """
        Download and parse intersphinx inventories based on configuration.
        """
        for url in self.options.intersphinx:
            self.intersphinx.update(cache, url)

def defaultPostProcess(system:'System') -> None:
    for cls in system.objectsOfType(Class):
        # Initiate the MROs
        cls._init_mro()
        # Lookup of constructors
        cls._init_constructors()

        # Compute subclasses
        for b in cls.baseobjects:
            if b is not None:
                b.subclasses.append(cls)

        # Checking whether the class is an exception
        if is_exception(cls):
            cls.kind = DocumentableKind.EXCEPTION
            
    for attrib in system.objectsOfType(Attribute):
       _inherits_instance_variable_kind(attrib)

def _inherits_instance_variable_kind(attr: Attribute) -> None:
    """
    If any of the inherited members of a class variable is an instance variable,
    then the subclass' class variable become an instance variable as well.
    """
    if attr.kind is not DocumentableKind.CLASS_VARIABLE:
        return
    docsources = attr.docsources()
    next(docsources)
    for inherited in docsources:
        if inherited.kind is DocumentableKind.INSTANCE_VARIABLE:
            attr.kind = DocumentableKind.INSTANCE_VARIABLE
            break

def get_docstring(
        obj: Documentable
        ) -> Tuple[Optional[str], Optional[Documentable]]:
    """
    Fetch the docstring for a documentable.
    Treat empty docstring as undocumented.

    :returns:
        - C{(docstring, source)} if the object is documented.
        - C{(None, None)} if the object has no docstring (even inherited).
        - C{(None, source)} if the object has an empty docstring.
    """
    for source in obj.docsources():
        doc = source.docstring
        if doc:
            return doc, source
        if doc is not None:
            # Treat empty docstring as undocumented.
            return None, source
    return None, None

class SystemBuildingError(Exception):
    """
    Raised when there is a (handled) fatal error while adding modules to the builder.
    """

class ISystemBuilder(abc.ABC):
    """
    Interface class for building a system.
    """
    @abc.abstractmethod
    def __init__(self, system: 'System') -> None:
        """
        Create the builder.
        """
    @abc.abstractmethod
    def addModule(self, path: Path, parent_name: Optional[str] = None, ) -> None:
        """
        Add a module or package from file system path to the pydoctor system. 
        If the path points to a directory, adds all submodules recursively.

        @raises SystemBuildingError: If there is an error while adding the module/package.
        """
    @abc.abstractmethod
    def addModuleString(self, text: str, modname: str,
                        parent_name: Optional[str] = None,
                        is_package: bool = False, ) -> None:
        """
        Add a module from text to the system.
        """
    @abc.abstractmethod
    def buildModules(self) -> None:
        """
        Build the modules.
        """

class SystemBuilder(ISystemBuilder):
    """
    This class is only an adapter for some System methods related to module building. 
    """
    def __init__(self, system: 'System') -> None:
        self.system = system
        self._added: Set[Path] = set()

    def addModule(self, path: Path, parent_name: Optional[str] = None, ) -> None:
        if path in self._added:
            return
        # Path validity check
        projBaseDir = self.system.options.projectbasedirectory
        if projBaseDir is not None:
            # Note: Path.is_relative_to() was only added in Python 3.9,
            #       so we have to use this workaround for now.
            try:
                path.relative_to(projBaseDir)
            except ValueError:
                if self.system.options.htmlsourcebase:  
                    # We now support building documentation when the source path is outside of the build directory.
                    # We simply leave a warning and skip the sourceHref attribute.
                    # https://github.com/twisted/pydoctor/issues/658
                    _warn_msg = f"No source links can be generated for module {path}: source path lies outside base directory {projBaseDir}"
                    self.system.msg('addPackage', _warn_msg, once=True)
        parent: Optional[Package] = None
        if parent_name:
            _p = self.system.allobjects[parent_name]
            assert isinstance(_p, Package)
            parent = _p
        if path.is_dir():
            self.system.msg('addPackage', f"adding directory {path}")
            if not (path / '__init__.py').is_file():
                raise SystemBuildingError(f"Source directory lacks __init__.py: {path}")
            self.system.addPackage(path, parent)
        elif path.is_file():
            self.system.msg('addModuleFromPath', f"adding module {path}")
            self.system.addModuleFromPath(path, parent)
        elif path.exists():
            raise SystemBuildingError(f"Source path is neither file nor directory: {path}")
        else:
            raise SystemBuildingError(f"Source path does not exist: {path}")
        self._added.add(path)

    def addModuleString(self, text: str, modname: str,
                        parent_name: Optional[str] = None,
                        is_package: bool = False, ) -> None:
        if parent_name is None:
            parent = None
        else:
            # Set containing package as parent.
            parent = self.system.allobjects[parent_name]
            assert isinstance(parent, Package), f"{parent.fullName()} is not a Package, it's a {parent.kind}"
        
        factory = self.system.Package if is_package else self.system.Module
        mod = factory(self.system, name=modname, parent=parent, source_path=None)
        mod._py_string = textwrap.dedent(text)
        self.system._addUnprocessedModule(mod)

    def buildModules(self) -> None:
        self.system.process()

System.systemBuilder = SystemBuilder

def prepend_package(builderT:Type[ISystemBuilder], package:str) -> Type[ISystemBuilder]:
    """
    Get a new system builder class, that extends the original C{builder} such that it will always use a "fake" 
    C{package} to be the only root object of the system and add new modules under it.
    """
    
    class PrependPackageBuidler(builderT): # type:ignore
        """
        Support for option C{--prepend-package}.
        """

        def __init__(self, system: 'System', *, package:str) -> None:
            super().__init__(system)
            
            self.package = package
            
            prependedpackage = None
            for m in package.split('.'):
                prependedpackage = system.Package(
                    system, m, prependedpackage)
                system.addObject(prependedpackage)
        
        def addModule(self, path: Path, parent_name: Optional[str] = None, ) -> None:
            if parent_name is None:
                parent_name = self.package
            super().addModule(path, parent_name)
        
        def addModuleString(self, text: str, modname: str,
                            parent_name: Optional[str] = None,
                            is_package: bool = False, ) -> None:
            if parent_name is None:
                parent_name = self.package
            super().addModuleString(text, modname, parent_name, is_package=is_package)
    
    return utils.partialclass(PrependPackageBuidler, package=package)<|MERGE_RESOLUTION|>--- conflicted
+++ resolved
@@ -21,17 +21,13 @@
 from inspect import signature, Signature
 from pathlib import Path
 from typing import (
-<<<<<<< HEAD
-    TYPE_CHECKING, Any, Collection, Dict, Iterator, List, Mapping, Callable, 
-=======
     TYPE_CHECKING, Any, Callable, Collection, Dict, Iterable, Iterator, List, Mapping,
->>>>>>> 791da521
     Optional, Sequence, Set, Tuple, Type, TypeVar, Union, cast, overload
 )
 from urllib.parse import quote
 
 from pydoctor.options import Options
-from pydoctor import factory, qnmatch, utils, linker, astutils, mro, visitor
+from pydoctor import factory, qnmatch, utils, linker, astutils, mro
 from pydoctor.epydoc.markup import ParsedDocstring
 from pydoctor.sphinx import CacheT, SphinxInventory
 
@@ -41,12 +37,8 @@
     from pydoctor.names import _IndirectionT
 else:
     Literal = {True: bool, False: bool}
-<<<<<<< HEAD
     ASTBuilder = Protocol = object
-=======
-    ASTBuilder = object
     _IndirectionT = object
->>>>>>> 791da521
 
 
 # originally when I started to write pydoctor I had this idea of a big
@@ -338,72 +330,13 @@
         self.system.allobjects[self.fullName()] = self
         for o in self.contents.values():
             o._handle_reparenting_post()
-<<<<<<< HEAD
-    
-    def _localNameToFullName(self, name: str) -> str:
-        raise NotImplementedError(self._localNameToFullName)
-    
-    def isNameDefined(self, name:str) -> bool:
-        """
-        Is the given name defined in the globals/locals of self-context?
-        Only the first name of a dotted name is checked.
-
-        Returns True iff the given name can be loaded without raising `NameError`.
-        """
-        raise NotImplementedError(self.isNameDefined)
-
-    def expandName(self, name: str) -> str:
-        """Return a fully qualified name for the possibly-dotted `name`.
-
-        To explain what this means, consider the following modules:
-
-        mod1.py::
-
-            from external_location import External
-            class Local:
-                pass
-
-        mod2.py::
-
-            from mod1 import External as RenamedExternal
-            import mod1 as renamed_mod
-            class E:
-                pass
-
-        In the context of mod2.E, expandName("RenamedExternal") should be
-        "external_location.External" and expandName("renamed_mod.Local")
-        should be "mod1.Local". """
-        parts = name.split('.')
-        obj: Documentable = self
-        for i, p in enumerate(parts):
-            full_name = obj._localNameToFullName(p)
-            if full_name == p and i != 0:
-                # The local name was not found.
-                # If we're looking at a class, we try our luck with the inherited members
-                if isinstance(obj, Class):
-                    inherited = obj.find(p)
-                    if inherited: 
-                        full_name = inherited.fullName()
-                if full_name == p:
-                    # We don't have a full name
-                    # TODO: Instead of returning the input, _localNameToFullName()
-                    #       should probably either return None or raise LookupError.
-                    full_name = f'{obj.fullName()}.{p}'
-                    break
-            nxt = self.system.objForFullName(full_name)
-            if nxt is None:
-                break
-            obj = nxt
-        return '.'.join([full_name] + parts[i + 1:])
-=======
-
-    def expandName(self, name: str, indirections:Optional[List['_IndirectionT']]=None) -> str:
+
+    def expandName(self, name: str, indirections:list[_IndirectionT]|None=None) -> str:
         """
         See L{names.expandName}
         """
         from pydoctor import names
         return names.expandName(self, name, indirections)
->>>>>>> 791da521
 
     def resolveName(self, name: str) -> Optional['Documentable']:
         """
@@ -493,8 +426,7 @@
 class CanContainImportsDocumentable(Documentable):
     def setup(self) -> None:
         super().setup()
-<<<<<<< HEAD
-        self._localNameToFullName_map: Dict[str, str] = {}
+        self._localNameToFullName_map: Dict[str, ImportAlias] = {}
     
     def isNameDefined(self, name: str) -> bool:
         name = name.split('.')[0]
@@ -506,10 +438,7 @@
             return self.module.isNameDefined(name)
         else:
             return False
-    
-=======
-        self._localNameToFullName_map: Dict[str, ImportAlias] = {}
->>>>>>> 791da521
+        
 
 class Module(CanContainImportsDocumentable):
     kind = DocumentableKind.MODULE
@@ -877,16 +806,10 @@
         for b in self.parent.mro(include_self=False):
             if self.name in b.contents:
                 yield b.contents[self.name]
-
-<<<<<<< HEAD
-    def _localNameToFullName(self, name: str) -> str:
-        return self.parent._localNameToFullName(name)
     
     def isNameDefined(self, name: str) -> bool:
         return self.parent.isNameDefined(name)
 
-=======
->>>>>>> 791da521
 class Function(Inheritable):
     kind = DocumentableKind.FUNCTION
     is_async: bool
@@ -918,8 +841,6 @@
 
 if TYPE_CHECKING:
     _NotYetResolvedT = Type[_NotYetResolved]
-else:
-    _NotYetResolvedT = Type[object]
 
 class Attribute(Inheritable):
     kind: Optional[DocumentableKind] = DocumentableKind.ATTRIBUTE
@@ -943,7 +864,7 @@
     For other attributes, it's C{None}.
     """
     
-    resolved_alias: Union[_NotYetResolvedT, 'Documentable', None] = _NotYetResolved
+    resolved_alias: _NotYetResolvedT | Documentable | None = _NotYetResolved
     """
     Once we have resolved the alias to a Documentable object in post-processing, it's value is stored in this attribute. 
 
@@ -1550,56 +1471,6 @@
         Analysis of relations between documentables can be done here,
         without the risk of drawing incorrect conclusions because modules
         were not fully processed yet.
-<<<<<<< HEAD
-=======
-        """
-
-        from pydoctor import names
-
-        class PostProcessVisitor(visitor.PartialVisitor[Documentable]):
-            # this post-processing includes :
-            # - processing of subclasses and MRO computing.
-            # - Checking whether the class is an exception
-            # - processing of aliases.
-
-            @classmethod
-            def get_children(cls, ob: Documentable) -> Iterable[Documentable]:
-                return ob.contents.values()
-
-            def visit_Class(self, cls: 'Class') -> None:
-                cls._init_mro()
-                for b in cls.baseobjects:
-                    if b is not None:
-                        b.subclasses.append(cls)
-                
-                if is_exception(cls):
-                    cls.kind = DocumentableKind.EXCEPTION
-
-            def visit_Attribute(self, attr: 'Attribute') -> None:
-                if attr.kind is DocumentableKind.ALIAS:
-                    # Since we try to resolve all aliases once in post-processing,
-                    # we use some caching
-                    resolved = names._resolveAlias(attr.parent, attr)
-                    if resolved:
-                        resolved_ob = attr.system.objForFullName(resolved)
-                        if resolved_ob: 
-                            attr.resolved_alias = resolved_ob
-                            if attr not in resolved_ob.aliases:
-                                resolved_ob.aliases.append(attr)
-                        else:
-                            # Not in the system
-                            attr.resolved_alias = None
-                else:
-                    # Can't resolve
-                    attr.resolved_alias = None
-        
-        for ob in self.rootobjects:
-            PostProcessVisitor().walk(ob)
-
-
-        for post_processor in self._post_processors:
-            post_processor(self)
->>>>>>> 791da521
 
         @See: L{extensions.PriorityProcessor}.
         """
@@ -1630,6 +1501,24 @@
             
     for attrib in system.objectsOfType(Attribute):
        _inherits_instance_variable_kind(attrib)
+       _resolve_alias(attrib)
+
+def _resolve_alias(attr: Attribute) -> None:
+    if attr.kind is not DocumentableKind.ALIAS:
+        return
+    # Since we try to resolve all aliases once in post-processing,
+    # we use some caching
+    from pydoctor import names
+    resolved = names._resolveAlias(attr.parent, attr)
+    if resolved:
+        resolved_ob = attr.system.objForFullName(resolved)
+        if resolved_ob: 
+            attr.resolved_alias = resolved_ob
+            if attr not in resolved_ob.aliases:
+                resolved_ob.aliases.append(attr)
+        else:
+            # Not in the system
+            attr.resolved_alias = None
 
 def _inherits_instance_variable_kind(attr: Attribute) -> None:
     """
