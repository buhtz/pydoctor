"""Core pydoctor objects.

The two core objects are L{Documentable} and L{System}.  Instances of
(subclasses of) L{Documentable} represent the documentable 'things' in the
system being documented.  An instance of L{System} represents the whole system
being documented -- a System is a bad of Documentables, in some sense.
"""

import abc
import ast
from collections import defaultdict
import datetime
import importlib
import inspect
import platform
import sys
import textwrap
import types
from enum import Enum
from inspect import signature, Signature
from pathlib import Path
from typing import (
    TYPE_CHECKING, Any, Callable, Collection, Dict, Iterable, Iterator, List, Mapping,
    Optional, Sequence, Set, Tuple, Type, TypeVar, Union, cast, overload
)
from urllib.parse import quote

from pydoctor.options import Options
from pydoctor import factory, qnmatch, utils, linker, astutils, mro, visitor
from pydoctor.epydoc.markup import ParsedDocstring
from pydoctor.sphinx import CacheT, SphinxInventory

if TYPE_CHECKING:
    from typing_extensions import Literal
    from pydoctor.astbuilder import ASTBuilder, DocumentableT
    from pydoctor.names import _IndirectionT
else:
    Literal = {True: bool, False: bool}
    ASTBuilder = object
    _IndirectionT = object


# originally when I started to write pydoctor I had this idea of a big
# tree of Documentables arranged in an almost arbitrary tree.
#
# this was misguided.  the tree structure is important, to be sure,
# but the arrangement of the tree is far from arbitrary and there is
# at least some code that now relies on this.  so here's a list:
#
#   Packages can contain Packages and Modules
#   Modules can contain Functions and Classes
#   Classes can contain Functions (in this case they get called Methods) and
#       Classes
#   Functions can't contain anything.


_string_lineno_is_end = sys.version_info < (3,8) \
                    and platform.python_implementation() != 'PyPy'
"""True iff the 'lineno' attribute of an AST string node points to the last
line in the string, rather than the first line.
"""


class DocLocation(Enum):
    OWN_PAGE = 1
    PARENT_PAGE = 2
    # Nothing uses this yet.  Parameters will one day.
    #UNDER_PARENT_DOCSTRING = 3


class ProcessingState(Enum):
    UNPROCESSED = 0
    PROCESSING = 1
    PROCESSED = 2


class PrivacyClass(Enum):
    """L{Enum} containing values indicating how private an object should be.

    @cvar HIDDEN: Don't show the object at all.
    @cvar PRIVATE: Show, but de-emphasize the object.
    @cvar PUBLIC: Show the object as normal.
    """

    HIDDEN = 0
    PRIVATE = 1
    PUBLIC = 2
    # For compatibility
    VISIBLE = PUBLIC

class DocumentableKind(Enum):
    """
    L{Enum} containing values indicating the possible object types.

    @note: Presentation order is derived from the enum values
    """
    PACKAGE             = 1000
    MODULE              = 900
    CLASS               = 800
    INTERFACE           = 850
    EXCEPTION           = 750
    CLASS_METHOD        = 700
    STATIC_METHOD       = 600
    METHOD              = 500
    FUNCTION            = 400
    ALIAS               = 320
    CONSTANT            = 310
    TYPE_VARIABLE       = 306
    TYPE_ALIAS          = 305
    CLASS_VARIABLE      = 300
    SCHEMA_FIELD        = 220
    ATTRIBUTE           = 210
    INSTANCE_VARIABLE   = 200
    PROPERTY            = 150
    VARIABLE            = 100


class ImportAlias:
    """
    Imports are not documentable, but share bits of the interface.
    """

    # invalid note:
    # @note: This object is used to represent both import aliases and 
    #     undocumented aliases (which are not documented at all - 
    #     not even hidden, there are only there to keep track of indirections).

    def __init__(self, system: 'System', 
                 name: str, alias:str, 
                 parent: 'CanContainImportsDocumentable', 
                 linenumber:int):
        
        self.system = system
        self.name = name
        self.parent = parent
        self.linenumber = linenumber
        self.alias: Optional[str] = alias

    def fullName(self) -> str:
        return f'{self.parent.fullName()}.{self.name}'


class Documentable:
    """An object that can be documented.

    The interface is a bit ridiculously wide.

    @ivar docstring: The object's docstring.  But also see docsources.
    @ivar system: The system the object is part of.

    """
    docstring: Optional[str] = None
    parsed_docstring: Optional[ParsedDocstring] = None
    parsed_summary: Optional[ParsedDocstring] = None
    parsed_type: Optional[ParsedDocstring] = None
    docstring_lineno = 0
    linenumber = 0
    sourceHref: Optional[str] = None
    kind: Optional[DocumentableKind] = None

    documentation_location = DocLocation.OWN_PAGE
    """Page location where we are documented."""

    _RESOLVE_ALIAS_MAX_RECURSE = 100

    def __init__(
            self, system: 'System', name: str,
            parent: Optional['Documentable'] = None,
            source_path: Optional[Path] = None
            ):
        if source_path is None and parent is not None:
            source_path = parent.source_path
        self.system = system
        self.name = name
        self.parent = parent
        self.parentMod: Optional[Module] = None
        self.source_path: Optional[Path] = source_path
        
        self.extra_info: List[ParsedDocstring] = []
        """
        A list to store extra informations about this documentable, as L{ParsedDocstring}.
        """
        
        self.setup()

    @property
    def doctarget(self) -> 'Documentable':
        return self

    def setup(self) -> None:
        self.contents: Dict[str, Documentable] = {}
        self.aliases: List[Documentable] = []
        """
        Aliases to this object. 
        Computed at the time of post-procesing.
        """
        self._linker: Optional['linker.DocstringLinker'] = None

    def setDocstring(self, node: ast.Str) -> None:
        doc = node.s
        lineno = node.lineno
        if _string_lineno_is_end:
            # In older CPython versions, the AST only tells us the end line
            # number and we must approximate the start line number.
            # This approximation is correct if the docstring does not contain
            # explicit newlines ('\n') or joined lines ('\' at end of line).
            lineno -= doc.count('\n')

        # Leading blank lines are stripped by cleandoc(), so we must
        # return the line number of the first non-blank line.
        for ch in doc:
            if ch == '\n':
                lineno += 1
            elif not ch.isspace():
                break

        self.docstring = inspect.cleandoc(doc)
        self.docstring_lineno = lineno

    def setLineNumber(self, lineno: int) -> None:
        if not self.linenumber:
            self.linenumber = lineno
            parentMod = self.parentMod
            if parentMod is not None:
                parentSourceHref = parentMod.sourceHref
                if parentSourceHref:
                    self.sourceHref = self.system.options.htmlsourcetemplate.format(
                        mod_source_href=parentSourceHref,
                        lineno=str(lineno)
                    )

    @property
    def description(self) -> str:
        """A string describing our source location to the user.

        If this module's code was read from a file, this returns
        its file path. In other cases, such as during unit testing,
        the full module name is returned.
        """
        source_path = self.source_path
        return self.module.fullName() if source_path is None else str(source_path)

    @property
    def page_object(self) -> 'Documentable':
        """The documentable to which the page we're documented on belongs.
        For example methods are documented on the page of their class,
        functions are documented in their module's page etc.
        """
        location = self.documentation_location
        if location is DocLocation.OWN_PAGE:
            return self
        elif location is DocLocation.PARENT_PAGE:
            parent = self.parent
            assert parent is not None
            return parent
        else:
            assert False, location

    @property
    def url(self) -> str:
        """Relative URL at which the documentation for this Documentable
        can be found.

        For page objects this method MUST return an C{.html} filename without a
        URI fragment (because L{pydoctor.templatewriter.writer.TemplateWriter}
        uses it directly to determine the output filename).
        """
        page_obj = self.page_object
        if list(self.system.root_names) == [page_obj.fullName()]:
            page_url = 'index.html'
        else:
            page_url = f'{quote(page_obj.fullName())}.html'
        if page_obj is self:
            return page_url
        else:
            return f'{page_url}#{quote(self.name)}'

    def fullName(self) -> str:
        parent = self.parent
        if parent is None:
            return self.name
        else:
            return f'{parent.fullName()}.{self.name}'

    def __repr__(self) -> str:
        return f"{self.__class__.__name__} {self.fullName()!r}"

    def docsources(self) -> Iterator['Documentable']:
        """Objects that can be considered as a source of documentation.

        The motivating example for having multiple sources is looking at a
        superclass' implementation of a method for documentation for a
        subclass'.
        """
        yield self


    def reparent(self, new_parent: 'Module', new_name: str) -> None:
        # this code attempts to preserve "rather a lot" of
        # invariants assumed by various bits of pydoctor
        # and that are of course not written down anywhere
        # :/
        self._handle_reparenting_pre()
        old_parent = self.parent
        assert isinstance(old_parent, CanContainImportsDocumentable)
        old_name = self.name
        self.parent = self.parentMod = new_parent
        self.name = new_name
        self._handle_reparenting_post()
        del old_parent.contents[old_name]
        # We could add a special alias insead of using _localNameToFullName_map, 
        # this would allow to track the original location of the documentable.
        old_parent._localNameToFullName_map[old_name] = ImportAlias(self.system, old_name, 
                    alias=self.fullName(), parent=old_parent, linenumber=self.linenumber)
        new_parent.contents[new_name] = self
        self._handle_reparenting_post()

    def _handle_reparenting_pre(self) -> None:
        del self.system.allobjects[self.fullName()]
        for o in self.contents.values():
            o._handle_reparenting_pre()

    def _handle_reparenting_post(self) -> None:
        self.system.allobjects[self.fullName()] = self
        for o in self.contents.values():
            o._handle_reparenting_post()

    def expandName(self, name: str, indirections:Optional[List['_IndirectionT']]=None) -> str:
        """
        See L{names.expandName}
        """
        from pydoctor import names
        return names.expandName(self, name, indirections)

    def resolveName(self, name: str) -> Optional['Documentable']:
        """
        Return the object named by "name" (using Python's lookup rules) in
        this context, if any is known to pydoctor. 
        """
        obj = self.system.objForFullName(self.expandName(name))
        return obj

    @property
    def privacyClass(self) -> PrivacyClass:
        """How visible this object should be."""
        return self.system.privacyClass(self)

    @property
    def isVisible(self) -> bool:
        """Is this object so private as to be not shown at all?

        This is just a simple helper which defers to self.privacyClass.
        """
        isVisible = self.privacyClass is not PrivacyClass.HIDDEN
        # If a module/package/class is hidden, all it's members are hidden as well.
        if isVisible and self.parent:
            isVisible = self.parent.isVisible
        return isVisible

    @property
    def isPrivate(self) -> bool:
        """Is this object considered private API?

        This is just a simple helper which defers to self.privacyClass.
        """
        return self.privacyClass is not PrivacyClass.PUBLIC

    @property
    def module(self) -> 'Module':
        """This object's L{Module}.

        For modules, this returns the object itself, otherwise
        the module containing the object is returned.
        """
        parentMod = self.parentMod
        assert parentMod is not None
        return parentMod

    def report(self, descr: str, section: str = 'parsing', lineno_offset: int = 0, thresh:int=-1) -> None:
        """
        Log an error or warning about this documentable object.

        @param descr: The error/warning string
        @param section: What the warning is about.
        @param lineno_offset: Offset
        @param thresh: Thresh to pass to L{System.msg}, it will use C{-1} by default, 
          meaning it will count as a violation and will fail the build if option C{-W} is passed.
          But this behaviour is not applicable if C{thresh} is greater or equal to zero.
        """

        linenumber: object
        if section in ('docstring', 'resolve_identifier_xref'):
            linenumber = self.docstring_lineno or self.linenumber
        else:
            linenumber = self.linenumber
        if linenumber:
            linenumber += lineno_offset
        elif lineno_offset and self.module is self:
            linenumber = lineno_offset
        else:
            linenumber = '???'

        self.system.msg(
            section,
            f'{self.description}:{linenumber}: {descr}',
            thresh=thresh)

    @property
    def docstring_linker(self) -> 'linker.DocstringLinker':
        """
        Returns an instance of L{DocstringLinker} suitable for resolving names
        in the context of the object scope. 
        """
        if self._linker is not None:
            return self._linker
        self._linker = linker._CachedEpydocLinker(self)
        return self._linker


class CanContainImportsDocumentable(Documentable):
    def setup(self) -> None:
        super().setup()
        self._localNameToFullName_map: Dict[str, ImportAlias] = {}

class Module(CanContainImportsDocumentable):
    kind = DocumentableKind.MODULE
    state = ProcessingState.UNPROCESSED

    @property
    def privacyClass(self) -> PrivacyClass:
        if self.name == '__main__':
            return PrivacyClass.PRIVATE
        else:
            return super().privacyClass

    def setup(self) -> None:
        super().setup()

        self._is_c_module = False
        """Whether this module is a C-extension."""
        self._py_mod: Optional[types.ModuleType] = None
        """The live module if the module was built from introspection."""
        self._py_string: Optional[str] = None
        """The module string if the module was built from text."""

        self.all: Optional[Collection[str]] = None
        """Names listed in the C{__all__} variable of this module.

        These names are considered to be exported by the module,
        both for the purpose of C{from <module> import *} and
        for the purpose of publishing names from private modules.

        If no C{__all__} variable was found in the module, or its
        contents could not be parsed, this is L{None}.
        """

        self._docformat: Optional[str] = None

    @property
    def module(self) -> 'Module':
        return self

    @property
    def docformat(self) -> Optional[str]:
        """The name of the format to be used for parsing docstrings in this module.
        
        The docformat value are inherited from packages if a C{__docformat__} variable 
        is defined in the C{__init__.py} file.

        If no C{__docformat__} variable was found or its
        contents could not be parsed, this is L{None}.
        """
        if self._docformat:
            return self._docformat
        elif isinstance(self.parent, Package):
            return self.parent.docformat
        return None
    
    @docformat.setter
    def docformat(self, value: str) -> None:
        self._docformat = value

    def submodules(self) -> Iterator['Module']:
        """Returns an iterator over the visible submodules."""
        return (m for m in self.contents.values()
                if isinstance(m, Module) and m.isVisible)

class Package(Module):
    kind = DocumentableKind.PACKAGE

# List of exceptions class names in the standard library, Python 3.8.10
_STD_LIB_EXCEPTIONS = ('ArithmeticError', 'AssertionError', 'AttributeError', 
    'BaseException', 'BlockingIOError', 'BrokenPipeError', 
    'BufferError', 'BytesWarning', 'ChildProcessError', 
    'ConnectionAbortedError', 'ConnectionError', 
    'ConnectionRefusedError', 'ConnectionResetError', 
    'DeprecationWarning', 'EOFError', 
    'EnvironmentError', 'Exception', 'FileExistsError', 
    'FileNotFoundError', 'FloatingPointError', 'FutureWarning', 
    'GeneratorExit', 'IOError', 'ImportError', 'ImportWarning', 
    'IndentationError', 'IndexError', 'InterruptedError', 
    'IsADirectoryError', 'KeyError', 'KeyboardInterrupt', 'LookupError', 
    'MemoryError', 'ModuleNotFoundError', 'NameError', 
    'NotADirectoryError', 'NotImplementedError', 
    'OSError', 'OverflowError', 'PendingDeprecationWarning', 'PermissionError', 
    'ProcessLookupError', 'RecursionError', 'ReferenceError', 
    'ResourceWarning', 'RuntimeError', 'RuntimeWarning', 'StopAsyncIteration', 
    'StopIteration', 'SyntaxError', 'SyntaxWarning', 'SystemError', 
    'SystemExit', 'TabError', 'TimeoutError', 'TypeError', 
    'UnboundLocalError', 'UnicodeDecodeError', 'UnicodeEncodeError', 
    'UnicodeError', 'UnicodeTranslateError', 'UnicodeWarning', 'UserWarning', 
    'ValueError', 'Warning', 'ZeroDivisionError')
def is_exception(cls: 'Class') -> bool:
    """
    Whether is class should be considered as 
    an exception and be marked with the special 
    kind L{DocumentableKind.EXCEPTION}.
    """
    for base in cls.mro(True, False):
        if base in _STD_LIB_EXCEPTIONS:
            return True
    return False

def compute_mro(cls:'Class') -> List[Union['Class', str]]:
    """
    Compute the method resolution order for this class.
    This function will also set the 
    C{_finalbaseobjects} and C{_finalbases} attributes on 
    this class and all it's superclasses.
    """
    def init_finalbaseobjects(o: 'Class', path:Optional[List['Class']]=None) -> None:
        if not path:
            path = []
        if o in path:
            cycle_str = " -> ".join([o.fullName() for o in path[path.index(cls):] + [cls]])
            raise ValueError(f"Cycle found while computing inheritance hierarchy: {cycle_str}")
        path.append(o)
        if o._finalbaseobjects is not None:
            return
        if o.rawbases:
            finalbaseobjects: List[Optional[Class]] = []
            finalbases: List[str] = []
            for i,((str_base, _), base) in enumerate(zip(o.rawbases, o._initialbaseobjects)):
                if base:
                    finalbaseobjects.append(base)
                    finalbases.append(base.fullName())
                else:
                    # Only re-resolve the base object if the base was None.
                    resolved_base = o.parent.resolveName(str_base)
                    if isinstance(resolved_base, Class):
                        base = resolved_base
                        finalbaseobjects.append(base)
                        finalbases.append(base.fullName())
                    else:
                        # the base object could not be resolved
                        finalbaseobjects.append(None)
                        finalbases.append(o._initialbases[i])
                if base:
                    # Recurse on super classes
                    init_finalbaseobjects(base, path.copy())
            o._finalbaseobjects = finalbaseobjects
            o._finalbases = finalbases
    
    def localbases(o:'Class') -> Iterator[Union['Class', str]]:
        """
        Like L{Class.baseobjects} but fallback to the expanded name if the base is not resolved to a L{Class} object.
        """
        for s,b in zip(o.bases, o.baseobjects):
            if isinstance(b, Class):
                yield b
            else:
                yield s

    def getbases(o:Union['Class', str]) -> List[Union['Class', str]]:
        if isinstance(o, str):
            return []
        return list(localbases(o))

    init_finalbaseobjects(cls)
    return mro.mro(cls, getbases)

class Class(CanContainImportsDocumentable):
    kind = DocumentableKind.CLASS
    parent: CanContainImportsDocumentable
    decorators: Sequence[Tuple[str, Optional[Sequence[ast.expr]]]]
    
    # set in post-processing:
    _finalbaseobjects: Optional[List[Optional['Class']]] = None 
    _finalbases: Optional[List[str]] = None
    _mro: Optional[List[Union['Class', str]]] = None

    def setup(self) -> None:
        super().setup()
        self.rawbases: Sequence[Tuple[str, ast.expr]] = []
        self.raw_decorators: Sequence[ast.expr] = []
        self.subclasses: List[Class] = []
        self._initialbases: List[str] = []
        self._initialbaseobjects: List[Optional['Class']] = []
    
    def _init_mro(self) -> None:
        """
        Compute the correct value of the method resolution order returned by L{mro()}.
        """
        try:
            self._mro = compute_mro(self)
        except ValueError as e:
            self.report(str(e), 'mro')
            self._mro = list(self.allbases(True))

    @overload
    def mro(self, include_external:'Literal[True]', include_self:bool=True) -> List[Union['Class', str]]:...
    @overload
    def mro(self, include_external:'Literal[False]'=False, include_self:bool=True) -> List['Class']:...
    def mro(self, include_external:bool=False, include_self:bool=True) -> List[Union['Class', str]]: # type:ignore[misc]
        """
        Get the method resution order of this class. 

        @note: The actual correct value is only set in post-processing, if L{mro()} is called
            in the AST visitors, it will return the same as C{list(self.allbases(include_self))}.
        """
        if self._mro is None:
            return list(self.allbases(include_self))
        
        _mro: List[Union[str, Class]]
        if include_external is False:
            _mro = [o for o in self._mro if not isinstance(o, str)]
        else:
            _mro = self._mro
        if include_self is False:
            _mro = _mro[1:]
        return _mro

    @property
    def bases(self) -> List[str]:
        """
        Fully qualified names of the bases of this class.
        """
        return self._finalbases if \
            self._finalbases is not None else self._initialbases

    
    @property
    def baseobjects(self) -> List[Optional['Class']]:
        """
        Base objects, L{None} value is inserted when the base class could not be found in the system.
        
        @note: This property is currently computed two times, a first time when we're visiting the ClassDef and initially creating the object. 
            It's computed another time in post-processing to try to resolve the names that could not be resolved the first time. This is needed when there are import cycles. 
            
            Meaning depending on the state of the system, this property can return either the initial objects or the final objects
        """
        return self._finalbaseobjects if \
            self._finalbaseobjects is not None else self._initialbaseobjects
    
    def allbases(self, include_self: bool = False) -> Iterator['Class']:
        """
        Iterate on all base objects of this class and it's super classes. Doesn't comply with MRO.
        """
        if include_self:
            yield self
        for b in self.baseobjects:
            if b is not None:
                yield from b.allbases(True)

    def find(self, name: str) -> Optional[Documentable]:
        """Look up a name in this class and its base classes.

        @return: the object with the given name, or L{None} if there isn't one
        """
        for base in self.mro():
            obj: Optional[Documentable] = base.contents.get(name)
            if obj is not None:
                return obj
        return None

    @property
    def constructor_params(self) -> Mapping[str, Optional[ast.expr]]:
        """A mapping of constructor parameter names to their type annotation.
        If a parameter is not annotated, its value is L{None}.
        """

        # We assume that the constructor parameters are the same as the
        # __init__() parameters. This is incorrect if __new__() or the class
        # call have different parameters.
        init = self.find('__init__')
        if isinstance(init, Function):
            return init.annotations
        else:
            return {}


class Inheritable(Documentable):
    documentation_location = DocLocation.PARENT_PAGE

    parent: CanContainImportsDocumentable

    def docsources(self) -> Iterator[Documentable]:
        yield self
        if not isinstance(self.parent, Class):
            return
        for b in self.parent.mro(include_self=False):
            if self.name in b.contents:
                yield b.contents[self.name]

class Function(Inheritable):
    kind = DocumentableKind.FUNCTION
    is_async: bool
    annotations: Mapping[str, Optional[ast.expr]]
    decorators: Optional[Sequence[ast.expr]]
    signature: Optional[Signature]

    def setup(self) -> None:
        super().setup()
        if isinstance(self.parent, Class):
            self.kind = DocumentableKind.METHOD

@object.__new__
class _NotYetResolved:
    def __bool__(self) -> bool:
        return False

if TYPE_CHECKING:
    _NotYetResolvedT = Type[_NotYetResolved]
else:
    _NotYetResolvedT = Type[object]

class Attribute(Inheritable):
    kind: Optional[DocumentableKind] = DocumentableKind.ATTRIBUTE
    annotation: Optional[ast.expr]
    decorators: Optional[Sequence[ast.expr]] = None
    value: Optional[ast.expr] = None
    """
    The value of the assignment expression. 

    None value means the value is not initialized at the current point of the the process. 
    """

    alias: Optional[str] = None
    """"
    We store the alias value here so we don't have to process it all the time. 

    For aliases, this is the same as::

        '.'.join(node2dottedname(self.value))

    For other attributes, it's C{None}.
    """
    
    resolved_alias: Union[_NotYetResolvedT, 'Documentable', None] = _NotYetResolved
    """
    Once we have resolved the alias to a Documentable object in post-processing, it's value is stored in this attribute. 

    If it's None, it means that the alias could not be resolved to an object in the system.
    """

# Work around the attributes of the same name within the System class.
_ModuleT = Module
_PackageT = Package

T = TypeVar('T')

def import_mod_from_file_location(module_full_name:str, path: Path) -> types.ModuleType:
    spec = importlib.util.spec_from_file_location(module_full_name, path)
    if spec is None: 
        raise RuntimeError(f"Cannot find spec for module {module_full_name} at {path}")
    py_mod = importlib.util.module_from_spec(spec)
    loader = spec.loader
    assert isinstance(loader, importlib.abc.Loader), loader
    loader.exec_module(py_mod)
    return py_mod


# Declare the types that we consider as functions (also when they are coming
# from a C extension)
func_types: Tuple[Type[Any], ...] = (types.BuiltinFunctionType, types.FunctionType)
if hasattr(types, "MethodDescriptorType"):
    # This is Python >= 3.7 only
    func_types += (types.MethodDescriptorType, )
else:
    func_types += (type(str.join), )
if hasattr(types, "ClassMethodDescriptorType"):
    # This is Python >= 3.7 only
    func_types += (types.ClassMethodDescriptorType, )
else:
    func_types += (type(dict.__dict__["fromkeys"]), )

_default_extensions = object()
class System:
    """A collection of related documentable objects.

    PyDoctor documents collections of objects, often the contents of a
    package.
    """

    # Not assigned here for circularity reasons:
    #defaultBuilder = astbuilder.ASTBuilder
    defaultBuilder: Type[ASTBuilder]
    systemBuilder: Type['ISystemBuilder']
    options: 'Options'
    extensions: List[str] = cast('List[str]', _default_extensions)
    """
    List of extensions.

    By default, all built-in pydoctor extensions will be loaded.
    Override this value to cherry-pick extensions. 
    """

    custom_extensions: List[str] = []
    """
    Additional list of extensions to load alongside default extensions.
    """

    show_attr_value = (DocumentableKind.CONSTANT, 
                       DocumentableKind.TYPE_VARIABLE, 
                       DocumentableKind.TYPE_ALIAS)
    """
    What kind of attributes we should display the value for?
    """

    def __init__(self, options: Optional['Options'] = None):
        self.allobjects: Dict[str, Documentable] = {}
        self.rootobjects: List[_ModuleT] = []

        self.violations = 0
        """The number of docstring problems found.
        This is used to determine whether to fail the build when using
        the --warnings-as-errors option, so it should only be increased
        for problems that the user can fix.
        """

        if options:
            self.options = options
        else:
            self.options = Options.defaults()
            self.options.verbosity = 3

        self.projectname = 'my project'

        self.parse_errors: Dict[str, Set[str]] = defaultdict(set)
        """
        Dict from the name of the thing we're rendering (C{section}) to the FullNames of objects for which the rendereable elements failed to parse.
        Typically the renderable element is the C{docstring}, but it can be the decorators, parameter default values or any other colorized AST.
        """

        self.verboselevel = 0
        self.needsnl = False
        self.once_msgs: Set[Tuple[str, str]] = set()

        # We're using the id() of the modules as key, and not the fullName becaue modules can
        # be reparented, generating KeyError.
        self.unprocessed_modules: List[_ModuleT] = []

        self.module_count = 0
        self.processing_modules: List[str] = []
        self.buildtime = datetime.datetime.now()
        self.intersphinx = SphinxInventory(logger=self.msg)

        # Since privacy handling now uses fnmatch, we cache results so we don't re-run matches all the time.
        # We use the fullName of the objets as the dict key in order to bind a full name to a privacy, not an object to a privacy.
        # this way, we are sure the objects' privacy stay true even if we reparent them manually.
        self._privacyClassCache: Dict[str, PrivacyClass] = {}
        
        # workaround cyclic import issue
        from pydoctor import extensions

        # Initialize the extension system
        self._factory = factory.Factory()
        self._astbuilder_visitors: List[Type['astutils.NodeVisitorExt']] = []
        self._post_processors: List[Callable[['System'], None]] = []
        
        if self.extensions == _default_extensions:
            self.extensions = list(extensions.get_extensions())
        assert isinstance(self.extensions, list)
        assert isinstance(self.custom_extensions, list)
        # pydoctor.astbuilder includes some required extensions, so always add it.
        self.extensions = ['pydoctor.astbuilder'] + self.extensions
        for ext in self.extensions + self.custom_extensions:
            # Load extensions
            extensions.load_extension_module(self, ext)

    @property
    def Class(self) -> Type['Class']:
        return self._factory.Class
    @property
    def Function(self) -> Type['Function']:
        return self._factory.Function
    @property
    def Module(self) -> Type['Module']:
        return self._factory.Module
    @property
    def Package(self) -> Type['Package']:
        return self._factory.Package
    @property
    def Attribute(self) -> Type['Attribute']:
        return self._factory.Attribute

    @property
    def sourcebase(self) -> Optional[str]:
        return self.options.htmlsourcebase

    @property
    def root_names(self) -> Collection[str]:
        """The top-level package/module names in this system."""
        return {obj.name for obj in self.rootobjects}

    def progress(self, section: str, i: int, n: Optional[int], msg: str) -> None:
        if n is None:
            d = str(i)
        else:
            d = f'{i}/{n}'
        if self.options.verbosity == 0 and sys.stdout.isatty():
            print('\r'+d, msg, end='')
            sys.stdout.flush()
            if d == n:
                self.needsnl = False
                print()
            else:
                self.needsnl = True

    def msg(self,
            section: str,
            msg: str,
            thresh: int = 0,
            topthresh: int = 100,
            nonl: bool = False,
            wantsnl: bool = True,
            once: bool = False
            ) -> None:
        """
        Log a message. pydoctor's logging system is bit messy.
        
        @param section: API doc generation step this message belongs to.
        @param msg: The message.
        @param thresh: The minimum verbosity level of the system for this message to actually be printed.
            Meaning passing thresh=-1 will make message still display if C{-q} is passed but not if C{-qq}. 
            Similarly, passing thresh=1 will make the message only apprear if the verbosity level is at least increased once with C{-v}.
            Using negative thresh will count this message as a violation and will fail the build if option C{-W} is passed.
        @param topthresh: The maximum verbosity level of the system for this message to actually be printed.
        """
        if once:
            if (section, msg) in self.once_msgs:
                return
            else:
                self.once_msgs.add((section, msg))

        if thresh < 0:
            # Apidoc build messages are generated using negative threshold
            # and we have separate reporting for them,
            # on top of the logging system.
            self.violations += 1

        if thresh <= self.options.verbosity <= topthresh:
            if self.needsnl and wantsnl:
                print()
            print(msg, end='')
            if nonl:
                self.needsnl = True
                sys.stdout.flush()
            else:
                self.needsnl = False
                print('')

    def objForFullName(self, fullName: str) -> Optional[Documentable]:
        return self.allobjects.get(fullName)

    def find_object(self, full_name: str) -> Optional[Documentable]:
        """Look up an object using a potentially outdated full name.

        A name can become outdated if the object is reparented:
        L{objForFullName()} will only be able to find it under its new name,
        but we might still have references to the old name.

        @param full_name: The fully qualified name of the object.
        @return: The object, or L{None} if the name is external (it does not
            match any of the roots of this system).
        @raise LookupError: If the object is not found, while its name does
            match one of the roots of this system.
        """
        obj = self.objForFullName(full_name)
        if obj is not None:
            return obj

        # The object might have been reparented, in which case there will
        # be an alias at the original location; look for it using expandName().
        name_parts = full_name.split('.', 1)
        for root_obj in self.rootobjects:
            if root_obj.name == name_parts[0]:
                obj = self.objForFullName(root_obj.expandName(name_parts[1]))
                if obj is not None:
                    return obj
                raise LookupError(full_name)

        return None

    def objectsOfType(self, cls: Union[Type['DocumentableT'], str]) -> Iterator['DocumentableT']:
        """Iterate over all instances of C{cls} present in the system. """
        if isinstance(cls, str):
            cls = utils.findClassFromDottedName(cls, 'objectsOfType', 
                base_class=cast(Type['DocumentableT'], Documentable))
        assert isinstance(cls, type)
        for o in self.allobjects.values():
            if isinstance(o, cls):
                yield o

    def privacyClass(self, ob: Documentable) -> PrivacyClass:
        ob_fullName = ob.fullName()
        cached_privacy = self._privacyClassCache.get(ob_fullName)
        if cached_privacy is not None:
            return cached_privacy
        
        # kind should not be None, this is probably a relica of a past age of pydoctor.
        # but keep it just in case.
        if ob.kind is None:
            return PrivacyClass.HIDDEN
        
        privacy = PrivacyClass.PUBLIC
        if ob.name.startswith('_') and \
               not (ob.name.startswith('__') and ob.name.endswith('__')):
            privacy = PrivacyClass.PRIVATE
        
        # Precedence order: CLI arguments order
        # Check exact matches first, then qnmatch
        _found_exact_match = False
        for priv, match in reversed(self.options.privacy):
            if ob_fullName == match:
                privacy = priv
                _found_exact_match = True
                break
        if not _found_exact_match:
            for priv, match in reversed(self.options.privacy):
                if qnmatch.qnmatch(ob_fullName, match):
                    privacy = priv
                    break

        # Store in cache
        self._privacyClassCache[ob_fullName] = privacy
        return privacy

    def addObject(self, obj: Documentable) -> None:
        """Add C{object} to the system."""

        if obj.parent:
            obj.parent.contents[obj.name] = obj
        elif isinstance(obj, _ModuleT):
            self.rootobjects.append(obj)
        else:
            raise ValueError(f'Top-level object is not a module: {obj!r}')

        first = self.allobjects.setdefault(obj.fullName(), obj)
        if obj is not first:
            self.handleDuplicate(obj)

    # if we assume:
    #
    # - that svn://divmod.org/trunk is checked out into ~/src/Divmod
    #
    # - that http://divmod.org/trac/browser/trunk is the trac URL to the
    #   above directory
    #
    # - that ~/src/Divmod/Nevow/nevow is passed to pydoctor as an argument
    #
    # we want to work out the sourceHref for nevow.flat.ten.  the answer
    # is http://divmod.org/trac/browser/trunk/Nevow/nevow/flat/ten.py.
    #
    # we can work this out by finding that Divmod is the top of the svn
    # checkout, and posixpath.join-ing the parts of the filePath that
    # follows that.
    #
    #  http://divmod.org/trac/browser/trunk
    #                          ~/src/Divmod/Nevow/nevow/flat/ten.py

    def setSourceHref(self, mod: _ModuleT, source_path: Path) -> None:
        if self.sourcebase is None:
            mod.sourceHref = None
        else:
            projBaseDir = mod.system.options.projectbasedirectory
            assert projBaseDir is not None
            relative = source_path.relative_to(projBaseDir).as_posix()
            mod.sourceHref = f'{self.sourcebase}/{relative}'

    @overload
    def analyzeModule(self,
            modpath: Path,
            modname: str,
            parentPackage: Optional[_PackageT],
            is_package: Literal[False] = False
            ) -> _ModuleT: ...

    @overload
    def analyzeModule(self,
            modpath: Path,
            modname: str,
            parentPackage: Optional[_PackageT],
            is_package: Literal[True]
            ) -> _PackageT: ...

    def analyzeModule(self,
            modpath: Path,
            modname: str,
            parentPackage: Optional[_PackageT] = None,
            is_package: bool = False
            ) -> _ModuleT:
        factory = self.Package if is_package else self.Module
        mod = factory(self, modname, parentPackage, modpath)
        self._addUnprocessedModule(mod)
        self.setSourceHref(mod, modpath)
        return mod

    def _addUnprocessedModule(self, mod: _ModuleT) -> None:
        """
        First add the new module into the unprocessed_modules list. 
        Handle eventual duplication of module names, and finally add the 
        module to the system.
        """
        assert mod.state is ProcessingState.UNPROCESSED
        first = self.allobjects.get(mod.fullName())
        if first is not None:
            # At this step of processing only modules exists
            assert isinstance(first, Module)
            self._handleDuplicateModule(first, mod)
        else:
            self.unprocessed_modules.append(mod)
            self.addObject(mod)
            self.progress(
                "analyzeModule", len(self.allobjects),
                None, "modules and packages discovered")        
            self.module_count += 1

    def _handleDuplicateModule(self, first: _ModuleT, dup: _ModuleT) -> None:
        """
        This is called when two modules have the same name. 

        Current rules are the following: 
            - C-modules wins over regular python modules
            - Packages wins over modules
            - Else, the last added module wins
        """
        dup.report(f"duplicate {str(first)}", thresh=1)

        if first._is_c_module and not isinstance(dup, Package):
            # C-modules wins
            return
        elif isinstance(first, Package) and not isinstance(dup, Package):
            # Packages wins
            return
        else:
            # Else, the last added module wins
            self._remove(first)
            self.unprocessed_modules.remove(first)
            self._addUnprocessedModule(dup)

    def _introspectThing(self, thing: object, parent: Documentable, parentMod: _ModuleT) -> None:
        for k, v in thing.__dict__.items():
            if (isinstance(v, func_types)
                    # In PyPy 7.3.1, functions from extensions are not
                    # instances of the abstract types in func_types
                    or (hasattr(v, "__class__") and v.__class__.__name__ == 'builtin_function_or_method')):
                f = self.Function(self, k, parent)
                f.parentMod = parentMod
                f.docstring = v.__doc__
                f.decorators = None
                try:
                    f.signature = signature(v)
                except ValueError:
                    # function has an invalid signature.
                    parent.report(f"Cannot parse signature of {parent.fullName()}.{k}")
                    f.signature = None
                except TypeError:
                    # in pypy we get a TypeError calling signature() on classmethods, 
                    # because apparently, they are not callable :/
                    f.signature = None
                        
                f.is_async = False
                f.annotations = {name: None for name in f.signature.parameters} if f.signature else {}
                self.addObject(f)
            elif isinstance(v, type):
                c = self.Class(self, k, parent)
                c.rawbases = []
                c.parentMod = parentMod
                c.docstring = v.__doc__
                self.addObject(c)
                self._introspectThing(v, c, parentMod)

    def introspectModule(self,
            path: Path,
            module_name: str,
            package: Optional[_PackageT]
            ) -> _ModuleT:

        if package is None:
            module_full_name = module_name
        else:
            module_full_name = f'{package.fullName()}.{module_name}'

        py_mod = import_mod_from_file_location(module_full_name, path)
        is_package = py_mod.__package__ == py_mod.__name__

        factory = self.Package if is_package else self.Module
        module = factory(self, module_name, package, path)
        
        module.docstring = py_mod.__doc__
        module._is_c_module = True
        module._py_mod = py_mod
        
        self._addUnprocessedModule(module)
        return module

    def addPackage(self, package_path: Path, parentPackage: Optional[_PackageT] = None) -> None:
        package = self.analyzeModule(
            package_path / '__init__.py', package_path.name, parentPackage, is_package=True)

        for path in sorted(package_path.iterdir()):
            if path.is_dir():
                if (path / '__init__.py').exists():
                    self.addPackage(path, package)
            elif path.name != '__init__.py' and not path.name.startswith('.'):
                self.addModuleFromPath(path, package)

    def addModuleFromPath(self, path: Path, package: Optional[_PackageT]) -> None:
        name = path.name
        for suffix in importlib.machinery.all_suffixes():
            if not name.endswith(suffix):
                continue
            module_name = name[:-len(suffix)]
            if suffix in importlib.machinery.EXTENSION_SUFFIXES:
                if self.options.introspect_c_modules:
                    self.introspectModule(path, module_name, package)
            elif suffix in importlib.machinery.SOURCE_SUFFIXES:
                self.analyzeModule(path, module_name, package)
            break
    
    def _remove(self, o: Documentable) -> None:
        del self.allobjects[o.fullName()]
        oc = list(o.contents.values())
        for c in oc:
            self._remove(c)

    def handleDuplicate(self, obj: Documentable) -> None:
        """
        This is called when we see two objects with the same
        .fullName(), for example::

            class C:
                if something:
                    def meth(self):
                        implementation 1
                else:
                    def meth(self):
                        implementation 2

        The default is that the second definition "wins".
        """
        i = 0
        fullName = obj.fullName()
        while (fullName + ' ' + str(i)) in self.allobjects:
            i += 1
        prev = self.allobjects[fullName]
        obj.report(f"duplicate {str(prev)}", thresh=1)
        self._remove(prev)
        prev.name = obj.name + ' ' + str(i)
        def readd(o: Documentable) -> None:
            self.allobjects[o.fullName()] = o
            for c in o.contents.values():
                readd(c)
        readd(prev)
        self.allobjects[fullName] = obj


    def getProcessedModule(self, modname: str) -> Optional[_ModuleT]:
        mod = self.allobjects.get(modname)
        if mod is None:
            return None
        if not isinstance(mod, Module):
            return None

        if mod.state is ProcessingState.UNPROCESSED:
            self.processModule(mod)

        assert mod.state in (ProcessingState.PROCESSING, ProcessingState.PROCESSED), mod.state
        return mod

    def processModule(self, mod: _ModuleT) -> None:
        assert mod.state is ProcessingState.UNPROCESSED
        assert mod in self.unprocessed_modules
        mod.state = ProcessingState.PROCESSING
        self.unprocessed_modules.remove(mod)
        if mod.source_path is None:
            assert mod._py_string is not None
        if mod._is_c_module:
            self.processing_modules.append(mod.fullName())
            self.msg("processModule", "processing %s"%(self.processing_modules), 1)
            self._introspectThing(mod._py_mod, mod, mod)
            mod.state = ProcessingState.PROCESSED
            head = self.processing_modules.pop()
            assert head == mod.fullName()
        else:
            builder = self.defaultBuilder(self)
            if mod._py_string is not None:
<<<<<<< HEAD
                astmod = builder.parseString(mod._py_string)
            else:
                assert mod.source_path is not None
                astmod = builder.parseFile(mod.source_path)
            if astmod:
                mod_fullName = mod.fullName()
                self.processing_modules.append(mod_fullName)
=======
                ast = builder.parseString(mod._py_string, mod)
            else:
                assert mod.source_path is not None
                ast = builder.parseFile(mod.source_path, mod)
            if ast:
                self.processing_modules.append(mod.fullName())
>>>>>>> 9cea4c80
                if mod._py_string is None:
                    self.msg("processModule", "processing %s"%(self.processing_modules), 1)
                builder.processModuleAST(astmod, mod)
                mod.state = ProcessingState.PROCESSED
                head = self.processing_modules.pop()
                assert head == mod_fullName
        self.progress(
            'process',
            self.module_count - len(self.unprocessed_modules),
            self.module_count,
            f"modules processed, {self.violations} warnings")


    def process(self) -> None:
        while self.unprocessed_modules:
            mod = next(iter(self.unprocessed_modules))
            self.processModule(mod)
        self.postProcess()


    def postProcess(self) -> None:
        """Called when there are no more unprocessed modules.

        Analysis of relations between documentables can be done here,
        without the risk of drawing incorrect conclusions because modules
        were not fully processed yet.
        """

<<<<<<< HEAD
        from pydoctor import names

        class PostProcessVisitor(visitor.PartialVisitor[Documentable]):
            # this post-processing includes :
            # - processing of subclasses and MRO computing.
            # - processing of aliases.

            @classmethod
            def get_children(cls, ob: Documentable) -> Iterable[Documentable]:
                return ob.contents.values()

            def visit_Class(self, cls: 'Class') -> None:
                cls._init_mro()
                for b in cls.baseobjects:
                    if b is not None:
                        b.subclasses.append(cls)

            def visit_Attribute(self, attr: 'Attribute') -> None:
                if attr.kind is DocumentableKind.ALIAS:
                    # Since we try to resolve all aliases once in post-processing,
                    # we use some caching
                    resolved = names._resolveAlias(attr.parent, attr)
                    if resolved:
                        resolved_ob = attr.system.objForFullName(resolved)
                        if resolved_ob: 
                            attr.resolved_alias = resolved_ob
                            if attr not in resolved_ob.aliases:
                                resolved_ob.aliases.append(attr)
                        else:
                            # Not in the system
                            attr.resolved_alias = None
                else:
                    # Can't resolve
                    attr.resolved_alias = None
        
        for ob in self.rootobjects:
            PostProcessVisitor().walk(ob)
=======
        # default post-processing includes:
        # - Processing of subclasses
        # - MRO computing.
        # - Checking whether the class is an exception
        for cls in self.objectsOfType(Class):
            
            cls._init_mro()
            
            for b in cls.baseobjects:
                if b is not None:
                    b.subclasses.append(cls)
            
            if is_exception(cls):
                cls.kind = DocumentableKind.EXCEPTION
>>>>>>> 9cea4c80

        for post_processor in self._post_processors:
            post_processor(self)


    def fetchIntersphinxInventories(self, cache: CacheT) -> None:
        """
        Download and parse intersphinx inventories based on configuration.
        """
        for url in self.options.intersphinx:
            self.intersphinx.update(cache, url)

class SystemBuildingError(Exception):
    """
    Raised when there is a (handled) fatal error while adding modules to the builder.
    """

class ISystemBuilder(abc.ABC):
    """
    Interface class for building a system.
    """
    @abc.abstractmethod
    def __init__(self, system: 'System') -> None:
        """
        Create the builder.
        """
    @abc.abstractmethod
    def addModule(self, path: Path, parent_name: Optional[str] = None, ) -> None:
        """
        Add a module or package from file system path to the pydoctor system. 
        If the path points to a directory, adds all submodules recursively.

        @raises SystemBuildingError: If there is an error while adding the module/package.
        """
    @abc.abstractmethod
    def addModuleString(self, text: str, modname: str,
                        parent_name: Optional[str] = None,
                        is_package: bool = False, ) -> None:
        """
        Add a module from text to the system.
        """
    @abc.abstractmethod
    def buildModules(self) -> None:
        """
        Build the modules.
        """

class SystemBuilder(ISystemBuilder):
    """
    This class is only an adapter for some System methods related to module building. 
    """
    def __init__(self, system: 'System') -> None:
        self.system = system
        self._added: Set[Path] = set()

    def addModule(self, path: Path, parent_name: Optional[str] = None, ) -> None:
        if path in self._added:
            return
        # Path validity check
        if self.system.options.projectbasedirectory is not None:
            # Note: Path.is_relative_to() was only added in Python 3.9,
            #       so we have to use this workaround for now.
            try:
                path.relative_to(self.system.options.projectbasedirectory)
            except ValueError as ex:
                raise SystemBuildingError(f"Source path lies outside base directory: {ex}")
        parent: Optional[Package] = None
        if parent_name:
            _p = self.system.allobjects[parent_name]
            assert isinstance(_p, Package)
            parent = _p
        if path.is_dir():
            self.system.msg('addPackage', f"adding directory {path}")
            if not (path / '__init__.py').is_file():
                raise SystemBuildingError(f"Source directory lacks __init__.py: {path}")
            self.system.addPackage(path, parent)
        elif path.is_file():
            self.system.msg('addModuleFromPath', f"adding module {path}")
            self.system.addModuleFromPath(path, parent)
        elif path.exists():
            raise SystemBuildingError(f"Source path is neither file nor directory: {path}")
        else:
            raise SystemBuildingError(f"Source path does not exist: {path}")
        self._added.add(path)

    def addModuleString(self, text: str, modname: str,
                        parent_name: Optional[str] = None,
                        is_package: bool = False, ) -> None:
        if parent_name is None:
            parent = None
        else:
            # Set containing package as parent.
            parent = self.system.allobjects[parent_name]
            assert isinstance(parent, Package), f"{parent.fullName()} is not a Package, it's a {parent.kind}"
        
        factory = self.system.Package if is_package else self.system.Module
        mod = factory(self.system, name=modname, parent=parent, source_path=None)
        mod._py_string = textwrap.dedent(text)
        self.system._addUnprocessedModule(mod)

    def buildModules(self) -> None:
        self.system.process()

System.systemBuilder = SystemBuilder

def prepend_package(builderT:Type[ISystemBuilder], package:str) -> Type[ISystemBuilder]:
    """
    Get a new system builder class, that extends the original C{builder} such that it will always use a "fake" 
    C{package} to be the only root object of the system and add new modules under it.
    """
    
    class PrependPackageBuidler(builderT): # type:ignore
        """
        Support for option C{--prepend-package}.
        """

        def __init__(self, system: 'System', *, package:str) -> None:
            super().__init__(system)
            
            self.package = package
            
            prependedpackage = None
            for m in package.split('.'):
                prependedpackage = system.Package(
                    system, m, prependedpackage)
                system.addObject(prependedpackage)
        
        def addModule(self, path: Path, parent_name: Optional[str] = None, ) -> None:
            if parent_name is None:
                parent_name = self.package
            super().addModule(path, parent_name)
        
        def addModuleString(self, text: str, modname: str,
                            parent_name: Optional[str] = None,
                            is_package: bool = False, ) -> None:
            if parent_name is None:
                parent_name = self.package
            super().addModuleString(text, modname, parent_name, is_package=is_package)
    
    return utils.partialclass(PrependPackageBuidler, package=package)<|MERGE_RESOLUTION|>--- conflicted
+++ resolved
@@ -1296,28 +1296,18 @@
         else:
             builder = self.defaultBuilder(self)
             if mod._py_string is not None:
-<<<<<<< HEAD
-                astmod = builder.parseString(mod._py_string)
-            else:
-                assert mod.source_path is not None
-                astmod = builder.parseFile(mod.source_path)
-            if astmod:
-                mod_fullName = mod.fullName()
-                self.processing_modules.append(mod_fullName)
-=======
                 ast = builder.parseString(mod._py_string, mod)
             else:
                 assert mod.source_path is not None
                 ast = builder.parseFile(mod.source_path, mod)
             if ast:
                 self.processing_modules.append(mod.fullName())
->>>>>>> 9cea4c80
                 if mod._py_string is None:
                     self.msg("processModule", "processing %s"%(self.processing_modules), 1)
-                builder.processModuleAST(astmod, mod)
+                builder.processModuleAST(ast, mod)
                 mod.state = ProcessingState.PROCESSED
                 head = self.processing_modules.pop()
-                assert head == mod_fullName
+                assert head == mod.fullName()
         self.progress(
             'process',
             self.module_count - len(self.unprocessed_modules),
@@ -1340,12 +1330,12 @@
         were not fully processed yet.
         """
 
-<<<<<<< HEAD
         from pydoctor import names
 
         class PostProcessVisitor(visitor.PartialVisitor[Documentable]):
             # this post-processing includes :
             # - processing of subclasses and MRO computing.
+            # - Checking whether the class is an exception
             # - processing of aliases.
 
             @classmethod
@@ -1357,6 +1347,9 @@
                 for b in cls.baseobjects:
                     if b is not None:
                         b.subclasses.append(cls)
+                
+                if is_exception(cls):
+                    cls.kind = DocumentableKind.EXCEPTION
 
             def visit_Attribute(self, attr: 'Attribute') -> None:
                 if attr.kind is DocumentableKind.ALIAS:
@@ -1378,22 +1371,7 @@
         
         for ob in self.rootobjects:
             PostProcessVisitor().walk(ob)
-=======
-        # default post-processing includes:
-        # - Processing of subclasses
-        # - MRO computing.
-        # - Checking whether the class is an exception
-        for cls in self.objectsOfType(Class):
-            
-            cls._init_mro()
-            
-            for b in cls.baseobjects:
-                if b is not None:
-                    b.subclasses.append(cls)
-            
-            if is_exception(cls):
-                cls.kind = DocumentableKind.EXCEPTION
->>>>>>> 9cea4c80
+
 
         for post_processor in self._post_processors:
             post_processor(self)
