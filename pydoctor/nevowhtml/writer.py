--- conflicted
+++ resolved
@@ -1,12 +1,8 @@
 """Badly named module that contains the driving code for the rendering."""
 
 from pydoctor.nevowhtml.util import link, templatefile
-<<<<<<< HEAD
 from pydoctor.nevowhtml import DOCTYPE, pages, summary
-=======
-from pydoctor.nevowhtml import pages, summary
 from pydoctor import model
->>>>>>> 2b410813
 
 from nevow import flat
 from twisted.web.template import flattenString
