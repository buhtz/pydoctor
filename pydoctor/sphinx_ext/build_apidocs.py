"""
Generate the API docs using pydoctor to be integrated into Sphinx build system.

This was designed to generate pydoctor HTML files as part of the
Read The Docs build process.

Inside the Sphinx conf.py file you need to define the following configuration options:

  - C{pydoctor_url_path} - defined the URL path to the API documentation
                           You can use C{{rtd_version}} to have the URL automatically updated
                           based on Read The Docs build.

  - C{pydoctor_args} - Sequence with all the pydoctor command line arguments used to trigger the build.
                     - (private usage) a mapping with values as sequence of pydoctor command line arguments.

  - C{pydoctor_main_branch} - The name of the main branch name. Used on RTD for latest build.
  - C{pydoctor_debug} - C{True} if you want to see extra debug message for this extension.

The following format placeholders are resolved for C{pydoctor_args} at runtime:
  - C{{outdir}} - the Sphinx output dir
  - C{{git_reference}} - the Git reference that can be used for source code links.

You must call pydoctor with C{--quiet} argument
as otherwise any extra output is converted into Sphinx warnings.
"""
import os
import pathlib
import shutil
from contextlib import redirect_stdout
from io import StringIO
from typing import Any, Sequence, Mapping

from sphinx.application import Sphinx
from sphinx.config import Config
from sphinx.errors import ConfigError
from sphinx.util import logging

from pydoctor import __version__
<<<<<<< HEAD
from pydoctor.driver import main
from pydoctor.sphinx_ext import get_git_reference
=======
from pydoctor.driver import main, parse_args

>>>>>>> 9ef0f00f

logger = logging.getLogger(__name__)


def on_build_finished(app: Sphinx, exception: Exception) -> None:
    """
    Called when Sphinx build is done.
    """
    runs = app.config.pydoctor_args
    placeholders = {
        'outdir': app.outdir,
        }

    if not isinstance(runs, Mapping):
        # We have a single pydoctor call
        runs = {'main': runs}

    for key, value in runs.items():
        arguments = _get_arguments(value, placeholders)

        options, _ = parse_args(arguments)
        output_path = pathlib.Path(options.htmloutput)
        sphinx_files = output_path.with_suffix('.sphinx_files')

        temp_path = output_path.with_suffix('.pydoctor_temp')
        shutil.rmtree(sphinx_files, ignore_errors=True)
        output_path.rename(sphinx_files)
        temp_path.rename(output_path)


def on_config_inited(app: Sphinx, config: Config) -> None:
    """
    Called to build the API documentation HTML  files
    and inject our own intersphinx inventory object.
    """
    rtd_version = 'latest'
    if os.environ.get('READTHEDOCS', '') == 'True':
        rtd_version = os.environ.get('READTHEDOCS_VERSION', 'latest')

    if not config.pydoctor_args:
        raise ConfigError("Missing 'pydoctor_args'.")

    placeholders = {
        'outdir': app.outdir,
        }

    runs = config.pydoctor_args

    if not isinstance(runs, Mapping):
        # We have a single pydoctor call
        runs = {'main': runs}

    # Defer resolving the git reference for only when asked by
    # end users.
    is_git_needed = False
    for key, value in runs.items():
        for arg in value:
            if '{git_reference}' in arg:
                is_git_needed = True
                break

    if is_git_needed:
        placeholders['git_reference'] = get_git_reference(
            main_branch=config.pydoctor_main_branch,
            debug=config.pydoctor_debug,
            )

    for key, value in runs.items():
        arguments = _get_arguments(value, placeholders)

        options, _ = parse_args(arguments)
        output_path = pathlib.Path(options.htmloutput)
        temp_path = output_path.with_suffix('.pydoctor_temp')

        # Update intersphinx_mapping.
        pydoctor_url_path = config.pydoctor_url_path
        if pydoctor_url_path:
            intersphinx_mapping = config.intersphinx_mapping
            url = pydoctor_url_path.format(**{'rtd_version': rtd_version})
            intersphinx_mapping[key + '-api-docs'] = (url, str(temp_path / 'objects.inv'))

        # Build the API docs in temporary path.
        shutil.rmtree(temp_path, ignore_errors=True)
        _run_pydoctor(key,  arguments)
        output_path.rename(temp_path)


def _run_pydoctor(name: str, arguments: Sequence[str]) -> None:
    """
    Call pydoctor with arguments.

    @param name: A human-readable description of this pydoctor build.
    @param arguments: Command line arguments used to call pydoctor.
    """
    logger.info(f"Building '{name}' pydoctor API docs as:")
    logger.info('\n'.join(arguments))

    with StringIO() as stream:
        with redirect_stdout(stream):
            main(args=arguments)

        for line in stream.getvalue().splitlines():
            logger.warning(line)


def _get_arguments(arguments: Sequence[str], placeholders: Mapping[str, str]) -> Sequence[str]:
    """
    Return the resolved arguments for pydoctor build.

    @param arguments: Sequence of proto arguments used to call pydoctor.

    @return: Sequence with actual acguments use to call pydoctor.
    """
    args = ['--make-html', '--quiet']
    for argument in arguments:
        args.append(argument.format(**placeholders))

    return args


def setup(app: Sphinx) ->  Mapping[str, Any]:
    """
    Called by Sphinx when the extension is initialized.

    @return: The extension version and runtime options.
    """
    app.add_config_value("pydoctor_args", None, "env")
<<<<<<< HEAD
    app.add_config_value("pydoctor_main_branch", "main", "env")
    app.add_config_value("pydoctor_debug", False, "env")
=======
    app.add_config_value("pydoctor_url_path", "", "env")

    # Make sure we have a lower priority than intersphinx extension.
    app.connect('config-inited', on_config_inited, priority=790)
    app.connect('build-finished', on_build_finished)

>>>>>>> 9ef0f00f

    return {
        'version': __version__,
        'parallel_read_safe': True,
        'parallel_write_safe': True,
        }<|MERGE_RESOLUTION|>--- conflicted
+++ resolved
@@ -13,7 +13,6 @@
   - C{pydoctor_args} - Sequence with all the pydoctor command line arguments used to trigger the build.
                      - (private usage) a mapping with values as sequence of pydoctor command line arguments.
 
-  - C{pydoctor_main_branch} - The name of the main branch name. Used on RTD for latest build.
   - C{pydoctor_debug} - C{True} if you want to see extra debug message for this extension.
 
 The following format placeholders are resolved for C{pydoctor_args} at runtime:
@@ -36,13 +35,8 @@
 from sphinx.util import logging
 
 from pydoctor import __version__
-<<<<<<< HEAD
-from pydoctor.driver import main
+from pydoctor.driver import main, parse_args
 from pydoctor.sphinx_ext import get_git_reference
-=======
-from pydoctor.driver import main, parse_args
-
->>>>>>> 9ef0f00f
 
 logger = logging.getLogger(__name__)
 
@@ -170,17 +164,13 @@
     @return: The extension version and runtime options.
     """
     app.add_config_value("pydoctor_args", None, "env")
-<<<<<<< HEAD
-    app.add_config_value("pydoctor_main_branch", "main", "env")
+    app.add_config_value("pydoctor_url_path", "", "env")
     app.add_config_value("pydoctor_debug", False, "env")
-=======
-    app.add_config_value("pydoctor_url_path", "", "env")
 
     # Make sure we have a lower priority than intersphinx extension.
     app.connect('config-inited', on_config_inited, priority=790)
     app.connect('build-finished', on_build_finished)
 
->>>>>>> 9ef0f00f
 
     return {
         'version': __version__,
