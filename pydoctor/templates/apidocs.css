body {
    overflow-y: scroll;
}

nav div.container {
    display: flex;
    flex-wrap: wrap;
}

nav div.container div.navbar-header {
    margin-right: 0px;
    margin-left: 0px;
}

.navbar {
    margin-bottom: 0px;
}

.page-header {
    margin-top: 22px;
    position: sticky;
    top: 0;
    display: flex;
    flex-wrap: wrap;
    justify-content: space-between;
    align-items: baseline;
    background-color: #fff;
    margin-bottom: 3px;
    border-bottom: 0;
    box-shadow: 0px 0px 8px 8px #fff;
}

.navbar-brand {
    padding: 0px;
}

.navbar-brand a, .navbar-brand span {
    color:#777777;
    padding: 15px;
    display: inline-block;
}

.navbar-brand *:first-child {
    padding-right: 0px;
}

.navbar-brand *:last-child {
    padding-left: 0px;
    padding-right: 0px;
}

.navbar-brand a:hover {
    color: #444444;
    text-decoration: none;
}

#projecthome:hover {
    color: #23527c;
}

.navlinks  {
    margin-top: 0px;
}

.navlinks li {
    padding: 0;
    display: inline-block;
    border-radius: 1px;
}

.navlinks li a {
    padding-top: 16px;
    padding-bottom: 14px;
    padding-left: 15px;
    padding-right: 0px;
}

.navlinks li a:hover {
    background-color: transparent;
}

.page-header h1 {
    margin-bottom: 0;
}

.categoryHeader {
    font-size: 24px;
    color: #777;
    margin-bottom: 1.8em;
}

a[name] {
    position: relative;
    bottom: 62px;
}

ul {
    margin-top: 10px;
    margin-left: 10px;
    padding-left: 10px;
}

li {
    padding-top: 5px;
    padding-bottom: 5px;
}

li a {
    text-decoration: none;
}

ul ul {
    border-left-color: #e1f5fe;
    border-left-width: 1px;
    border-left-style: solid;
}

ul ul ul {
    border-left-color: #b3e5fc;
}

ul ul ul ul {
    border-left-color: #81d4fa;
}

ul ul ul ul ul {
    border-left-color: #4fc3f7;
}

ul ul ul ul ul ul {
    border-left-color: #29b6f6;
}

ul ul ul ul ul ul ul {
    border-left-color: #03a9f4;
}

ul ul ul ul ul ul ul {
    border-left-color: #039be5;
}

.pre {
    white-space: pre;
}

.undocumented {
    font-style: italic;
    color: #9e9e9e;
}

.functionBody p {
    margin-top: 6px;
    margin-bottom: 6px;
}

#splitTables > p {
    margin-bottom: 5px;
}

#splitTables > table {
    margin-bottom: 20px;
    width: 100%;
    border: 0;
}

#splitTables > table tr {
    border-bottom-color: #eee;
    border-bottom-width: 1px;
    border-bottom-style: solid;
    width: 100%;
}

#splitTables > table tr td {
    padding: 5px;
    border-left-color: #eee;
    border-left-width: 1px;
    border-left-style: solid;
}

.fieldTable {
    width: 100%;
    border: 0;
}

.fieldArg:before {
    margin-right: 6px;
    content: "\2022";
}

.fieldTable tr:not(.fieldStart) td:first-child{
    padding-left: 10px;
}

.fieldTable tr td {
    padding: 2px;
}

/* Section header */
.fieldTable tr td:first-child.fieldName {
    width: max-content;
}

/* Argument name + type column table  */
.fieldTable tr td.fieldArgContainer {
    /* columns will be automatically
    sized depending on the space left. */
    width: max-content;
    max-width: 300px;
    display: flex;
    align-items: center;
}

/* Arg type */
<<<<<<< HEAD
.fieldTable tr td.fieldArgNameType .fieldType {
=======
.fieldTable tr td.fieldArgContainer code {
>>>>>>> 1fbce480
    margin-left: 7px;
}

/* Argument description column */
.fieldTable tr td.fieldArgDesc {
    padding-left: 15px;
}

/* Kind column table  */
#splitTables > table tr td:first-child {
    /* border-left: none; */
    width: 150px;
}

/* Attr name column table  */
#splitTables > table tr td:nth-child(2) {
    /* columns will be automatically
    sized depending on the space left. */
    max-width: 300px;
}

/* For smaller displays, i.e. half screen or mobile phone */
@media only screen and (max-width: 1000px) {

    /* Fix size of summary table columns */
    #splitTables > table {
        table-layout: fixed;
    }
    
    /* Kind column table  */
    #splitTables > table tr td:first-child {
        border-left: none;
        width: 20%;
    }

    /* Attr name column table  */
    #splitTables > table tr td:nth-child(2) {
        width: 35%;
    }

    /* Summary column table */
    #splitTables > table tr td:nth-child(3) {
        width: 45%;
    }

}

@media only screen and (max-width: 650px) {
    /* Argument name + type column table  */
    .fieldTable tr td.fieldArgContainer {
        max-width: 200px;
        flex-wrap: wrap;
    } 
}

@media only screen and (max-width: 400px) {
    /* Argument name + type column table  */
    .fieldTable tr td.fieldArgContainer {
        max-width: 150px;
    } 
}

tr.package {
    background-color: #fff3e0;
}

tr.module {
    background-color: #fff8e1;
}

tr.class, tr.classvariable, tr.baseclassvariable {
    background-color: #fffde7;
}

tr.instancevariable, tr.baseinstancevariable, tr.variable, tr.attribute, tr.property {
    background-color: #f3e5f5;
}

tr.interface {
    background-color: #fbe9e7;
}

tr.method, tr.function, tr.basemethod, tr.baseclassmethod, tr.classmethod {
    background-color: #f1f8e9;
}

tr.private {
    background-color: #f1f1f1;
}

.fieldName {
    font-weight: bold;
}


#childList > div {
    margin: 10px;
    padding: 10px;
    padding-bottom: 5px;
}

.functionBody {
    margin-left: 15px;
}

.functionBody > #part {
    font-style: italic;
}

.functionBody > #part > a {
    text-decoration: none;
}

.functionBody .interfaceinfo {
    font-style: italic;
    margin-bottom: 3px;
    margin-top: 3px;
}

.functionBody > .undocumented {

    margin-top: 6px;
    margin-bottom: 6px;
}

/*
- Links to class/function/etc names are nested like this:
    <code><a>label</a></code>
  This applies to inline docstring content marked up as code,
  for example L{foo} in epytext or `bar` in restructuredtext,
  but also to links that are present in summary tables.
- 'functionHeader' is used for lines like `def func():` and `var =`
*/
code, .pre, #childList > div .functionHeader,
#splitTables > table tr td:nth-child(2), .fieldArg {
    font-family: Menlo, Monaco, Consolas, "Courier New", monospace;
}
code, #childList > div .functionHeader, .fieldArg {
    font-size: 90%;
    color: #222222;
}
code > a {
    color:#c7254e;
    background-color:#f9f2f4;
}
/* top navagation bar */
.page-header > h1 > code {
    color: #971c3a;
}

/*
This defines the code style, it's black on light gray.
It also overwrite the default values inherited from bootstrap min
*/
code {
    padding:2px 4px;
    background-color: #f4f4f4;
    border-radius:4px
}


a.sourceLink {
    color: #337ab7;
    font-weight: normal;
    background-color: transparent;
}


#childList > div {
    border-left-color: #03a9f4;
    border-left-width: 1px;
    border-left-style: solid;
    background: #fafafa;
}

.moduleDocstring {
    margin: 20px;
}

#partOf {
    margin-top: -13px;
    margin-bottom: 19px;
}

.fromInitPy {
    font-style: italic;
}

pre {
    padding-left: 0px;
}

/* Private stuff */

body.private-hidden #splitTables .private,
body.private-hidden #childList .private,
body.private-hidden #summaryTree .private {
    display: none;
}

/* Show private */ 

#showPrivate:hover {
    text-decoration: none;
}

#showPrivate button {
    padding: 10px;
}

#showPrivate button:hover {
    text-decoration: none;
}

#current-docs-container {
    font-style: italic;
    padding-top: 11px;
}

/* Deprecation stuff */

.deprecationNotice {
    margin: 10px;
}

/* Syntax highlighting for source code */

.py-string {
    color: #337ab7;
}
.py-comment {
    color: #309078;
    font-style: italic;
}
.py-keyword {
    font-weight: bold;
}
.py-defname {
    color: #a947b8;
    font-weight: bold;
}
.py-builtin {
    color: #fc7844;
    font-weight: bold;
}

/* Doctest */

pre.py-doctest {
    padding: .5em;
}
.py-prompt, .py-more {
    color: #a8a8a8;
}
.py-output {
    color: #c7254e;
}

/* Admonitions */

div.rst-admonition p.rst-admonition-title:after {
    content: ":";
}

div.rst-admonition p.rst-admonition-title {
    margin: 0;
    padding: 0.1em 0 0.35em 0em;
    font-weight: bold;
}

div.rst-admonition p.rst-admonition-title {
    color: #333333;
}

div.rst-admonition {
    padding: 8px;
    margin-bottom: 20px;
    background-color: #EEE;
    border: 1px solid #CCC;
    border-radius: 4px;
}

div.warning, div.attention, div.danger, div.error, div.caution {
    background-color: #ffcf9cb0;
    border: 1px solid #ffbbaa;
}

div.danger p.rst-admonition-title, div.error p.rst-admonition-title, div.caution p.rst-admonition-title {
    color: #b94a48;
}

div.tip p.rst-admonition-title, div.hint p.rst-admonition-title, div.important p.rst-admonition-title{
    color: #3a87ad;
} 

div.tip, div.hint, div.important {
    background-color: #d9edf7;
    border-color: #bce8f1;
}<|MERGE_RESOLUTION|>--- conflicted
+++ resolved
@@ -179,6 +179,7 @@
 
 .fieldTable {
     width: 100%;
+    display: block;
     border: 0;
 }
 
@@ -195,32 +196,21 @@
     padding: 2px;
 }
 
-/* Section header */
-.fieldTable tr td:first-child.fieldName {
-    width: max-content;
-}
 
 /* Argument name + type column table  */
 .fieldTable tr td.fieldArgContainer {
-    /* columns will be automatically
-    sized depending on the space left. */
-    width: max-content;
-    max-width: 300px;
+    width: 250px;
     display: flex;
     align-items: center;
 }
 
 /* Arg type */
-<<<<<<< HEAD
-.fieldTable tr td.fieldArgNameType .fieldType {
-=======
 .fieldTable tr td.fieldArgContainer code {
->>>>>>> 1fbce480
     margin-left: 7px;
 }
 
-/* Argument description column */
-.fieldTable tr td.fieldArgDesc {
+/* Description column */
+.fieldTable tr td:nth-child(2) {
     padding-left: 15px;
 }
 
@@ -232,9 +222,7 @@
 
 /* Attr name column table  */
 #splitTables > table tr td:nth-child(2) {
-    /* columns will be automatically
-    sized depending on the space left. */
-    max-width: 300px;
+    width: 200px;
 }
 
 /* For smaller displays, i.e. half screen or mobile phone */
@@ -266,7 +254,7 @@
 @media only screen and (max-width: 650px) {
     /* Argument name + type column table  */
     .fieldTable tr td.fieldArgContainer {
-        max-width: 200px;
+        width: 175px;
         flex-wrap: wrap;
     } 
 }
@@ -274,7 +262,7 @@
 @media only screen and (max-width: 400px) {
     /* Argument name + type column table  */
     .fieldTable tr td.fieldArgContainer {
-        max-width: 150px;
+        width: 125px;
     } 
 }
 
