--- conflicted
+++ resolved
@@ -227,14 +227,12 @@
     opacity: 1;
 }
 
-<<<<<<< HEAD
 #current-docs-container {
     font-style: italic;
     padding-top: 11px;
-=======
+
 /* Deprecation stuff */
 
 .deprecationNotice {
     margin: 10px;
->>>>>>> b2400877
 }