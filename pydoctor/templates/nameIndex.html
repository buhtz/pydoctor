<!DOCTYPE html>
<html xmlns:t="http://twistedmatrix.com/ns/twisted.web.template/0.1">
  <head>
    <title t:render="title">Something</title>

    <meta http-equiv="Content-Type" content="text/html;charset=utf-8" />
    <meta name="generator" content="pydoctor" />
    <meta name="pydoctor-template-version" content="1" />
    <meta name="viewport" content="width=device-width, initial-scale=0.75" />
    <link rel="stylesheet" type="text/css" href="bootstrap.min.css" />
    <link rel="stylesheet" type="text/css" href="apidocs.css"/>
  </head>
  <body>

    <div t:render="header" />

    <t:transparent t:render="nav">Nav</t:transparent>

<<<<<<< HEAD
    <div class="container" t:render="pageHeader" />
    <div id="showPrivate">
      <button class="btn btn-link" onclick="togglePrivate()">Toggle Private API</button>
    </div>

=======
>>>>>>> 7457030a
    <div class="container">

      <div class="page-header">
        <h1 t:render="heading">Heading</h1>
        <div id="showPrivate">
          <button class="btn btn-link" onclick="togglePrivate()">Toggle Private API</button>
        </div>
      </div>

      <t:transparent t:render="index">
        <a>
          <t:attr name="name" t:render="letter" />
        </a>
        <h2 t:render="letter" />
        <p class="letterlinks" t:render="letterlinks" />
        <ul id="summaryTree">
          <li t:render="names" />
        </ul>
      </t:transparent>

    </div>

    <div class="container" t:render="footer" />
    <script src="pydoctor.js" type='text/javascript'></script>

  </body>

</html><|MERGE_RESOLUTION|>--- conflicted
+++ resolved
@@ -16,14 +16,6 @@
 
     <t:transparent t:render="nav">Nav</t:transparent>
 
-<<<<<<< HEAD
-    <div class="container" t:render="pageHeader" />
-    <div id="showPrivate">
-      <button class="btn btn-link" onclick="togglePrivate()">Toggle Private API</button>
-    </div>
-
-=======
->>>>>>> 7457030a
     <div class="container">
 
       <div class="page-header">
