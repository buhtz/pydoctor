"""The classes that turn  L{Documentable} instances into objects we can render."""

<<<<<<< HEAD
from typing import Any, Iterator, List, Mapping, Optional, Union, Type
=======
from typing import Any, Iterator, List, Optional, Sequence, Union
>>>>>>> 37887be2
import ast
import abc

from twisted.web.template import tags, Element, renderer, Tag
import astor

from twisted.web.iweb import ITemplateLoader
from pydoctor import epydoc2stan, model, __version__
from pydoctor.astbuilder import node2fullname
from pydoctor.templatewriter import util, TemplateLookup

def format_decorators(obj: Union[model.Function, model.Attribute]) -> Iterator[Any]:
    for dec in obj.decorators or ():
        if isinstance(dec, ast.Call):
            fn = node2fullname(dec.func, obj)
            # We don't want to show the deprecated decorator;
            # it shows up as an infobox.
            if fn in ("twisted.python.deprecate.deprecated",
                      "twisted.python.deprecate.deprecatedProperty"):
                break

        text = '@' + astor.to_source(dec).strip()
        yield text, tags.br()

def signature(function: model.Function) -> str:
    """Return a nicely-formatted source-like function signature."""
    return str(function.signature)

class DocGetter:
    def get(self, ob, summary=False):
        if summary:
            return epydoc2stan.format_summary(ob)
        else:
            doc = epydoc2stan.format_docstring(ob)
            typ = epydoc2stan.type2stan(ob)
            if typ is None:
                return doc
            else:
                return [doc, ' (type: ', typ, ')']

class BaseElement(Element, abc.ABC):
    """
    Common base element 
    """
    def __init__(self, 
        system:Optional[model.System]=None, 
        template_lookup:Optional[TemplateLookup]=None, 
        loader:Optional[ITemplateLoader]=None, ) -> None:
        """
        C{system} and C{template_lookup} can be none in special 
        cases like for L{LetterElement}. 

        The C{loader} is usually got from the L{TemplateLookup} 
        object but can also be set by argument, again for the special 
        case of L{LetterElement}. 

        @raises RuntimeError: If not enought information is provided 
        to create the template loader. i.e. missing C{template_lookup} or C{loader} arguments. 
        """
        self.system = system
        self.template_lookup = template_lookup
        if loader:
            self._loader = loader  
        elif self.filename:
            if self.template_lookup:
                self._loader = self.template_lookup.get_template(
                    self.filename).renderable
            else:
                RuntimeError(f"Cannot create HTML element {self} because no TemplateLookup \
                    object is passed to BaseElement's 'template_lookup' init argument.")
        else:
            RuntimeError(f"Cannot create HTML element {self} because no ITemplateLoader \
                object is passed to BaseElement's 'loader' init argument.")
        super().__init__()

    @abc.abstractproperty
    def filename(self) -> str:
        """
        Associated output filename. 
        
        Can be empty string in special cases (like L{LetterElement}). 
        """
        pass

    @property
    def loader(self) -> ITemplateLoader: # type: ignore
        # mypy error: Signature of "loader" incompatible with supertype "Element"  [override]
        # It's ok to ignore because it's actually a property, so we can disregard signature
        return self._loader

class Nav(BaseElement):
    """
    Common navigation header. 
    """

    filename = 'nav.html'

    @renderer
    def project(self, request, tag):
        if self.system.options.projecturl:
            return tags.a(href=self.system.options.projecturl, id="projecthome")(self.system.projectname)
        else:
            return tags.span(self.system.projectname)

class BasePage(BaseElement):
    """
    Base page element. 

    Defines special placeholders that are designed to be overriden by users: 
    "header.html", "pageHeader.html" and "footer.html".
    """

    @renderer
    def nav(self, request, tag):
        return Nav(self.system, self.template_lookup)

    @renderer
    def header(self, request, tag):
        template = self.template_lookup.get_template('header.html')
        return template.renderable.load() if template.text else ''

    @renderer
    def pageHeader(self, request, tag):
        template = self.template_lookup.get_template('pageHeader.html')
        return template.renderable.load() if template.text else ''

    @renderer
    def footer(self, request, tag):
        template = self.template_lookup.get_template('footer.html')
        return template.renderable.load() if template.text else ''


class CommonPage(BasePage):

    filename = 'common.html'

    def __init__(self, ob:model.Documentable, template_lookup:TemplateLookup, docgetter:Optional[DocGetter]=None):
        super().__init__(ob.system, template_lookup)
        self.ob = ob
        if docgetter == None:
            docgetter = DocGetter()
        self.docgetter = docgetter

    def title(self):
        return self.ob.fullName()

    def heading(self):
        return tags.h1(class_=self.ob.css_class)(
            tags.code(self.namespace(self.ob))
            )

    def category(self) -> str:
        return f"{str(self.ob.kind).lower()} documentation"

    def namespace(self, obj: model.Documentable) -> Sequence[Union[Tag, str]]:
        parts: List[Union[Tag, str]] = []
        ob: Optional[model.Documentable] = obj
        while ob:
            if ob.documentation_location is model.DocLocation.OWN_PAGE:
                if parts:
                    parts.extend(['.', tags.wbr])
                parts.append(util.taglink(ob, ob.name))
            ob = ob.parent
        parts.reverse()
        return parts

    # Deprecated: pydoctor's templates no longer use this, but it is kept
    #             for now to not break customized templates like Twisted's.
    #             NOTE: Remember to remove the CSS as well.
    def part(self):
        parent = self.ob.parent
        if parent:
            return 'Part of ', tags.code(self.namespace(parent))
        else:
            return []

    @renderer
    def deprecated(self, request, tag):
        if hasattr(self.ob, "_deprecated_info"):
            return (tags.div(self.ob._deprecated_info, role="alert", class_="deprecationNotice alert alert-warning"),)
        else:
            return ()

    @renderer
    def source(self, request, tag):
        sourceHref = util.srclink(self.ob)
        if not sourceHref:
            return ()
        return tag(href=sourceHref)

    @renderer
    def inhierarchy(self, request, tag):
        return ()

    def extras(self):
        return []

    def docstring(self):
        return self.docgetter.get(self.ob)

    def children(self):
        return sorted(
            [o for o in self.ob.contents.values() if o.isVisible],
            key=lambda o:-o.privacyClass.value)

    def packageInitTable(self):
        return ()

    @renderer
    def baseTables(self, request, tag):
        return ()

    def mainTable(self):
        from pydoctor.templatewriter.pages.table import ChildTable
        children = self.children()
        if children:
            return ChildTable(self.docgetter, self.ob, children, self.template_lookup)
        else:
            return ()

    def methods(self):
        return [o for o in self.ob.contents.values()
                if o.documentation_location is model.DocLocation.PARENT_PAGE
                and o.isVisible]

    def childlist(self):
        from pydoctor.templatewriter.pages.attributechild import AttributeChild
        from pydoctor.templatewriter.pages.functionchild import FunctionChild
        r = []
        for c in self.methods():
            if isinstance(c, model.Function):
                r.append(FunctionChild(self.docgetter, c, self.functionExtras(c), self.template_lookup))
            else:
                r.append(AttributeChild(self.docgetter, c, self.functionExtras(c), self.template_lookup))
        return r

    def functionExtras(self, data):
        return []

    def functionBody(self, data):
        return self.docgetter.get(data)

    @renderer
    def all(self, request, tag):
        return tag.fillSlots(
            project=self.system.projectname,
            title=self.title(),
            heading=self.heading(),
            category=self.category(),
            part=self.part(),
            extras=self.extras(),
            docstring=self.docstring(),
            mainTable=self.mainTable(),
            packageInitTable=self.packageInitTable(),
            childlist=self.childlist(),
            version=__version__,
            buildtime=self.ob.system.buildtime.strftime("%Y-%m-%d %H:%M:%S"))


class ModulePage(CommonPage):
    def extras(self):
        r = super().extras()

        sourceHref = util.srclink(self.ob)
        if sourceHref:
            r.append(tags.a("(source)", href=sourceHref))

        return r


class PackagePage(ModulePage):
    def children(self):
        return sorted((o for o in self.ob.contents.values()
                       if o.name != '__init__' and o.isVisible),
                      key=lambda o2:(-o2.privacyClass.value, o2.fullName()))

    def packageInitTable(self):
        from pydoctor.templatewriter.pages.table import ChildTable
        init = self.ob.contents['__init__']
        children = sorted(
            [o for o in init.contents.values() if o.isVisible],
            key=lambda o2:(-o2.privacyClass.value, o2.fullName()))
        if children:
            return [tags.p("From the ", tags.code("__init__.py"), " module:",
                           class_="fromInitPy"),
                    ChildTable(self.docgetter, init, children, self.template_lookup)]
        else:
            return ()

    def methods(self):
        return [o for o in self.ob.contents['__init__'].contents.values()
                if o.documentation_location is model.DocLocation.PARENT_PAGE
                and o.isVisible]


def overriding_subclasses(c, name, firstcall=True):
    if not firstcall and name in c.contents:
        yield c
    else:
        for sc in c.subclasses:
            if sc.isVisible:
                yield from overriding_subclasses(sc, name, False)

def nested_bases(b):
    r = [(b,)]
    for b2 in b.baseobjects:
        if b2 is None:
            continue
        for n in nested_bases(b2):
            r.append(n + (b,))
    return r

def unmasked_attrs(baselist):
    maybe_masking = {
        o.name
        for b in baselist[1:]
        for o in b.contents.values()
        }
    return [o for o in baselist[0].contents.values()
            if o.isVisible and o.name not in maybe_masking]


def assembleList(system, label, lst, idbase):
    lst2 = []
    for name in lst:
        o = system.allobjects.get(name)
        if o is None or o.isVisible:
            lst2.append(name)
    lst = lst2
    if not lst:
        return None
    def one(item):
        if item in system.allobjects:
            return util.taglink(system.allobjects[item])
        else:
            return item
    def commasep(items):
        r = []
        for item in items:
            r.append(one(item))
            r.append(', ')
        del r[-1]
        return r
    p = [label]
    p.extend(commasep(lst))
    return p


class ClassPage(CommonPage):
    def __init__(self, ob:model.Documentable, template_lookup:TemplateLookup, 
      docgetter:Optional[DocGetter]=None):
        super().__init__(ob, template_lookup, docgetter)
        self.baselists = []
        for baselist in nested_bases(self.ob):
            attrs = unmasked_attrs(baselist)
            if attrs:
                self.baselists.append((baselist, attrs))
        self.overridenInCount = 0

    def extras(self):
        r = super().extras()

        sourceHref = util.srclink(self.ob)
        if sourceHref:
            source = (" ", tags.a("(source)", href=sourceHref))
        else:
            source = tags.transparent
        r.append(tags.p(tags.code(
            tags.span("class", class_='py-keyword'), " ",
            tags.span(self.ob.name, class_='py-defname'),
            self.classSignature(), ":", source
            )))

        scs = sorted(self.ob.subclasses, key=lambda o:o.fullName().lower())
        if not scs:
            return r
        p = assembleList(self.ob.system, "Known subclasses: ",
                         [o.fullName() for o in scs], "moreSubclasses")
        if p is not None:
            r.append(tags.p(p))
        return r

    def classSignature(self) -> Sequence[Union[Tag, str]]:
        r = []
        zipped = list(zip(self.ob.rawbases, self.ob.bases, self.ob.baseobjects))
        if zipped:
            r.append('(')
            for idx, (name, full_name, base) in enumerate(zipped):
                if idx != 0:
                    r.append(', ')

                if base is None:
                    # External class.
                    url = self.ob.system.intersphinx.getLink(full_name)
                else:
                    # Internal class.
                    url = base.url

                if url is None:
                    tag = tags.span
                else:
                    tag = tags.a(href=url, **{"data-type": "Class"})
                r.append(tag(name, title=full_name))
            r.append(')')
        return r

    @renderer
    def inhierarchy(self, request, tag):
        return tag(href="classIndex.html#"+self.ob.fullName())

    @renderer
    def baseTables(self, request, item):
        from pydoctor.templatewriter.pages.table import ChildTable
        baselists = self.baselists[:]
        if not baselists:
            return []
        if baselists[0][0][0] == self.ob:
            del baselists[0]
        return [item.clone().fillSlots(
                          baseName=self.baseName(b),
                          baseTable=ChildTable(self.docgetter, self.ob,
                                               sorted(attrs, key=lambda o:-o.privacyClass.value), 
                                                self.template_lookup))
                for b, attrs in baselists]

    def baseName(self, data):
        r = []
        source_base = data[0]
        r.append(util.taglink(source_base, source_base.name))
        bases_to_mention = data[1:-1]
        if bases_to_mention:
            tail = []
            for b in reversed(bases_to_mention):
                tail.append(util.taglink(b, b.name))
                tail.append(', ')
            del tail[-1]
            r.extend([' (via ', tail, ')'])
        return r

    def functionExtras(self, data):
        r = []
        for b in self.ob.allbases(include_self=False):
            if data.name not in b.contents:
                continue
            overridden = b.contents[data.name]
            r.append(tags.div(class_="interfaceinfo")('overrides ', util.taglink(overridden)))
            break
        ocs = sorted(overriding_subclasses(self.ob, data.name), key=lambda o:o.fullName().lower())
        if ocs:
            self.overridenInCount += 1
            idbase = 'overridenIn' + str(self.overridenInCount)
            l = assembleList(self.ob.system, 'overridden in ',
                             [o.fullName() for o in ocs], idbase)
            if l is not None:
                r.append(tags.div(class_="interfaceinfo")(l))
        return r


class ZopeInterfaceClassPage(ClassPage):
    def extras(self):
        r = [super().extras()]
        if self.ob.isinterface:
            namelist = sorted(
                    (o.fullName() for o in self.ob.implementedby_directly),
                    key=lambda x:x.lower())
            label = 'Known implementations: '
        else:
            namelist = sorted(self.ob.implements_directly, key=lambda x:x.lower())
            label = 'Implements interfaces: '
        if namelist:
            l = assembleList(self.ob.system, label, namelist, "moreInterface")
            if l is not None:
                r.append(tags.p(l))
        return r

    def interfaceMeth(self, methname):
        system = self.ob.system
        for interface in self.ob.allImplementedInterfaces:
            if interface in system.allobjects:
                io = system.allobjects[interface]
                for io2 in io.allbases(include_self=True):
                    if methname in io2.contents:
                        return io2.contents[methname]
        return None

    def functionExtras(self, data):
        imeth = self.interfaceMeth(data.name)
        r = []
        if imeth:
            r.append(tags.div(class_="interfaceinfo")('from ', util.taglink(imeth, imeth.parent.fullName())))
        r.extend(super().functionExtras(data))
        return r
        
# Type alias for HTML page: to use in type checking. 
# It's necessary because L{BasePage} doesn't have the same C{__init__} siganture as concrete pages classes. 

AnyClassPage = Union[ClassPage, 
                ZopeInterfaceClassPage, 
                ModulePage,
                PackagePage, 
                CommonPage]

classpages: Mapping[str, Type[AnyClassPage]] = { 
    'Module': ModulePage,
    'Package': PackagePage, 
    'Class': ClassPage, 
    'ZopeInterfaceClass': ZopeInterfaceClassPage, 
}
"""List all page classes: ties documentable class name with the page class used for rendering"""
<|MERGE_RESOLUTION|>--- conflicted
+++ resolved
@@ -1,10 +1,6 @@
 """The classes that turn  L{Documentable} instances into objects we can render."""
 
-<<<<<<< HEAD
-from typing import Any, Iterator, List, Mapping, Optional, Union, Type
-=======
-from typing import Any, Iterator, List, Optional, Sequence, Union
->>>>>>> 37887be2
+from typing import Any, Iterator, List, Optional, Mapping, Sequence, Union, Type
 import ast
 import abc
 
