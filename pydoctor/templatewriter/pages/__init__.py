--- conflicted
+++ resolved
@@ -1,12 +1,8 @@
 """The classes that turn  L{Documentable} instances into objects we can render."""
 
 from typing import (
-<<<<<<< HEAD
-    TYPE_CHECKING, Any, Dict, Iterator, List, Optional, Mapping, Sequence, Type, Union
-=======
     TYPE_CHECKING, Dict, Iterator, List, Optional, Mapping, Sequence,
     Tuple, Type, Union
->>>>>>> 63678786
 )
 import ast
 import abc
@@ -19,11 +15,8 @@
 from pydoctor.astbuilder import node2fullname
 from pydoctor.templatewriter import util, TemplateLookup, TemplateElement
 from pydoctor.templatewriter.pages.table import ChildTable
-<<<<<<< HEAD
 from pydoctor.templatewriter.pages.sidebar import SideBar
-=======
 from pydoctor.epydoc.markup._pyval_repr import colorize_inline_pyval
->>>>>>> 63678786
 
 if TYPE_CHECKING:
     from typing_extensions import Final
@@ -32,9 +25,6 @@
     from pydoctor.templatewriter.pages.functionchild import FunctionChild
 
 
-<<<<<<< HEAD
-def format_decorators(obj: Union[model.Function, model.Attribute]) -> Iterator[Any]:
-=======
 def objects_order(o: model.Documentable) -> Tuple[int, int, str]: 
     """
     Function to use as the value of standard library's L{sorted} function C{key} argument
@@ -48,7 +38,6 @@
     return (-o.privacyClass.value, -o.kind.value if o.kind else 0, o.fullName().lower())
 
 def format_decorators(obj: Union[model.Function, model.Attribute]) -> Iterator["Flattenable"]:
->>>>>>> 63678786
     for dec in obj.decorators or ():
         if isinstance(dec, ast.Call):
             fn = node2fullname(dec.func, obj)
