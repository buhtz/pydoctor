--- conflicted
+++ resolved
@@ -3,13 +3,8 @@
 
 from itertools import chain
 from typing import (
-<<<<<<< HEAD
     TYPE_CHECKING, Callable, Dict, Iterator, List, Optional, Mapping, Sequence,
     Tuple, Type, Union
-=======
-    TYPE_CHECKING, Dict, Iterator, List, Optional, Mapping, Sequence,
-    Type, Union
->>>>>>> fe29bb79
 )
 import ast
 import abc
@@ -289,20 +284,16 @@
     def _childtable_objects_order(self, 
                               v:Union[model.Documentable, Tuple[str, model.Documentable]]) -> Tuple[int, int, str]:
         if isinstance(v, model.Documentable):
-            return util.objects_order(v) 
+            return self._order(v) 
         else:
             name, o = v
-            i,j,_ = util.objects_order(o)
+            i,j,_ = self._order(o)
             return (i,j, f'{self.ob.fullName()}.{name}'.lower())
 
     def children(self) -> Sequence[Union[model.Documentable, Tuple[str, model.Documentable]]]:
         return sorted(
             (o for o in self.ob.contents.values() if o.isVisible),
-<<<<<<< HEAD
             key=self._childtable_objects_order)
-=======
-            key=self._order)
->>>>>>> fe29bb79
 
     def packageInitTable(self) -> "Flattenable":
         return ()
@@ -405,12 +396,6 @@
             super().children(), self._iter_reexported_members()),
             key=self._childtable_objects_order)
 
-<<<<<<< HEAD
-=======
-class PackagePage(ModulePage):
-    def children(self) -> Sequence[model.Documentable]:
-        return sorted(self.ob.submodules(), key=self._order)
->>>>>>> fe29bb79
 
 class PackagePage(ModulePage):
     def children(self) -> Sequence[Union[model.Documentable, Tuple[str, model.Documentable]]]:
@@ -423,16 +408,12 @@
         return sorted(
             chain((o for o in self.ob.contents.values()
              if not isinstance(o, model.Module) and o.isVisible),
-<<<<<<< HEAD
              self._iter_reexported_members(
                                 predicate=lambda o: not isinstance(o, model.Module))),
             key=self._childtable_objects_order)
     
     def packageInitTable(self) -> "Flattenable":
         children = self.initTableChildren()
-=======
-            key=self._order)
->>>>>>> fe29bb79
         if children:
             loader = ChildTable.lookup_loader(self.template_lookup)
             return [
@@ -620,7 +601,7 @@
         r.extend(super().objectExtras(ob))
         return r
 
-commonpages: 'Final[Mapping[str, Type[CommonPage]]]' = {
+commonpages: Final[Mapping[str, Type[CommonPage]]] = {
     'Module': ModulePage,
     'Package': PackagePage,
     'Class': ClassPage,
