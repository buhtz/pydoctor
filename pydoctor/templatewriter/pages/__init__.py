"""The classes that turn  L{Documentable} instances into objects we can render."""

from typing import (
    TYPE_CHECKING, Dict, Iterator, List, Optional, Mapping, Sequence,
    Tuple, Type, Union
)
import ast
import abc

from twisted.web.iweb import IRenderable, ITemplateLoader, IRequest
from twisted.web.template import Element, Tag, renderer, tags

from pydoctor.stanutils import html2stan
from pydoctor import epydoc2stan, model, zopeinterface, __version__
from pydoctor.astbuilder import node2fullname
from pydoctor.templatewriter import util, TemplateLookup, TemplateElement
from pydoctor.templatewriter.pages.table import ChildTable
from pydoctor.templatewriter.pages.sidebar import SideBar
from pydoctor.epydoc.markup._pyval_repr import colorize_inline_pyval

if TYPE_CHECKING:
    from typing_extensions import Final
    from twisted.web.template import Flattenable
    from pydoctor.templatewriter.pages.attributechild import AttributeChild
    from pydoctor.templatewriter.pages.functionchild import FunctionChild


def objects_order(o: model.Documentable) -> Tuple[int, int, str]: 
    """
    Function to use as the value of standard library's L{sorted} function C{key} argument
    such that the objects are sorted by: Privacy, Kind and Name.

    Example::

        children = sorted((o for o in ob.contents.values() if o.isVisible),
                      key=objects_order)
    """
    return (-o.privacyClass.value, -o.kind.value if o.kind else 0, o.fullName().lower())

def format_decorators(obj: Union[model.Function, model.Attribute]) -> Iterator["Flattenable"]:
    for dec in obj.decorators or ():
        if isinstance(dec, ast.Call):
            fn = node2fullname(dec.func, obj)
            # We don't want to show the deprecated decorator;
            # it shows up as an infobox.
            if fn in ("twisted.python.deprecate.deprecated",
                      "twisted.python.deprecate.deprecatedProperty"):
                break

        # Colorize decorators!
        doc = colorize_inline_pyval(dec)
        stan = doc.to_stan(obj.docstringlinker)
        # Report eventual warnings. It warns when a regex failed to parse or the html2stan() function fails.
        for message in doc.warnings:
            obj.report(message)

        yield '@', stan.children, tags.br()

def format_signature(function: model.Function) -> "Flattenable":
    """
    Return a stan representation of a nicely-formatted source-like function signature for the given L{Function}.
    Arguments default values are linked to the appropriate objects when possible.
    """
    return html2stan(str(function.signature)) if function.signature else "(...)"

<<<<<<< HEAD
=======
class DocGetter:
    """L{epydoc2stan} bridge."""
    def get(self, ob: model.Documentable, summary: bool = False) -> Tag:
        if summary:
            return epydoc2stan.format_summary(ob)
        else:
            return epydoc2stan.format_docstring(ob)
    def get_type(self, ob: model.Documentable) -> Optional[Tag]:
        return epydoc2stan.type2stan(ob)

>>>>>>> 63b6f3d5
class Nav(TemplateElement):
    """
    Common navigation header.
    """

    filename = 'nav.html'

    def __init__(self, system: model.System, loader: ITemplateLoader, template_lookup: TemplateLookup) -> None:
        super().__init__(loader)
        self.system = system
        self.template_lookup = template_lookup


class Head(TemplateElement):
    """
    Common metadata.
    """

    filename = 'head.html'

    def __init__(self, title: str, loader: ITemplateLoader) -> None:
        super().__init__(loader)
        self._title = title

    @renderer
    def title(self, request: IRequest, tag: Tag) -> str:
        return self._title


class Page(TemplateElement):
    """
    Abstract base class for output pages.

    Defines special HTML placeholders that are designed to be overriden by users:
    "header.html", "subheader.html" and "footer.html".
    """

    def __init__(self, system: model.System,
                 template_lookup: TemplateLookup,
                 loader: Optional[ITemplateLoader] = None):
        self.system = system
        self.template_lookup = template_lookup
        if not loader:
            loader = self.lookup_loader(template_lookup)
        super().__init__(loader)

    def render(self, request: Optional[IRequest]) -> Tag:
        return tags.transparent(super().render(request)).fillSlots(**self.slot_map)

    @property
    def slot_map(self) -> Dict[str, "Flattenable"]:
        system = self.system

        if system.options.projecturl:
            project_tag = tags.a(href=system.options.projecturl, class_="projecthome")
        else:
            project_tag = tags.transparent
        project_tag(system.projectname)

        return dict(
            project=project_tag,
            pydoctor_version=__version__,
            buildtime=system.buildtime.strftime("%Y-%m-%d %H:%M:%S"),
        )

    @abc.abstractmethod
    def title(self) -> str:
        raise NotImplementedError()

    @renderer
    def head(self, request: IRequest, tag: Tag) -> IRenderable:
        return Head(self.title(), Head.lookup_loader(self.template_lookup))

    @renderer
    def nav(self, request: IRequest, tag: Tag) -> IRenderable:
        return Nav(self.system, Nav.lookup_loader(self.template_lookup), 
                   template_lookup=self.template_lookup)

    @renderer
    def header(self, request: IRequest, tag: Tag) -> IRenderable:
        return Element(self.template_lookup.get_loader('header.html'))

    @renderer
    def subheader(self, request: IRequest, tag: Tag) -> IRenderable:
        return Element(self.template_lookup.get_loader('subheader.html'))

    @renderer
    def footer(self, request: IRequest, tag: Tag) -> IRenderable:
        return Element(self.template_lookup.get_loader('footer.html'))


class CommonPage(Page):

    filename = 'common.html'
    ob: model.Documentable

    def __init__(self, ob: model.Documentable, template_lookup: TemplateLookup, docgetter: Optional[util.DocGetter]=None):
        super().__init__(ob.system, template_lookup)
        self.ob = ob
        if docgetter is None:
            docgetter = util.DocGetter()
        self.docgetter = docgetter

    @property
    def page_url(self) -> str:
        return self.ob.page_object.url

    def title(self) -> str:
        return self.ob.fullName()

    def heading(self) -> Tag:
        return tags.h1(class_=util.css_class(self.ob))(
            tags.code(self.namespace(self.ob))
            )

    def category(self) -> str:
        kind = self.ob.kind
        assert kind is not None
        return f"{epydoc2stan.format_kind(kind).lower()} documentation"

    def namespace(self, obj: model.Documentable) -> List[Union[Tag, str]]:
        page_url = self.page_url
        parts: List[Union[Tag, str]] = []
        ob: Optional[model.Documentable] = obj
        while ob:
            if ob.documentation_location is model.DocLocation.OWN_PAGE:
                if parts:
                    parts.extend(['.', tags.wbr])
                parts.append(tags.code(epydoc2stan.taglink(ob, page_url, ob.name)))
            ob = ob.parent
        parts.reverse()
        return parts

    @renderer
    def deprecated(self, request: object, tag: Tag) -> "Flattenable":
        msg = self.ob._deprecated_info
        if msg is None:
            return ()
        else:
            return tags.div(msg, role="alert", class_="deprecationNotice alert alert-warning")

    @renderer
    def source(self, request: object, tag: Tag) -> "Flattenable":
        sourceHref = util.srclink(self.ob)
        if not sourceHref:
            return ()
        return tag(href=sourceHref)

    @renderer
    def inhierarchy(self, request: object, tag: Tag) -> "Flattenable":
        return ()

    def extras(self) -> List["Flattenable"]:
        return []

    def docstring(self) -> "Flattenable":
        return self.docgetter.get(self.ob)

    def children(self) -> Sequence[model.Documentable]:
        return sorted(
            (o for o in self.ob.contents.values() if o.isVisible),
            key=util.objects_order)

    def packageInitTable(self) -> "Flattenable":
        return ()

    @renderer
    def baseTables(self, request: object, tag: Tag) -> "Flattenable":
        return ()

    def mainTable(self) -> "Flattenable":
        children = self.children()
        if children:
            return ChildTable(self.docgetter, self.ob, children,
                    ChildTable.lookup_loader(self.template_lookup))
        else:
            return ()

    def methods(self) -> Sequence[model.Documentable]:
        return sorted((o for o in self.ob.contents.values()
                       if o.documentation_location is model.DocLocation.PARENT_PAGE and o.isVisible), 
                      key=util.objects_order)

    def childlist(self) -> List[Union["AttributeChild", "FunctionChild"]]:
        from pydoctor.templatewriter.pages.attributechild import AttributeChild
        from pydoctor.templatewriter.pages.functionchild import FunctionChild

        r: List[Union["AttributeChild", "FunctionChild"]] = []

        func_loader = FunctionChild.lookup_loader(self.template_lookup)
        attr_loader = AttributeChild.lookup_loader(self.template_lookup)

        for c in self.methods():
            if isinstance(c, model.Function):
                r.append(FunctionChild(self.docgetter, c, self.functionExtras(c), func_loader))
            elif isinstance(c, model.Attribute):
                r.append(AttributeChild(self.docgetter, c, self.functionExtras(c), attr_loader))
            else:
                assert False, type(c)
        return r

    def functionExtras(self, ob: model.Documentable) -> List["Flattenable"]:
        return []

    def functionBody(self, ob: model.Documentable) -> "Flattenable":
        return self.docgetter.get(ob)

    @renderer
    def maindivclass(self, request: IRequest, tag: Tag) -> str:
        return 'nosidebar' if self.ob.system.options.nosidebar else ''

    @renderer
    def sidebarcontainer(self, request: IRequest, tag: Tag) -> Union[Tag, str]:
        if self.ob.system.options.nosidebar:
            return ""
        else:
            return tag.fillSlots(sidebar=SideBar(docgetter=self.docgetter,
                                 ob=self.ob, template_lookup=self.template_lookup))

    @property
    def slot_map(self) -> Dict[str, "Flattenable"]:
        slot_map = super().slot_map
        slot_map.update(
            heading=self.heading(),
            category=self.category(),
            extras=self.extras(),
            docstring=self.docstring(),
            mainTable=self.mainTable(),
            packageInitTable=self.packageInitTable(),
            childlist=self.childlist(),
        )
        return slot_map


class ModulePage(CommonPage):
    def extras(self) -> List["Flattenable"]:
        r = super().extras()

        sourceHref = util.srclink(self.ob)
        if sourceHref:
            r.append(tags.a("(source)", href=sourceHref, class_="sourceLink"))

        return r


class PackagePage(ModulePage):
    def children(self) -> Sequence[model.Documentable]:
        return sorted(
            (o for o in self.ob.contents.values()
             if isinstance(o, model.Module) and o.isVisible),
            key=util.objects_order)

    def packageInitTable(self) -> "Flattenable":
        children = sorted(
            (o for o in self.ob.contents.values()
             if not isinstance(o, model.Module) and o.isVisible),
            key=util.objects_order)
        if children:
            loader = ChildTable.lookup_loader(self.template_lookup)
            return [
                tags.p("From ", tags.code("__init__.py"), ":", class_="fromInitPy"),
                ChildTable(self.docgetter, self.ob, children, loader)
                ]
        else:
            return ()

    def methods(self) -> Sequence[model.Documentable]:
        return [o for o in self.ob.contents.values()
                if o.documentation_location is model.DocLocation.PARENT_PAGE
                and o.isVisible]

def assembleList(
        system: model.System,
        label: str,
        lst: Sequence[str],
        idbase: str,
        page_url: str
        ) -> Optional["Flattenable"]:
    """
    Convert list of object names into a stan tree with clickable links. 
    """
    lst2 = []
    for name in lst:
        o = system.allobjects.get(name)
        if o is None or o.isVisible:
            lst2.append(name)
    lst = lst2
    if not lst:
        return None
    def one(item: str) -> "Flattenable":
        if item in system.allobjects:
            return tags.code(epydoc2stan.taglink(system.allobjects[item], page_url))
        else:
            return item
    def commasep(items: Sequence[str]) -> List["Flattenable"]:
        r = []
        for item in items:
            r.append(one(item))
            r.append(', ')
        del r[-1]
        return r
    p: List["Flattenable"] = [label]
    p.extend(commasep(lst))
    return p


class ClassPage(CommonPage):

    ob: model.Class

    def __init__(self,
            ob: model.Documentable,
            template_lookup: TemplateLookup,
            docgetter: Optional[util.DocGetter] = None
            ):
        super().__init__(ob, template_lookup, docgetter)
        self.baselists = []
        for baselist in util.nested_bases(self.ob):
            attrs = util.unmasked_attrs(baselist)
            if attrs:
                self.baselists.append((baselist, attrs))
        self.overridenInCount = 0

    def extras(self) -> List["Flattenable"]:
        r = super().extras()

        sourceHref = util.srclink(self.ob)
        source: "Flattenable"
        if sourceHref:
            source = (" ", tags.a("(source)", href=sourceHref, class_="sourceLink"))
        else:
            source = tags.transparent
        r.append(tags.p(tags.code(
            tags.span("class", class_='py-keyword'), " ",
            tags.span(self.ob.name, class_='py-defname'),
            self.classSignature(), ":", source
            )))

        scs = sorted(self.ob.subclasses, key=util.objects_order)
        if not scs:
            return r
        p = assembleList(self.ob.system, "Known subclasses: ",
                         [o.fullName() for o in scs], "moreSubclasses", self.page_url)
        if p is not None:
            r.append(tags.p(p))
        return r

    def classSignature(self) -> "Flattenable":
        r: List["Flattenable"] = []
        _linker = self.ob.docstringlinker
        zipped = list(zip(self.ob.rawbases, self.ob.bases))
        if zipped:
            r.append('(')
            for idx, (name, full_name) in enumerate(zipped):
                if idx != 0:
                    r.append(', ')

                # link to external class or internal class
                tag = _linker.link_to(full_name, name)
                    
                r.append(tag(title=full_name))
            r.append(')')
        return r

    @renderer
    def inhierarchy(self, request: object, tag: Tag) -> Tag:
        return tag(href="classIndex.html#"+self.ob.fullName())

    @renderer
    def baseTables(self, request: object, item: Tag) -> "Flattenable":
        baselists = self.baselists[:]
        if not baselists:
            return []
        if baselists[0][0][0] == self.ob:
            del baselists[0]
        loader = ChildTable.lookup_loader(self.template_lookup)
        return [item.clone().fillSlots(
                          baseName=self.baseName(b),
                          baseTable=ChildTable(self.docgetter, self.ob,
                                               sorted(attrs, key=util.objects_order),
                                               loader))
                for b, attrs in baselists]

    def baseName(self, bases: Sequence[model.Class]) -> "Flattenable":
        page_url = self.page_url
        r: List["Flattenable"] = []
        source_base = bases[0]
        r.append(tags.code(epydoc2stan.taglink(source_base, page_url, source_base.name)))
        bases_to_mention = bases[1:-1]
        if bases_to_mention:
            tail: List["Flattenable"] = []
            for b in reversed(bases_to_mention):
                tail.append(tags.code(epydoc2stan.taglink(b, page_url, b.name)))
                tail.append(', ')
            del tail[-1]
            r.extend([' (via ', tail, ')'])
        return r

    def functionExtras(self, ob: model.Documentable) -> List["Flattenable"]:
        page_url = self.page_url
        name = ob.name
        r: List["Flattenable"] = []
        for b in self.ob.allbases(include_self=False):
            if name not in b.contents:
                continue
            overridden = b.contents[name]
            r.append(tags.div(class_="interfaceinfo")(
                'overrides ', tags.code(epydoc2stan.taglink(overridden, page_url))))
            break
        ocs = sorted(util.overriding_subclasses(self.ob, name), key=util.objects_order)
        if ocs:
            self.overridenInCount += 1
            idbase = 'overridenIn' + str(self.overridenInCount)
            l = assembleList(self.ob.system, 'overridden in ',
                             [o.fullName() for o in ocs], idbase, self.page_url)
            if l is not None:
                r.append(tags.div(class_="interfaceinfo")(l))
        return r


class ZopeInterfaceClassPage(ClassPage):
    ob: zopeinterface.ZopeInterfaceClass

    def extras(self) -> List["Flattenable"]:
        r = super().extras()
        if self.ob.isinterface:
            namelist = [o.fullName() for o in 
                        sorted(self.ob.implementedby_directly, key=util.objects_order)]
            label = 'Known implementations: '
        else:
            namelist = sorted(self.ob.implements_directly, key=lambda x:x.lower())
            label = 'Implements interfaces: '
        if namelist:
            l = assembleList(self.ob.system, label, namelist, "moreInterface",
                             self.page_url)
            if l is not None:
                r.append(tags.p(l))
        return r

    def interfaceMeth(self, methname: str) -> Optional[model.Documentable]:
        system = self.ob.system
        for interface in self.ob.allImplementedInterfaces:
            if interface in system.allobjects:
                io = system.allobjects[interface]
                assert isinstance(io, zopeinterface.ZopeInterfaceClass)
                for io2 in io.allbases(include_self=True):
                    method: Optional[model.Documentable] = io2.contents.get(methname)
                    if method is not None:
                        return method
        return None

    def functionExtras(self, ob: model.Documentable) -> List["Flattenable"]:
        imeth = self.interfaceMeth(ob.name)
        r: List["Flattenable"] = []
        if imeth:
            iface = imeth.parent
            assert iface is not None
            r.append(tags.div(class_="interfaceinfo")('from ', tags.code(
                epydoc2stan.taglink(imeth, self.page_url, iface.fullName())
                )))
        r.extend(super().functionExtras(ob))
        return r

commonpages: 'Final[Mapping[str, Type[CommonPage]]]' = {
    'Module': ModulePage,
    'Package': PackagePage,
    'Class': ClassPage,
    'ZopeInterfaceClass': ZopeInterfaceClassPage,
}
"""List all page classes: ties documentable class name with the page class used for rendering"""<|MERGE_RESOLUTION|>--- conflicted
+++ resolved
@@ -63,19 +63,6 @@
     """
     return html2stan(str(function.signature)) if function.signature else "(...)"
 
-<<<<<<< HEAD
-=======
-class DocGetter:
-    """L{epydoc2stan} bridge."""
-    def get(self, ob: model.Documentable, summary: bool = False) -> Tag:
-        if summary:
-            return epydoc2stan.format_summary(ob)
-        else:
-            return epydoc2stan.format_docstring(ob)
-    def get_type(self, ob: model.Documentable) -> Optional[Tag]:
-        return epydoc2stan.type2stan(ob)
-
->>>>>>> 63b6f3d5
 class Nav(TemplateElement):
     """
     Common navigation header.
