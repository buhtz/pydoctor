--- conflicted
+++ resolved
@@ -96,7 +96,7 @@
     _linker = cls.parent.docstring_linker
     if cls.rawbases:
         r.append('(')
-        with _linker.disable_same_page_optimization():
+        with _linker.switch_context(None):
         
             for idx, ((str_base, base_node), base_obj) in enumerate(zip(cls.rawbases, cls.baseobjects)):
                 if idx != 0:
@@ -493,32 +493,7 @@
         return r
 
     def classSignature(self) -> "Flattenable":
-<<<<<<< HEAD
         return format_class_signature(self.ob)
-=======
-
-        r: List["Flattenable"] = []
-        # Here, we should use the parent's linker because a base name
-        # can't be define in the class itself.
-        _linker = self.ob.parent.docstring_linker
-        if self.ob.rawbases:
-            r.append('(')
-            with _linker.switch_context(None):
-            
-                for idx, (_, base_node) in enumerate(self.ob.rawbases):
-                    if idx != 0:
-                        r.append(', ')
-
-                    # link to external class or internal class, using the colorizer here
-                    # to link to classes with generics (subscripts and other AST expr).
-                    stan = epydoc2stan.safe_to_stan(colorize_inline_pyval(base_node), _linker, self.ob, 
-                        fallback=epydoc2stan.colorized_pyval_fallback, 
-                        section='rendering of class signature')
-                    r.extend(stan.children)
-                    
-            r.append(')')
-        return r
->>>>>>> c1dd0bbc
 
     @renderer
     def inhierarchy(self, request: object, tag: Tag) -> Tag:
