--- conflicted
+++ resolved
@@ -1,10 +1,7 @@
 """The classes that turn  L{Documentable} instances into objects we can render."""
 
-<<<<<<< HEAD
-from typing import Any, Iterable, Iterator, List, Optional, Mapping, Sequence, Union, Type
-=======
-from typing import Any, Dict, Iterator, List, Optional, Mapping, Sequence, Union, Type
->>>>>>> c6df44bb
+
+from typing import Any, Dict, Mapping, Iterable, Iterator, List, Optional, Sequence, Union, Type
 import ast
 import abc
 
@@ -37,13 +34,7 @@
 
 class Nav(TemplateElement):
     """
-<<<<<<< HEAD
-    Common navigation header. 
-
-    Hold links to project home and API docs index. 
-=======
     Common navigation header.
->>>>>>> c6df44bb
     """
 
     filename = 'nav.html'
@@ -258,7 +249,6 @@
     def functionBody(self, data):
         return self.docgetter.get(data)
 
-<<<<<<< HEAD
     @renderer
     def mainDivClass(self, request: IRequest, tag: Tag) -> str:
         return 'noSideBar' if self.ob.system.options.nosidebar else ""
@@ -273,16 +263,10 @@
                     loader=SideBar.lookup_loader(self.template_lookup), 
                     ob=self.ob, template_lookup=self.template_lookup))
 
-    @renderer
-    def all(self, request: IRequest, tag: Tag) -> Tag:
-        # error: Returning Any from function declared to return "Tag"
-        return tag.fillSlots(  # type: ignore[no-any-return]
-=======
     @property
     def slot_map(self) -> Dict[str, str]:
         slot_map = super().slot_map
         slot_map.update(
->>>>>>> c6df44bb
             project=self.system.projectname,
             heading=self.heading(),
             category=self.category(),
@@ -365,13 +349,8 @@
 
     ob: model.Class
 
-<<<<<<< HEAD
-    def __init__(self, ob:model.Documentable, template_lookup:TemplateLookup, 
-                 docgetter:Optional[util.DocGetter] = None):
-=======
-    def __init__(self, ob:model.Documentable, template_lookup:TemplateLookup,
-                 docgetter:Optional[DocGetter] = None):
->>>>>>> c6df44bb
+    def __init__(self, ob: model.Documentable, template_lookup: TemplateLookup, 
+                 docgetter: Optional[util.DocGetter] = None):
         super().__init__(ob, template_lookup, docgetter)
         self.baselists = []
         for baselist in util.nested_bases(self.ob):
