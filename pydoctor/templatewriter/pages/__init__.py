--- conflicted
+++ resolved
@@ -44,18 +44,6 @@
         self.system = system
         self.template_lookup = template_lookup
 
-<<<<<<< HEAD
-    @renderer
-    def project(self, request: IRequest, tag: Tag) -> Tag:
-        if self.system.options.projecturl:
-            return Tag('a', attributes=dict(href=self.system.options.projecturl, id="projecthome"),
-                       children=[self.system.projectname])
-        else:
-            return Tag('span', children=[self.system.projectname])
-    
-
-=======
->>>>>>> c7d8f9f8
 
 class Head(TemplateElement):
     """
