from typing import TYPE_CHECKING, List

from twisted.web.iweb import ITemplateLoader
from twisted.web.template import Tag, renderer, tags

from pydoctor.model import Attribute
from pydoctor import epydoc2stan
from pydoctor.templatewriter import TemplateElement, util
from pydoctor.templatewriter.pages import format_decorators

if TYPE_CHECKING:
    from twisted.web.template import Flattenable


class AttributeChild(TemplateElement):

    filename = 'attribute-child.html'

    def __init__(self,
            docgetter: util.DocGetter,
            ob: Attribute,
            extras: List[Tag],
            loader: ITemplateLoader,
            funcLoader: ITemplateLoader,
            ):
        super().__init__(loader)
        self.docgetter = docgetter
        self.ob = ob
        self._functionExtras = extras
        self._funcLoader = funcLoader

    @renderer
    def class_(self, request: object, tag: Tag) -> "Flattenable":
        class_ = util.css_class(self.ob)
        if self.ob.parent is not self.ob:
            class_ = 'base' + class_
        return class_

    @renderer
    def functionAnchor(self, request: object, tag: Tag) -> "Flattenable":
        return self.ob.fullName()

    @renderer
    def shortFunctionAnchor(self, request: object, tag: Tag) -> str:
        return self.ob.name
    
    @renderer
    def anchorHref(self, request: object, tag: Tag) -> str:
        name = self.shortFunctionAnchor(request, tag)
        return f'#{name}'
    
    @renderer
    def decorator(self, request: object, tag: Tag) -> "Flattenable":
        return list(format_decorators(self.ob))

    @renderer
    def attribute(self, request: object, tag: Tag) -> "Flattenable":
        attr: List["Flattenable"] = [tags.span(self.ob.name, class_='py-defname')]
        _type = self.docgetter.get_type(self.ob)
        if _type:
            attr.extend([': ', _type])
        return attr

    @renderer
    def sourceLink(self, request: object, tag: Tag) -> "Flattenable":
        if self.ob.sourceHref:
            return tag.fillSlots(sourceHref=self.ob.sourceHref)
        else:
            return ()

    @renderer
    def objectExtras(self, request: object, tag: Tag) -> List[Tag]:
        return self._functionExtras

    @renderer
    def functionBody(self, request: object, tag: Tag) -> "Flattenable":
        return self.docgetter.get(self.ob)

    @renderer
    def constantValue(self, request: object, tag: Tag) -> "Flattenable":
        if self.ob.kind not in self.ob.system.show_attr_value or self.ob.value is None:
            return tag.clear()
<<<<<<< HEAD
        # Attribute is a constant (with a value), then display it's value
        return epydoc2stan.format_constant_value(self.ob)

    @renderer
    def propertyInfo(self, request: object, tag: Tag) -> "Flattenable":
        # Property info consist in nested function child elements that 
        # formats the setter and deleter docs of the property.
        r = []
        if self.ob.kind is DocumentableKind.PROPERTY:
            from pydoctor.templatewriter.pages.functionchild import FunctionChild

            assert isinstance(self.ob, Attribute)
            
            for func in [f for f in (self.ob.property_setter, self.ob.property_deleter) if f]:
                r.append(FunctionChild(self.docgetter, func, extras=[], 
                            loader=self._funcLoader, silent_undoc=True))
        return r
=======
        # Attribute is a constant/type alias (with a value), then display it's value
        return epydoc2stan.format_constant_value(self.ob)
>>>>>>> 4683f7fc
<|MERGE_RESOLUTION|>--- conflicted
+++ resolved
@@ -80,8 +80,7 @@
     def constantValue(self, request: object, tag: Tag) -> "Flattenable":
         if self.ob.kind not in self.ob.system.show_attr_value or self.ob.value is None:
             return tag.clear()
-<<<<<<< HEAD
-        # Attribute is a constant (with a value), then display it's value
+        # Attribute is a constant/type alias (with a value), then display it's value
         return epydoc2stan.format_constant_value(self.ob)
 
     @renderer
@@ -97,8 +96,4 @@
             for func in [f for f in (self.ob.property_setter, self.ob.property_deleter) if f]:
                 r.append(FunctionChild(self.docgetter, func, extras=[], 
                             loader=self._funcLoader, silent_undoc=True))
-        return r
-=======
-        # Attribute is a constant/type alias (with a value), then display it's value
-        return epydoc2stan.format_constant_value(self.ob)
->>>>>>> 4683f7fc
+        return r