<<<<<<< HEAD

from typing import Iterable
from twisted.web.iweb import IRequest, ITemplateLoader
from twisted.web.template import TagLoader, renderer, tags, Tag, Element

from pydoctor import epydoc2stan
from pydoctor.model import Function, Documentable
from pydoctor.templatewriter import util, TemplateElement
=======
from typing import TYPE_CHECKING, Collection

from twisted.web.iweb import ITemplateLoader
from twisted.web.template import Element, Tag, TagLoader, renderer, tags

from pydoctor import epydoc2stan
from pydoctor.model import Documentable, Function
from pydoctor.templatewriter import TemplateElement, util

if TYPE_CHECKING:
    from twisted.web.template import Flattenable
    from pydoctor.templatewriter.pages import DocGetter
>>>>>>> 1875d305


class TableRow(Element):

<<<<<<< HEAD
    def __init__(self, loader: ITemplateLoader, docgetter: util.DocGetter, 
                 ob: Documentable, child: Documentable):
=======
    def __init__(self,
            loader: ITemplateLoader,
            docgetter: "DocGetter",
            ob: Documentable,
            child: Documentable,
            ):
>>>>>>> 1875d305
        super().__init__(loader)
        self.docgetter = docgetter
        self.ob = ob
        self.child = child

    @renderer
<<<<<<< HEAD
    def class_(self, request: IRequest, tag: Tag) -> str:
=======
    def class_(self, request: object, tag: Tag) -> "Flattenable":
>>>>>>> 1875d305
        class_ = util.css_class(self.child)
        if self.child.parent is not self.ob:
            class_ = 'base' + class_
        return class_

    @renderer
<<<<<<< HEAD
    def kind(self, request: IRequest, tag: Tag) -> Tag:
        child = self.child
        kind_name = epydoc2stan.format_kind(child.kind) if child.kind else 'Unknown kind'
=======
    def kind(self, request: object, tag: Tag) -> Tag:
        child = self.child
        kind = child.kind
        assert kind is not None  # 'kind is None' makes the object invisible
        kind_name = epydoc2stan.format_kind(kind)
>>>>>>> 1875d305
        if isinstance(child, Function) and child.is_async:
            # The official name is "coroutine function", but that is both
            # a bit long and not as widely recognized.
            kind_name = f'Async {kind_name}'
        # Ignoring mypy error "Returning Any from function declared to return "Tag""
        return tag.clear()(kind_name) #type: ignore [no-any-return]

    @renderer
<<<<<<< HEAD
    def name(self, request: IRequest, tag: Tag) -> Tag:
        # mypy gets error: Returning Any from function declared to return "Tag"
        return tag.clear()(tags.code( # type: ignore[no-any-return]
=======
    def name(self, request: object, tag: Tag) -> Tag:
        return tag.clear()(tags.code(
>>>>>>> 1875d305
            epydoc2stan.taglink(self.child, self.ob.url, self.child.name)
            ))

    @renderer
<<<<<<< HEAD
    def summaryDoc(self, request: IRequest, tag: Tag) -> Tag:
        # mypy gets error: Returning Any from function declared to return "Tag"
        return tag.clear()(self.docgetter.get(self.child, summary=True)) # type: ignore[no-any-return]
=======
    def summaryDoc(self, request: object, tag: Tag) -> Tag:
        return tag.clear()(self.docgetter.get(self.child, summary=True))

>>>>>>> 1875d305

class ChildTable(TemplateElement):

    last_id = 0

    filename = 'table.html'

<<<<<<< HEAD
    def __init__(self, docgetter: util.DocGetter, ob: Documentable, 
                 children: Iterable[Documentable], loader: ITemplateLoader):
=======
    def __init__(self,
            docgetter: "DocGetter",
            ob: Documentable,
            children: Collection[Documentable],
            loader: ITemplateLoader,
            ):
>>>>>>> 1875d305
        super().__init__(loader)
        self.children = children
        ChildTable.last_id += 1
        self._id = ChildTable.last_id
        self.ob = ob
        self.docgetter = docgetter

    @renderer
<<<<<<< HEAD
    def id(self, request: IRequest, tag: Tag) -> str:
        return 'id'+str(self._id)

    @renderer
    def rows(self, request: IRequest, tag: Tag) -> Iterable[Element]:
        return [
            TableRow(
                loader=TagLoader(tag),
                ob=self.ob,
                child=child, 
                docgetter=self.docgetter)
            for child in self.children]
=======
    def id(self, request: object, tag: Tag) -> str:
        return f'id{self._id}'

    @renderer
    def rows(self, request: object, tag: Tag) -> "Flattenable":
        return [
            TableRow(
                TagLoader(tag),
                self.docgetter,
                self.ob,
                child)
            for child in self.children
            if child.isVisible
            ]
>>>>>>> 1875d305
<|MERGE_RESOLUTION|>--- conflicted
+++ resolved
@@ -1,13 +1,3 @@
-<<<<<<< HEAD
-
-from typing import Iterable
-from twisted.web.iweb import IRequest, ITemplateLoader
-from twisted.web.template import TagLoader, renderer, tags, Tag, Element
-
-from pydoctor import epydoc2stan
-from pydoctor.model import Function, Documentable
-from pydoctor.templatewriter import util, TemplateElement
-=======
 from typing import TYPE_CHECKING, Collection
 
 from twisted.web.iweb import ITemplateLoader
@@ -19,80 +9,51 @@
 
 if TYPE_CHECKING:
     from twisted.web.template import Flattenable
-    from pydoctor.templatewriter.pages import DocGetter
->>>>>>> 1875d305
 
 
 class TableRow(Element):
 
-<<<<<<< HEAD
-    def __init__(self, loader: ITemplateLoader, docgetter: util.DocGetter, 
-                 ob: Documentable, child: Documentable):
-=======
     def __init__(self,
             loader: ITemplateLoader,
-            docgetter: "DocGetter",
+            docgetter: util.DocGetter,
             ob: Documentable,
             child: Documentable,
             ):
->>>>>>> 1875d305
         super().__init__(loader)
         self.docgetter = docgetter
         self.ob = ob
         self.child = child
 
     @renderer
-<<<<<<< HEAD
-    def class_(self, request: IRequest, tag: Tag) -> str:
-=======
     def class_(self, request: object, tag: Tag) -> "Flattenable":
->>>>>>> 1875d305
         class_ = util.css_class(self.child)
         if self.child.parent is not self.ob:
             class_ = 'base' + class_
         return class_
 
     @renderer
-<<<<<<< HEAD
-    def kind(self, request: IRequest, tag: Tag) -> Tag:
-        child = self.child
-        kind_name = epydoc2stan.format_kind(child.kind) if child.kind else 'Unknown kind'
-=======
     def kind(self, request: object, tag: Tag) -> Tag:
         child = self.child
         kind = child.kind
         assert kind is not None  # 'kind is None' makes the object invisible
         kind_name = epydoc2stan.format_kind(kind)
->>>>>>> 1875d305
         if isinstance(child, Function) and child.is_async:
             # The official name is "coroutine function", but that is both
             # a bit long and not as widely recognized.
             kind_name = f'Async {kind_name}'
-        # Ignoring mypy error "Returning Any from function declared to return "Tag""
-        return tag.clear()(kind_name) #type: ignore [no-any-return]
+
+        return tag.clear()(kind_name)
 
     @renderer
-<<<<<<< HEAD
-    def name(self, request: IRequest, tag: Tag) -> Tag:
-        # mypy gets error: Returning Any from function declared to return "Tag"
-        return tag.clear()(tags.code( # type: ignore[no-any-return]
-=======
     def name(self, request: object, tag: Tag) -> Tag:
         return tag.clear()(tags.code(
->>>>>>> 1875d305
             epydoc2stan.taglink(self.child, self.ob.url, self.child.name)
             ))
 
     @renderer
-<<<<<<< HEAD
-    def summaryDoc(self, request: IRequest, tag: Tag) -> Tag:
-        # mypy gets error: Returning Any from function declared to return "Tag"
-        return tag.clear()(self.docgetter.get(self.child, summary=True)) # type: ignore[no-any-return]
-=======
     def summaryDoc(self, request: object, tag: Tag) -> Tag:
         return tag.clear()(self.docgetter.get(self.child, summary=True))
 
->>>>>>> 1875d305
 
 class ChildTable(TemplateElement):
 
@@ -100,17 +61,12 @@
 
     filename = 'table.html'
 
-<<<<<<< HEAD
-    def __init__(self, docgetter: util.DocGetter, ob: Documentable, 
-                 children: Iterable[Documentable], loader: ITemplateLoader):
-=======
     def __init__(self,
-            docgetter: "DocGetter",
+            docgetter: util.DocGetter,
             ob: Documentable,
             children: Collection[Documentable],
             loader: ITemplateLoader,
             ):
->>>>>>> 1875d305
         super().__init__(loader)
         self.children = children
         ChildTable.last_id += 1
@@ -119,20 +75,6 @@
         self.docgetter = docgetter
 
     @renderer
-<<<<<<< HEAD
-    def id(self, request: IRequest, tag: Tag) -> str:
-        return 'id'+str(self._id)
-
-    @renderer
-    def rows(self, request: IRequest, tag: Tag) -> Iterable[Element]:
-        return [
-            TableRow(
-                loader=TagLoader(tag),
-                ob=self.ob,
-                child=child, 
-                docgetter=self.docgetter)
-            for child in self.children]
-=======
     def id(self, request: object, tag: Tag) -> str:
         return f'id{self._id}'
 
@@ -146,5 +88,4 @@
                 child)
             for child in self.children
             if child.isVisible
-            ]
->>>>>>> 1875d305
+            ]