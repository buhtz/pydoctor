--- conflicted
+++ resolved
@@ -2,7 +2,7 @@
 
 from collections import defaultdict
 from typing import (
-    TYPE_CHECKING, DefaultDict, Dict, List, Mapping, MutableSet,
+    TYPE_CHECKING, DefaultDict, Dict, Iterable, List, Mapping, MutableSet,
     Sequence, Tuple, Type, Union, cast
 )
 
@@ -330,15 +330,6 @@
                 ))
         return tag
 
-<<<<<<< HEAD
-summarypages: List[Type[Page]] = [
-    ModuleIndexPage,
-    ClassIndexPage,
-    IndexPage,
-    NameIndexPage,
-    UndocumentedSummaryPage,
-    ]
-=======
 def summaryPages(system: model.System) -> Iterable[Type[Page]]:
     pages = [
         ModuleIndexPage,
@@ -348,5 +339,4 @@
     ]
     if len(system.root_names) > 1:
         pages.append(IndexPage)
-    return pages
->>>>>>> bfafbd72
+    return pages