"""Miscellaneous utilities for the HTML writer."""

import warnings
from typing import Optional
from pydoctor.model import Documentable

<<<<<<< HEAD
from twisted.python.filepath import FilePath
from twisted.web.template import Element, Tag, renderer, tags

from pydoctor import model
from pydoctor.epydoc2stan import format_kind

def css_class(o: model.Documentable) -> str:
    """
    A short, lower case description for use as a CSS class in HTML. 
    Includes the kind and privacy. 
    """
    kind = o.kind
    assert kind is not None # if kind is None, object is invisible
    class_ = format_kind(kind).lower().replace(' ', '')
    if o.privacyClass is model.PrivacyClass.PRIVATE:
        class_ += ' private'
    return class_

def srclink(o: model.Documentable) -> Optional[str]:
=======
def srclink(o: Documentable) -> Optional[str]:
>>>>>>> c7d8f9f8
    return o.sourceHref

def templatefile(filename: str) -> None:
    """Deprecated: can be removed once Twisted stops patching this."""
    warnings.warn("pydoctor.templatewriter.util.templatefile() "
        "is deprecated and returns None. It will be remove in future versions. "
        "Please use the templating system.")
    return None<|MERGE_RESOLUTION|>--- conflicted
+++ resolved
@@ -2,12 +2,6 @@
 
 import warnings
 from typing import Optional
-from pydoctor.model import Documentable
-
-<<<<<<< HEAD
-from twisted.python.filepath import FilePath
-from twisted.web.template import Element, Tag, renderer, tags
-
 from pydoctor import model
 from pydoctor.epydoc2stan import format_kind
 
@@ -24,9 +18,6 @@
     return class_
 
 def srclink(o: model.Documentable) -> Optional[str]:
-=======
-def srclink(o: Documentable) -> Optional[str]:
->>>>>>> c7d8f9f8
     return o.sourceHref
 
 def templatefile(filename: str) -> None:
