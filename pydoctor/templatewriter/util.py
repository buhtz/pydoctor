"""Miscellaneous utilities for the HTML writer."""

import warnings
<<<<<<< HEAD
from typing import Iterator, List, Optional, Sequence, Tuple
from pydoctor.model import Documentable, Class
from pydoctor import epydoc2stan

from twisted.web.template import Tag

class DocGetter:
    """L{epydoc2stan} bridge."""
    def get(self, ob: Documentable, summary: bool = False) -> Tag:
        if summary:
            return epydoc2stan.format_summary(ob)
        else:
            return epydoc2stan.format_docstring(ob)
    def get_type(self, ob: Documentable) -> Optional[Tag]:
        return epydoc2stan.type2stan(ob)
    def get_toc(self, ob: Documentable) -> Optional[Tag]:
        return epydoc2stan.format_toc(ob)

def srclink(o: Documentable) -> Optional[str]:
    """
    Get object source code URL, i.e. hosted on github. 
    """
=======
from typing import Optional
from pydoctor import model
from pydoctor.epydoc2stan import format_kind

def css_class(o: model.Documentable) -> str:
    """
    A short, lower case description for use as a CSS class in HTML. 
    Includes the kind and privacy. 
    """
    kind = o.kind
    assert kind is not None # if kind is None, object is invisible
    class_ = format_kind(kind).lower().replace(' ', '')
    if o.privacyClass is model.PrivacyClass.PRIVATE:
        class_ += ' private'
    return class_

def srclink(o: model.Documentable) -> Optional[str]:
>>>>>>> 0d68bac2
    return o.sourceHref

def overriding_subclasses(classobj: Class, name: str, firstcall: bool = True) -> Iterator[Class]:
    """
    Helper function to retreive the subclasses that override the given name from the parent class object. 
    """
    if not firstcall and name in classobj.contents:
        yield classobj
    else:
        for subclass in classobj.subclasses:
            if subclass.isVisible:
                yield from overriding_subclasses(subclass, name, firstcall=False)

def nested_bases(classobj: Class) -> Iterator[Tuple[Class, ...]]:
    """
    Helper function to retreive the complete list of base classes chains (represented by tuples) for a given Class. 
    A chain of classes is used to compute the member inheritence from the first element to the last element of the chain.  
    
    The first yielded chain only contains the Class itself. 

    Then for each of the super-classes:
        - the next yielded chain contains the super class and the class itself, 
        - the the next yielded chain contains the super-super class, the super class and the class itself, etc...
    """
    yield (classobj,)
    for base in classobj.baseobjects:
        if base is None:
            continue
        for nested_base in nested_bases(base):
            yield (nested_base + (classobj,))

def unmasked_attrs(baselist: Sequence[Class]) -> List[Documentable]:
    """
    Helper function to reteive the list of inherited children given a base classes chain (As yielded by L{nested_bases}). 
    The returned members are inherited from the Class listed first in the chain to the Class listed last: they are not overriden in between. 
    """
    maybe_masking = {
        o.name
        for b in baselist[1:]
        for o in b.contents.values()
        }
    return [o for o in baselist[0].contents.values()
            if o.isVisible and o.name not in maybe_masking]

def templatefile(filename: str) -> None:
    """Deprecated: can be removed once Twisted stops patching this."""
    warnings.warn("pydoctor.templatewriter.util.templatefile() "
        "is deprecated and returns None. It will be remove in future versions. "
        "Please use the templating system.")
    return None<|MERGE_RESOLUTION|>--- conflicted
+++ resolved
@@ -1,10 +1,10 @@
 """Miscellaneous utilities for the HTML writer."""
 
 import warnings
-<<<<<<< HEAD
 from typing import Iterator, List, Optional, Sequence, Tuple
 from pydoctor.model import Documentable, Class
 from pydoctor import epydoc2stan
+from pydoctor import model
 
 from twisted.web.template import Tag
 
@@ -24,10 +24,7 @@
     """
     Get object source code URL, i.e. hosted on github. 
     """
-=======
-from typing import Optional
-from pydoctor import model
-from pydoctor.epydoc2stan import format_kind
+    return o.sourceHref
 
 def css_class(o: model.Documentable) -> str:
     """
@@ -36,14 +33,10 @@
     """
     kind = o.kind
     assert kind is not None # if kind is None, object is invisible
-    class_ = format_kind(kind).lower().replace(' ', '')
+    class_ = epydoc2stan.format_kind(kind).lower().replace(' ', '')
     if o.privacyClass is model.PrivacyClass.PRIVATE:
         class_ += ' private'
-    return class_
-
-def srclink(o: model.Documentable) -> Optional[str]:
->>>>>>> 0d68bac2
-    return o.sourceHref
+    return class_    
 
 def overriding_subclasses(classobj: Class, name: str, firstcall: bool = True) -> Iterator[Class]:
     """
