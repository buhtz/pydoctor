--- conflicted
+++ resolved
@@ -63,14 +63,10 @@
             FilePath(os.path.join(self.base, 'pydoctor.js')))
         self._checkTemplatesV()
 
-<<<<<<< HEAD
-    def writeIndividualFiles(self, obs:List[model.Documentable], functionpages:bool=False) -> None:
+    def writeIndividualFiles(self, obs:List[model.Documentable]) -> None:
         """
         Iterate trought ``obs`` and call `_writeDocsFor` method for each `Documentable`. 
         """
-=======
-    def writeIndividualFiles(self, obs):
->>>>>>> beb02a0c
         self.dry_run = True
         for ob in obs:
             self._writeDocsFor(ob)
@@ -90,11 +86,7 @@
             f.close()
             system.msg('html', "took %fs"%(time.time() - T), wantsnl=False)
 
-<<<<<<< HEAD
-    def _writeDocsFor(self, ob:model.Documentable, functionpages:bool) -> None:
-=======
-    def _writeDocsFor(self, ob):
->>>>>>> beb02a0c
+    def _writeDocsFor(self, ob:model.Documentable) -> None:
         if not ob.isVisible:
             return
         if ob.documentation_location is model.DocLocation.OWN_PAGE:
