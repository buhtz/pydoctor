from typing import List
from textwrap import dedent

from pydoctor.epydoc.markup import DocstringLinker, ParseError, flatten, ParsedDocstring
from pydoctor.epydoc.markup.restructuredtext import parse_docstring
from pydoctor.test import NotFoundLinker
from pydoctor.node2stan import node2stan

from docutils import nodes
from bs4 import BeautifulSoup

def prettify(html: str) -> str:
    return BeautifulSoup(html, features="html.parser").prettify()  # type: ignore[no-any-return]

def parse_rst(s: str) -> ParsedDocstring:
    errors: List[ParseError] = []
    parsed = parse_docstring(s, errors)
    assert not errors
    return parsed

def rst2html(docstring: str, linker: DocstringLinker = NotFoundLinker()) -> str:
    """
    Render a docstring to HTML.
    """
<<<<<<< HEAD
    errors: List[ParseError] = []
    parsed = parse_docstring(docstring, errors)
    assert not errors, [e.descr() for e in errors]
    return flatten(parsed.to_stan(linker))
=======
    return flatten(parse_rst(docstring).to_stan(linker))
    
def node2html(node: nodes.Node, oneline: bool = True) -> str:
    if oneline:
        return ''.join(prettify(flatten(node2stan(node, NotFoundLinker()))).splitlines())
    else:
        return flatten(node2stan(node, NotFoundLinker()))

def rst2node(s: str) -> nodes.document:
    return parse_rst(s).to_node()

def test_rst_partial() -> None:
    doc = dedent('''
        This is a paragraph.  Paragraphs can
        span multiple lines, and can contain
        `inline markup`.

        This is another paragraph.  Paragraphs
        are separated by blank lines.
        ''')
    expected = dedent('''
        <p>This is another paragraph.  Paragraphs
        are separated by blank lines.</p>
        ''').lstrip()
    
    node = rst2node(doc)

    for child in node[:]:
          assert isinstance(child, nodes.paragraph)
    
    assert node2html(node[-1], oneline=False) == expected
    assert node[-1].parent == node
>>>>>>> 5c9f71ca

def test_rst_body_empty() -> None:
    src = """
    :return: a number
    :rtype: int
    """
    errors: List[ParseError] = []
    pdoc = parse_docstring(src, errors)
    assert not errors
    assert not pdoc.has_body
    assert len(pdoc.fields) == 2

def test_rst_body_nonempty() -> None:
    src = """
    Only body text, no fields.
    """
    errors: List[ParseError] = []
    pdoc = parse_docstring(src, errors)
    assert not errors
    assert pdoc.has_body
    assert len(pdoc.fields) == 0

def test_rst_anon_link_target_missing() -> None:
    src = """
    This link's target is `not defined anywhere`__.
    """
    errors: List[ParseError] = []
    parse_docstring(src, errors)
    assert len(errors) == 1
    assert errors[0].descr().startswith("Anonymous hyperlink mismatch:")
    assert errors[0].is_fatal()

def test_rst_anon_link_email() -> None:
    src = "`<postmaster@example.net>`__"
    html = rst2html(src)
    assert html.startswith('<a ')
    assert ' href="mailto:postmaster@example.net"' in html
    assert html.endswith('>mailto:postmaster@example.net</a>')

def test_rst_xref_with_target() -> None:
    src = "`mapping <typing.MutableMapping>`"
    html = rst2html(src)
    assert html.startswith('<code>mapping</code>')

def test_rst_xref_implicit_target() -> None:
    src = "`func()`"
    html = rst2html(src)
    assert html.startswith('<code>func()</code>')

def test_rst_directive_adnomitions() -> None:
    expected_html_multiline="""
        <div class="rst-admonition {}">
        <p class="rst-first rst-admonition-title">{}</p>
        <p>this is the first line</p>
        <p class="rst-last">and this is the second line</p>
        </div>
"""

    expected_html_single_line = """
        <div class="rst-admonition {}">
        <p class="rst-first rst-admonition-title">{}</p>
        <p class="rst-last">this is a single line</p>
        </div>
"""

    admonition_map = {
            'Attention': 'attention',
            'Caution': 'caution',
            'Danger': 'danger',
            'Error': 'error',
            'Hint': 'hint',
            'Important': 'important',
            'Note': 'note',
            'Tip': 'tip',
            'Warning': 'warning',
        }

    for title, admonition_name in admonition_map.items():
        # Multiline
        docstring = (".. {}::\n"
                    "\n"
                    "   this is the first line\n"
                    "   \n"
                    "   and this is the second line\n"
                    ).format(admonition_name)

        expect = expected_html_multiline.format(
            admonition_name, title
        )

        actual = rst2html(docstring)

        assert prettify(expect)==prettify(actual)

        # Single line
        docstring = (".. {}:: this is a single line\n"
                    ).format(admonition_name)

        expect = expected_html_single_line.format(
            admonition_name, title
        )

        actual = rst2html(docstring)

        assert prettify(expect)==prettify(actual)

def test_rst_directive_seealso() -> None:

    html = rst2html(".. seealso:: Hey")
    expected_html = """
        <div class="rst-admonition seealso">
        <p class="rst-first rst-admonition-title">See Also</p>
        <p class="rst-last">Hey</p>
        </div>"""
    assert prettify(html).strip() == prettify(expected_html).strip(), html<|MERGE_RESOLUTION|>--- conflicted
+++ resolved
@@ -22,12 +22,6 @@
     """
     Render a docstring to HTML.
     """
-<<<<<<< HEAD
-    errors: List[ParseError] = []
-    parsed = parse_docstring(docstring, errors)
-    assert not errors, [e.descr() for e in errors]
-    return flatten(parsed.to_stan(linker))
-=======
     return flatten(parse_rst(docstring).to_stan(linker))
     
 def node2html(node: nodes.Node, oneline: bool = True) -> str:
@@ -60,7 +54,6 @@
     
     assert node2html(node[-1], oneline=False) == expected
     assert node[-1].parent == node
->>>>>>> 5c9f71ca
 
 def test_rst_body_empty() -> None:
     src = """
