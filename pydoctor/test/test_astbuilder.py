from typing import Optional, Tuple, Type, overload, cast
import ast
import textwrap

import astor

from twisted.python._pydoctor import TwistedSystem

<<<<<<< HEAD
from pydoctor import astbuilder, model, astutils
from pydoctor.epydoc.markup import DocstringLinker, ParsedDocstring, flatten
=======
from pydoctor import astbuilder, model
from pydoctor.epydoc.markup import DocstringLinker, ParsedDocstring
from pydoctor.stanutils import flatten, html2stan, flatten_text
>>>>>>> c7a2fb5a
from pydoctor.epydoc.markup.epytext import Element, ParsedEpytextDocstring
from pydoctor.epydoc2stan import format_summary, get_parsed_type
from pydoctor.zopeinterface import ZopeInterfaceSystem

from . import CapSys, NotFoundLinker, posonlyargs, typecomment
import pytest


systemcls_param = pytest.mark.parametrize(
    'systemcls', (model.System, ZopeInterfaceSystem, TwistedSystem)
    )

def fromAST(
        ast: ast.Module,
        modname: str = '<test>',
        is_package: bool = False,
        parent_name: Optional[str] = None,
        system: Optional[model.System] = None,
        buildercls: Optional[Type[astbuilder.ASTBuilder]] = None,
        systemcls: Type[model.System] = model.System
        ) -> model.Module:

    if system is None:
        _system = systemcls()
    else:
        _system = system

    if buildercls is None:
        buildercls = _system.defaultBuilder
    builder = buildercls(_system)

    if parent_name is None:
        full_name = modname
    else:
        full_name = f'{parent_name}.{modname}'
        # Set containing package as parent.
        builder.current = _system.allobjects[parent_name]

    factory = _system.Package if is_package else _system.Module
    mod: model.Module = builder._push(factory, modname, 0)
    builder._pop(factory)
    builder.processModuleAST(ast, mod)
    assert mod is _system.allobjects[full_name]
    mod.state = model.ProcessingState.PROCESSED

    if system is None:
        # Assume that an implicit system will only contain one module,
        # so post-process it as a convenience.
        _system.postProcess()

    return mod

def fromText(
        text: str,
        *,
        modname: str = '<test>',
        is_package: bool = False,
        parent_name: Optional[str] = None,
        system: Optional[model.System] = None,
        buildercls: Optional[Type[astbuilder.ASTBuilder]] = None,
        systemcls: Type[model.System] = model.System
        ) -> model.Module:
    ast = astbuilder._parse(textwrap.dedent(text))
    return fromAST(ast, modname, is_package, parent_name, system, buildercls, systemcls)

def unwrap(parsed_docstring: Optional[ParsedDocstring]) -> str:
    
    if parsed_docstring is None:
        raise TypeError("parsed_docstring cannot be None")
    if not isinstance(parsed_docstring, ParsedEpytextDocstring):
        raise TypeError(f"parsed_docstring must be a ParsedEpytextDocstring instance, not {parsed_docstring.__class__.__name__}")
    epytext = parsed_docstring._tree
    assert epytext is not None
    assert epytext.tag == 'epytext'
    assert len(epytext.children) == 1
    para = epytext.children[0]
    assert isinstance(para, Element)
    assert para.tag == 'para'
    assert len(para.children) == 1
    value = para.children[0]
    assert isinstance(value, str)
    return value

def to_html(
        parsed_docstring: ParsedDocstring,
        linker: DocstringLinker = NotFoundLinker()
        ) -> str:
    return flatten(parsed_docstring.to_stan(linker))

@overload
def type2str(type_expr: None) -> None: ...

@overload
def type2str(type_expr: ast.expr) -> str: ...

def type2str(type_expr: Optional[ast.expr]) -> Optional[str]:
    if type_expr is None:
        return None
    else:
        src = astor.to_source(type_expr)
        assert isinstance(src, str)
        return src.strip()

def type2html(obj: model.Documentable) -> str:
    parsed_type = get_parsed_type(obj)
    assert parsed_type is not None
    return to_html(parsed_type).replace('<wbr></wbr>', '').replace('<wbr>\n</wbr>', '')

def ann_str_and_line(obj: model.Documentable) -> Tuple[str, int]:
    """Return the textual representation and line number of an object's
    type annotation.
    @param obj: Documentable object with a type annotation.
    """
    ann = obj.annotation # type: ignore[attr-defined]
    assert ann is not None
    return type2str(ann), ann.lineno

def test_node2fullname() -> None:
    """The node2fullname() function finds the full (global) name for
    a name expression in the AST.
    """

    mod = fromText('''
    class session:
        from twisted.conch.interfaces import ISession
    ''', modname='test')

    def lookup(expr: str) -> Optional[str]:
        node = ast.parse(expr, mode='eval')
        assert isinstance(node, ast.Expression)
        return astbuilder.node2fullname(node.body, mod)

    # None is returned for non-name nodes.
    assert lookup('123') is None
    # Local names are returned with their full name.
    assert lookup('session') == 'test.session'
    # A name that has no match at the top level is returned as-is.
    assert lookup('nosuchname') == 'nosuchname'
    # Unknown names are resolved as far as possible.
    assert lookup('session.nosuchname') == 'test.session.nosuchname'
    # Aliases are resolved on local names.
    assert lookup('session.ISession') == 'twisted.conch.interfaces.ISession'
    # Aliases are resolved on global names.
    assert lookup('test.session.ISession') == 'twisted.conch.interfaces.ISession'

@systemcls_param
def test_no_docstring(systemcls: Type[model.System]) -> None:
    # Inheritance of the docstring of an overridden method depends on
    # methods with no docstring having None in their 'docstring' field.
    mod = fromText('''
    def f():
        pass
    class C:
        def m(self):
            pass
    ''', modname='test', systemcls=systemcls)
    f = mod.contents['f']
    assert f.docstring is None
    m = mod.contents['C'].contents['m']
    assert m.docstring is None

@systemcls_param
def test_function_simple(systemcls: Type[model.System]) -> None:
    src = '''
    """ MOD DOC """
    def f():
        """This is a docstring."""
    '''
    mod = fromText(src, systemcls=systemcls)
    assert len(mod.contents) == 1
    func, = mod.contents.values()
    assert func.fullName() == '<test>.f'
    assert func.docstring == """This is a docstring."""
    assert isinstance(func, model.Function)
    assert func.is_async is False


@systemcls_param
def test_function_async(systemcls: Type[model.System]) -> None:
    src = '''
    """ MOD DOC """
    async def a():
        """This is a docstring."""
    '''
    mod = fromText(src, systemcls=systemcls)
    assert len(mod.contents) == 1
    func, = mod.contents.values()
    assert func.fullName() == '<test>.a'
    assert func.docstring == """This is a docstring."""
    assert isinstance(func, model.Function)
    assert func.is_async is True


@pytest.mark.parametrize('signature', (
    '()',
    '(*, a, b=None)',
    '(*, a=(), b)',
    '(a, b=3, *c, **kw)',
    '(f=True)',
    '(x=0.1, y=-2)',
    r"(s='theory', t='con\'text')",
    ))
@systemcls_param
def test_function_signature(signature: str, systemcls: Type[model.System]) -> None:
    """
    A round trip from source to inspect.Signature and back produces
    the original text.

    @note: Our inspect.Signature Paramters objects are now tweaked such that they might produce HTML tags, handled by the L{PyvalColorizer}.
    """
    mod = fromText(f'def f{signature}: ...', systemcls=systemcls)
    docfunc, = mod.contents.values()
    assert isinstance(docfunc, model.Function)
    # This little trick makes it possible to back reproduce the original signature from the genrated HTML.
    text = flatten_text(html2stan(str(docfunc.signature)))
    assert text == signature

@posonlyargs
@pytest.mark.parametrize('signature', (
    '(x, y, /)',
    '(x, y=0, /)',
    '(x, y, /, z, w)',
    '(x, y, /, z, w=42)',
    '(x, y, /, z=0, w=0)',
    '(x, y=3, /, z=5, w=7)',
    '(x, /, *v, a=1, b=2)',
    '(x, /, *, a=1, b=2, **kwargs)',
    ))
@systemcls_param
def test_function_signature_posonly(signature: str, systemcls: Type[model.System]) -> None:
    test_function_signature(signature, systemcls)


@pytest.mark.parametrize('signature', (
    '(a, a)',
    ))
@systemcls_param
def test_function_badsig(signature: str, systemcls: Type[model.System], capsys: CapSys) -> None:
    """When a function has an invalid signature, an error is logged and
    the empty signature is returned.

    Note that most bad signatures lead to a SyntaxError, which we cannot
    recover from. This test checks what happens if the AST can be produced
    but inspect.Signature() rejects the parsed parameters.
    """
    mod = fromText(f'def f{signature}: ...', systemcls=systemcls, modname='mod')
    docfunc, = mod.contents.values()
    assert isinstance(docfunc, model.Function)
    assert str(docfunc.signature) == '()'
    captured = capsys.readouterr().out
    assert captured.startswith("mod:1: mod.f has invalid parameters: ")


@systemcls_param
def test_class(systemcls: Type[model.System]) -> None:
    src = '''
    class C:
        def f():
            """This is a docstring."""
    '''
    mod = fromText(src, systemcls=systemcls)
    assert len(mod.contents) == 1
    cls, = mod.contents.values()
    assert cls.fullName() == '<test>.C'
    assert cls.docstring == None
    assert len(cls.contents) == 1
    func, = cls.contents.values()
    assert func.fullName() == '<test>.C.f'
    assert func.docstring == """This is a docstring."""


@systemcls_param
def test_class_with_base(systemcls: Type[model.System]) -> None:
    src = '''
    class C:
        def f():
            """This is a docstring."""
    class D(C):
        def f():
            """This is a docstring."""
    '''
    mod = fromText(src, systemcls=systemcls)
    assert len(mod.contents) == 2
    clsC, clsD = mod.contents.values()
    assert clsC.fullName() == '<test>.C'
    assert clsC.docstring == None
    assert len(clsC.contents) == 1

    assert clsD.fullName() == '<test>.D'
    assert clsD.docstring == None
    assert len(clsD.contents) == 1

    assert isinstance(clsD, model.Class)
    assert len(clsD.bases) == 1
    base, = clsD.bases
    assert base == '<test>.C'

@systemcls_param
def test_follow_renaming(systemcls: Type[model.System]) -> None:
    src = '''
    class C: pass
    D = C
    class E(D): pass
    '''
    mod = fromText(src, systemcls=systemcls)
    C = mod.contents['C']
    E = mod.contents['E']
    assert isinstance(C, model.Class)
    assert isinstance(E, model.Class)
    assert E.baseobjects == [C], E.baseobjects

@systemcls_param
def test_relative_import_in_package(systemcls: Type[model.System]) -> None:
    """Relative imports in a package must be resolved by going up one level
    less, since we don't count "__init__.py" as a level.

    Hierarchy::

      top: def f
       - pkg: imports f and g
          - mod: def g
    """

    top_src = '''
    def f(): pass
    '''
    mod_src = '''
    def g(): pass
    '''
    pkg_src = '''
    from .. import f
    from .mod import g
    '''

    system = systemcls()
    top = fromText(top_src, modname='top', is_package=True, system=system)
    mod = fromText(mod_src, modname='top.pkg.mod', system=system)
    pkg = fromText(pkg_src, modname='pkg', parent_name='top', is_package=True,
                   system=system)

    assert pkg.resolveName('f') is top.contents['f']
    assert pkg.resolveName('g') is mod.contents['g']

@systemcls_param
@pytest.mark.parametrize('level', (1, 2, 3, 4))
def test_relative_import_past_top(
        systemcls: Type[model.System],
        level: int,
        capsys: CapSys
        ) -> None:
    """A warning is logged when a relative import goes beyond the top-level
    package.
    """
    system = systemcls()
    fromText('', modname='pkg', is_package=True, system=system)
    fromText(f'''
    from {'.' * level + 'X'} import A
    ''', modname='mod', parent_name='pkg', system=system)
    captured = capsys.readouterr().out
    if level == 1:
        assert not captured
    else:
        assert f'pkg.mod:2: relative import level ({level}) too high\n' == captured

@systemcls_param
def test_class_with_base_from_module(systemcls: Type[model.System]) -> None:
    src = '''
    from X.Y import A
    from Z import B as C
    class D(A, C):
        def f():
            """This is a docstring."""
    '''
    mod = fromText(src, systemcls=systemcls)
    assert len(mod.contents) == 1
    clsD, = mod.contents.values()

    assert clsD.fullName() == '<test>.D'
    assert clsD.docstring == None
    assert len(clsD.contents) == 1

    assert isinstance(clsD, model.Class)
    assert len(clsD.bases) == 2
    base1, base2 = clsD.bases
    assert base1 == 'X.Y.A'
    assert base2 == 'Z.B'

    src = '''
    import X
    import Y.Z as M
    class D(X.A, X.B.C, M.C):
        def f():
            """This is a docstring."""
    '''
    mod = fromText(src, systemcls=systemcls)
    assert len(mod.contents) == 1
    clsD, = mod.contents.values()

    assert clsD.fullName() == '<test>.D'
    assert clsD.docstring == None
    assert len(clsD.contents) == 1

    assert isinstance(clsD, model.Class)
    assert len(clsD.bases) == 3
    base1, base2, base3 = clsD.bases
    assert base1 == 'X.A', base1
    assert base2 == 'X.B.C', base2
    assert base3 == 'Y.Z.C', base3

@systemcls_param
def test_aliasing(systemcls: Type[model.System]) -> None:
    def addsrc(system: model.System) -> None:
        src_private = '''
        class A:
            pass
        '''
        src_export = '''
        from _private import A as B
        __all__ = ['B']
        '''
        src_user = '''
        from public import B
        class C(B):
            pass
        '''
        fromText(src_private, modname='_private', system=system)
        fromText(src_export, modname='public', system=system)
        fromText(src_user, modname='app', system=system)

    system = systemcls()
    addsrc(system)
    C = system.allobjects['app.C']
    assert isinstance(C, model.Class)
    # An older version of this test expected _private.A as the result.
    # The expected behavior was changed because:
    # - relying on on-demand processing of other modules is unreliable when
    #   there are cyclic imports: expandName() on a module that is still being
    #   processed can return the not-found result for a name that does exist
    # - code should be importing names from their official home, so if we
    #   import public.B then for the purposes of documentation public.B is
    #   the name we should use
    assert C.bases == ['public.B']

@systemcls_param
def test_more_aliasing(systemcls: Type[model.System]) -> None:
    def addsrc(system: model.System) -> None:
        src_a = '''
        class A:
            pass
        '''
        src_b = '''
        from a import A as B
        '''
        src_c = '''
        from b import B as C
        '''
        src_d = '''
        from c import C
        class D(C):
            pass
        '''
        fromText(src_a, modname='a', system=system)
        fromText(src_b, modname='b', system=system)
        fromText(src_c, modname='c', system=system)
        fromText(src_d, modname='d', system=system)

    system = systemcls()
    addsrc(system)
    D = system.allobjects['d.D']
    assert isinstance(D, model.Class)
    # An older version of this test expected a.A as the result.
    # Read the comment in test_aliasing() to learn why this was changed.
    assert D.bases == ['c.C']

@systemcls_param
def test_aliasing_recursion(systemcls: Type[model.System]) -> None:
    system = systemcls()
    src = '''
    class C:
        pass
    from mod import C
    class D(C):
        pass
    '''
    mod = fromText(src, modname='mod', system=system)
    D = mod.contents['D']
    assert isinstance(D, model.Class)
    assert D.bases == ['mod.C'], D.bases

@systemcls_param
def test_documented_alias(systemcls: Type[model.System]) -> None:
    """
    All variables that simply points to an attribute or name are now 
    legit L{Attribute} documentable objects with a special kind: L{DocumentableKind.ALIAS}.
    """
    
    mod = fromText('''
    class SimpleClient:
        pass
    class Processor:
        """
        @ivar clientFactory: Callable that returns a client.
        """
        clientFactory = SimpleClient
    ''', systemcls=systemcls, modname='mod')
    P = mod.contents['Processor']
    f = P.contents['clientFactory']
    assert unwrap(f.parsed_docstring) == """Callable that returns a client."""
    assert f.privacyClass is model.PrivacyClass.VISIBLE
    # we now mark aliases with the ALIAS kind!
    assert f.kind is model.DocumentableKind.ALIAS
    assert f.linenumber

    # TODO: We should also verify this for inline docstrings, but the code
    #       currently doesn't support that. We should perhaps store aliases
    #       as Documentables as well, so we can change their 'kind' when
    #       an inline docstring follows the assignment.
    # mod = fromText('''
    # class SimpleClient:
    #     pass
    # class Processor:
    #     clientFactory = SimpleClient
    #     """
    #     Callable that returns a client.
    #     """
    # ''', systemcls=systemcls, modname='mod')
    # P = mod.contents['Processor']
    # f = P.contents['clientFactory']
    # assert unwrap(f.parsed_docstring) == """Callable that returns a client."""
    # assert f.privacyClass is model.PrivacyClass.VISIBLE
    # # we now mark aliases with the ALIAS kind!
    # assert f.kind is model.DocumentableKind.ALIAS
    # assert f.linenumber


@systemcls_param
def test_expandName_alias(systemcls: Type[model.System]) -> None:
    """
    expandName now follows all kinds of aliases!
    """
    system = systemcls()
    fromText('''
    class BaseClient:
        BAR = 1
        FOO = 2
    ''', system=system, modname='base_mod')
    mod = fromText('''
    import base_mod as _base
    class SimpleClient(_base.BaseClient):
        BARS = SimpleClient.FOO
        FOOS = _base.BaseClient.BAR
    class Processor:
        var = 1
        clientFactory = SimpleClient
        BARS = _base.BaseClient.FOO
    P = Processor
    ''', system=system, modname='mod')
    Processor = mod.contents['Processor']
    assert mod.expandName('Processor.clientFactory')=="mod.SimpleClient"
    assert mod.expandName('Processor.BARS')=="base_mod.BaseClient.FOO"
    assert mod.system.allobjects.get("mod.SimpleClient") is not None
    assert mod.system.allobjects.get("mod.SimpleClient.FOO") is  None
    assert mod.contents['P'].kind is model.DocumentableKind.ALIAS
    assert mod._resolveAlias(mod.contents['P'])=="mod.Processor"
    assert mod._localNameToFullName('P')=="mod.Processor"
    assert mod.expandName('P')=="mod.Processor"
    assert mod.expandName('P.var')=="mod.Processor.var"
    assert mod.expandName('P.clientFactory')=="mod.SimpleClient"
    assert mod.expandName('Processor.clientFactory.BARS')=="base_mod.BaseClient.FOO"
    assert mod.expandName('Processor.clientFactory.FOOS')=="base_mod.BaseClient.BAR"
    assert mod.expandName('P.clientFactory.BARS')=="base_mod.BaseClient.FOO"
    assert mod.expandName('P.clientFactory.FOOS')=="base_mod.BaseClient.BAR"
    assert Processor.expandName('clientFactory')=="mod.SimpleClient"
    assert Processor.expandName('BARS')=="base_mod.BaseClient.FOO"
    assert Processor.expandName('clientFactory.BARS')=="base_mod.BaseClient.FOO"

@systemcls_param
def test_expandName_alias_same_name_recursion(systemcls: Type[model.System]) -> None:
    """
    When the name of the alias is the same as the name contained in it's value, 
    it can create a recursion error. The C{indirections} parameter of methods 
    L{CanContainImportsDocumentable._localNameToFullName}, L{Documentable._resolveAlias} and L{Documentable.expandName} prevent an infinite loop where
    the name it beening revolved to the object itself. When this happends, we use the parent object context
    to call L{Documentable.expandName()}, avoiding the infinite recursion.
    """
    system = systemcls()
    base_mod = fromText('''
    class Foo:
        _1=1
        _2=2
        _3=3
    foo = Foo._1
    class Attribute:
        foo = foo
    class Class:
        pass
    ''', system=system, modname='base_mod')
    mod = fromText('''
    from base_mod import Attribute, Class, Foo
    class System:
        Attribute = Attribute
        Class = Class
    class SuperSystem:
        foo = Foo._3
        class Attribute:
            foo = foo
        Attribute = Attribute
    ''', system=system, modname='mod')
    System = mod.contents['System']
    SuperSystem = mod.contents['SuperSystem']
    assert mod.expandName('System.Attribute')=="base_mod.Attribute"
    assert mod.expandName('System.Class')=="base_mod.Class"
    
    assert System.expandName('Attribute')=="base_mod.Attribute"
    assert System.expandName('Class')=="base_mod.Class"
    
    assert mod.expandName('SuperSystem.Attribute')=="mod.SuperSystem.Attribute"
    assert SuperSystem.expandName('Attribute')=="mod.SuperSystem.Attribute"

    assert mod.expandName('SuperSystem.Attribute.foo')=="base_mod.Foo._3"
    assert SuperSystem.expandName('Attribute.foo')=="base_mod.Foo._3"

    assert base_mod.contents['Attribute'].contents['foo'].kind is model.DocumentableKind.ALIAS
    assert mod.contents['System'].contents['Attribute'].kind is model.DocumentableKind.ALIAS

    assert base_mod.contents['Attribute'].contents['foo'].fullName() == 'base_mod.Attribute.foo'
    assert 'base_mod.Attribute.foo' in mod.system.allobjects, str(list(mod.system.allobjects))
    
    f = mod.system.objForFullName('base_mod.Attribute.foo')
    assert isinstance(f, model.Attribute)
    assert f.kind is model.DocumentableKind.ALIAS

    assert mod.expandName('System.Attribute.foo')=="base_mod.Foo._1"
    assert System.expandName('Attribute.foo')=="base_mod.Foo._1"

    assert mod.contents['System'].contents['Attribute'].kind is model.DocumentableKind.ALIAS

    # Tests the .aliases property. 

    assert [o.fullName() for o in base_mod.contents['Foo'].contents['_1'].aliases] == ['base_mod.foo','base_mod.Attribute.foo']
    assert [o.fullName() for o in base_mod.contents['Foo'].contents['_3'].aliases] == ['mod.SuperSystem.foo', 'mod.SuperSystem.Attribute.foo']

@systemcls_param
def test_expandName_alias_not_documentable_module_level(systemcls: Type[model.System]) -> None:
    """
    We ignore assignments that are not defined at least once at the module level.
    Meaning that we ignore variables defines in "if" or "try/catch" blocks.
    """
    system = systemcls()
    base_mod = fromText('''
    ssl = 1
    ''', system=system, modname='twisted.internet')
    mod = fromText('''
    try:
        from twisted.internet import ssl as _ssl
    except ImportError:
        ssl = None
    else:
        ssl = _ssl
    ''', system=system, modname='mod')

    assert mod.expandName('ssl')=="twisted.internet.ssl"
    assert mod.expandName('_ssl')=="twisted.internet.ssl"
    s = mod.resolveName('ssl')
    assert isinstance(s, model.Attribute)
    assert s.value is not None
    assert ast.literal_eval(s.value)==1
    assert mod.contents['ssl'].kind is model.DocumentableKind.ALIAS

@systemcls_param
def test_expandName_alias_documentable_module_level(systemcls: Type[model.System]) -> None:

    system = systemcls()
    base_mod = fromText('''
    ssl = 1
    ''', system=system, modname='twisted.internet')
    mod = fromText('''
    # We definied the alias at the module level such that it will be included in the docs
    ssl = None
    try:
        from twisted.internet import ssl as _ssl
    except ImportError:
        ssl = None
    else:
        # The last analyzed assignment "wins"
        ssl = _ssl
    ''', system=system, modname='mod')

    assert mod.expandName('ssl')=="twisted.internet.ssl"
    assert mod.expandName('_ssl')=="twisted.internet.ssl"
    s = mod.resolveName('ssl')
    assert isinstance(s, model.Attribute)
    assert s.value is not None
    assert ast.literal_eval(s.value)==1
    assert mod.contents['ssl'].kind is model.DocumentableKind.ALIAS

@systemcls_param
def test_expandName_alias_not_documentable_class_level(systemcls: Type[model.System]) -> None:
    """
    We ignore assignments that are not defined at least once at the module level.
    Meaning that we ignore variables defines in "if" or "try/catch" blocks.
    """
    system = systemcls()
    mod = fromText('''
    import sys
    class A:
        if sys.version_info[0] < 3:
            alias = B.a
        else:
            # The last analyzed assignment "wins"
            alias = B.b
    class B:
        a = 3
        b = 4
    ''', system=system, modname='mod')

    s = mod.resolveName('A.alias')
    assert isinstance(s, model.Attribute)
    assert s.fullName()=="mod.B.b"
    assert s.value is not None
    assert ast.literal_eval(s.value)==4
    assert mod.contents['A'].contents['alias'].kind is model.DocumentableKind.ALIAS

@systemcls_param
def test_expandName_alias_documentale_class_level(systemcls: Type[model.System]) -> None:
    system = systemcls()
    mod = fromText('''
    # We definied the alias at the module level such that it will be included in the docs
    import sys
    class A:
        alias = None
        if sys.version_info[0] < 3:
            alias = B.a
        else:
            alias = B.b
    class B:
        a = 3
        b = 4
    ''', system=system, modname='mod')

    s = mod.resolveName('A.alias')
    assert isinstance(s, model.Attribute)
    assert s.fullName() == "mod.B.b"
    assert s.value is not None
    assert ast.literal_eval(s.value)==4
    assert mod.contents['A'].contents['alias'].kind is model.DocumentableKind.ALIAS

@systemcls_param
def test_aliases_property(systemcls: Type[model.System]) -> None:
    base_mod = '''
    class Z:
        pass
    '''
    src = '''
    import base_mod
    from abc import ABC
    class A(ABC):
        _1=1
        _2=2
        _3=3
        class_ = B # this is funcky
    
    class B(A):
        _1=a_1
        _2=A._2
        _3=A._3
        class_ = a

    a = A
    a_1 = A._1
    b = B
    bob = b.class_.class_.class_
    lol = b.class_.class_
    blu = b.class_
    mod = base_mod
    '''
    system = systemcls()
    fromText(base_mod, system=system, modname='base_mod')
    fromText(src, system=system)

    A = system.allobjects['<test>.A']
    B = system.allobjects['<test>.B']
    _base_mod = system.allobjects['base_mod']

    assert isinstance(A, model.Class)
    assert A.subclasses == [system.allobjects['<test>.B']]

    assert [o.fullName() for o in A.aliases] == ['<test>.B.class_', '<test>.a', '<test>.bob', '<test>.blu']
    assert [o.fullName() for o in B.aliases] == ['<test>.A.class_', '<test>.b', '<test>.lol']
    assert [o.fullName() for o in A.contents['_1'].aliases] == ['<test>.B._1', '<test>.a_1']
    assert [o.fullName() for o in A.contents['_2'].aliases] == ['<test>.B._2']
    assert [o.fullName() for o in A.contents['_3'].aliases] == ['<test>.B._3']
    assert [o.fullName() for o in _base_mod.aliases] == ['<test>.mod']

    # Aliases cannot currently have aliases because resolveName() always follows the aliases. 
    assert [o.fullName() for o in A.contents['class_'].aliases] == []
    assert [o.fullName() for o in B.contents['class_'].aliases] == []

@systemcls_param
def test_aliases_re_export(systemcls: Type[model.System]) -> None:

    src = '''
    # Import and re-export some external lib

    from constantly import NamedConstant, ValueConstant, FlagConstant, Names, Values, Flags
    from mylib import core
    from mylib.core import Observalbe
    from mylib.core._impl import Processor
    Patator = core.Patator

    __all__ = ["NamedConstant", "ValueConstant", "FlagConstant", "Names", "Values", "Flags",
               "Processor","Patator","Observalbe"]
    '''
    system = systemcls()
    fromText(src, system=system)
    assert system.allobjects['<test>.ValueConstant'].kind is model.DocumentableKind.ALIAS
    n = system.allobjects['<test>.NamedConstant']
    assert isinstance(n, model.Attribute)
    assert astor.to_source(n.value).strip() == 'constantly.NamedConstant' == astutils.node2fullname(n.value, n.parent)

    n = system.allobjects['<test>.Processor']
    assert isinstance(n, model.Attribute)
    assert n.kind is model.DocumentableKind.ALIAS
    assert astor.to_source(n.value).strip() == 'mylib.core._impl.Processor' == astutils.node2fullname(n.value, n.parent)

    assert system.allobjects['<test>.ValueConstant'].kind is model.DocumentableKind.ALIAS
    n = system.allobjects['<test>.Observalbe']
    assert isinstance(n, model.Attribute)
    assert n.kind is model.DocumentableKind.ALIAS
    assert astor.to_source(n.value).strip() == 'mylib.core.Observalbe' == astutils.node2fullname(n.value, n.parent)

    n = system.allobjects['<test>.Patator']
    assert isinstance(n, model.Attribute)
    assert n.kind is model.DocumentableKind.ALIAS
    assert astor.to_source(n.value).strip() == 'core.Patator'
    assert astutils.node2fullname(n.value, n.parent) == 'mylib.core.Patator'

@systemcls_param
def test_exportName_re_exported_aliases(systemcls: Type[model.System]) -> None:
    # TODO: fix this test. This is probably related to https://github.com/twisted/pydoctor/issues/295.
    base_mod = '''
    class Zoo:
        _1=1
    class Hey:
        _2=2
    Z = Zoo
    H = Hey
    '''
    src = '''
    from base_mod import Z, H
    __all__ = ["Z", "H"]
    '''
    system = systemcls()
    fromText(base_mod, system=system, modname='base_mod')
    fromText(src, system=system, modname='mod')

    mod = system.allobjects['mod']
    base_mod = system.allobjects['base_mod']
    assert mod.expandName('Z._1')=="Zoo._1" # Should be "base_mod.Zoo._1"
    assert base_mod.expandName('Z._1')=="Zoo._1" # Should be "base_mod.Zoo._1"
    assert base_mod.expandName('Zoo._1')=="base_mod.Zoo._1"
    assert system.allobjects['mod.Z'].kind is model.DocumentableKind.ALIAS

@systemcls_param
def test_expandName_aliasloops(systemcls: Type[model.System]) -> None:

    src = '''
    from abc import ABC
    class A(ABC):
        _1=C._2
        _2=2
    
    class B(A):
        _1=A._2
        _2=A._1

    class C(A,B):
        _1=A._1
        _2=B._2 
        # this could crash with an infitine recursion error!
    '''
    system = systemcls()
    fromText(src, system=system)
    A = system.allobjects['<test>.A']
    B = system.allobjects['<test>.B']
    C = system.allobjects['<test>.C']

    assert A.expandName('_1') == '<test>.A._1'
    assert B.expandName('_2') == '<test>.B._2'
    assert C.expandName('_2') == '<test>.C._2'
    assert C.expandName('_1') == '<test>.C._1'

@systemcls_param
def test_subclasses(systemcls: Type[model.System]) -> None:
    src = '''
    class A:
        pass
    class B(A):
        pass
    '''
    system = fromText(src, systemcls=systemcls).system
    A = system.allobjects['<test>.A']
    assert isinstance(A, model.Class)
    assert A.subclasses == [system.allobjects['<test>.B']]

@systemcls_param
def test_inherit_names(systemcls: Type[model.System]) -> None:
    src = '''
    class A:
        pass
    class A(A):
        pass
    '''
    mod = fromText(src, systemcls=systemcls)
    A = mod.contents['A']
    assert isinstance(A, model.Class)
    assert [b.name for b in A.allbases()] == ['A 0']

@systemcls_param
def test_nested_class_inheriting_from_same_module(systemcls: Type[model.System]) -> None:
    src = '''
    class A:
        pass
    class B:
        class C(A):
            pass
    '''
    fromText(src, systemcls=systemcls)

@systemcls_param
def test_all_recognition(systemcls: Type[model.System]) -> None:
    """The value assigned to __all__ is parsed to Module.all."""
    mod = fromText('''
    def f():
        pass
    __all__ = ['f']
    ''', systemcls=systemcls)
    assert mod.all == ['f']
    assert '__all__' not in mod.contents

@systemcls_param
def test_docformat_recognition(systemcls: Type[model.System]) -> None:
    """The value assigned to __docformat__ is parsed to Module.docformat."""
    mod = fromText('''
    __docformat__ = 'Epytext en'

    def f():
        pass
    ''', systemcls=systemcls)
    assert mod.docformat == 'epytext'
    assert '__docformat__' not in mod.contents

@systemcls_param
def test_docformat_warn_not_str(systemcls: Type[model.System], capsys: CapSys) -> None:

    mod = fromText('''
    __docformat__ = [i for i in range(3)]

    def f():
        pass
    ''', systemcls=systemcls, modname='mod')
    captured = capsys.readouterr().out
    assert captured == 'mod:2: Cannot parse value assigned to "__docformat__": not a string\n'
    assert mod.docformat is None
    assert '__docformat__' not in mod.contents

@systemcls_param
def test_docformat_warn_not_str2(systemcls: Type[model.System], capsys: CapSys) -> None:

    mod = fromText('''
    __docformat__ = 3.14

    def f():
        pass
    ''', systemcls=systemcls, modname='mod')
    captured = capsys.readouterr().out
    assert captured == 'mod:2: Cannot parse value assigned to "__docformat__": not a string\n'
    assert mod.docformat == None
    assert '__docformat__' not in mod.contents

@systemcls_param
def test_docformat_warn_empty(systemcls: Type[model.System], capsys: CapSys) -> None:

    mod = fromText('''
    __docformat__ = '  '

    def f():
        pass
    ''', systemcls=systemcls, modname='mod')
    captured = capsys.readouterr().out
    assert captured == 'mod:2: Cannot parse value assigned to "__docformat__": empty value\n'
    assert mod.docformat == None
    assert '__docformat__' not in mod.contents

@systemcls_param
def test_docformat_warn_overrides(systemcls: Type[model.System], capsys: CapSys) -> None:
    mod = fromText('''
    __docformat__ = 'numpy'

    def f():
        pass

    __docformat__ = 'restructuredtext'
    ''', systemcls=systemcls, modname='mod')
    captured = capsys.readouterr().out
    assert captured == 'mod:7: Assignment to "__docformat__" overrides previous assignment\n'
    assert mod.docformat == 'restructuredtext'
    assert '__docformat__' not in mod.contents

@systemcls_param
def test_all_in_class_non_recognition(systemcls: Type[model.System]) -> None:
    """A class variable named __all__ is just an ordinary variable and
    does not affect Module.all.
    """
    mod = fromText('''
    class C:
        __all__ = ['f']
    ''', systemcls=systemcls)
    assert mod.all is None
    assert '__all__' not in mod.contents
    assert '__all__' in mod.contents['C'].contents

@systemcls_param
def test_all_multiple(systemcls: Type[model.System], capsys: CapSys) -> None:
    """If there are multiple assignments to __all__, a warning is logged
    and the last assignment takes effect.
    """
    mod = fromText('''
    __all__ = ['f']
    __all__ = ['g']
    ''', modname='mod', systemcls=systemcls)
    captured = capsys.readouterr().out
    assert captured == 'mod:3: Assignment to "__all__" overrides previous assignment\n'
    assert mod.all == ['g']

@systemcls_param
def test_all_bad_sequence(systemcls: Type[model.System], capsys: CapSys) -> None:
    """Values other than lists and tuples assigned to __all__ have no effect
    and a warning is logged.
    """
    mod = fromText('''
    __all__ = {}
    ''', modname='mod', systemcls=systemcls)
    captured = capsys.readouterr().out
    assert captured == 'mod:2: Cannot parse value assigned to "__all__"\n'
    assert mod.all is None

@systemcls_param
def test_all_nonliteral(systemcls: Type[model.System], capsys: CapSys) -> None:
    """Non-literals in __all__ are ignored."""
    mod = fromText('''
    __all__ = ['a', 'b', '.'.join(['x', 'y']), 'c']
    ''', modname='mod', systemcls=systemcls)
    captured = capsys.readouterr().out
    assert captured == 'mod:2: Cannot parse element 2 of "__all__"\n'
    assert mod.all == ['a', 'b', 'c']

@systemcls_param
def test_all_nonstring(systemcls: Type[model.System], capsys: CapSys) -> None:
    """Non-string literals in __all__ are ignored."""
    mod = fromText('''
    __all__ = ('a', 'b', 123, 'c', True)
    ''', modname='mod', systemcls=systemcls)
    captured = capsys.readouterr().out
    assert captured == (
        'mod:2: Element 2 of "__all__" has type "int", expected "str"\n'
        'mod:2: Element 4 of "__all__" has type "bool", expected "str"\n'
        )
    assert mod.all == ['a', 'b', 'c']

@systemcls_param
def test_all_allbad(systemcls: Type[model.System], capsys: CapSys) -> None:
    """If no value in __all__ could be parsed, the result is an empty list."""
    mod = fromText('''
    __all__ = (123, True)
    ''', modname='mod', systemcls=systemcls)
    captured = capsys.readouterr().out
    assert captured == (
        'mod:2: Element 0 of "__all__" has type "int", expected "str"\n'
        'mod:2: Element 1 of "__all__" has type "bool", expected "str"\n'
        )
    assert mod.all == []

@systemcls_param
def test_classmethod(systemcls: Type[model.System]) -> None:
    mod = fromText('''
    class C:
        @classmethod
        def f(klass):
            pass
    ''', systemcls=systemcls)
    assert mod.contents['C'].contents['f'].kind is model.DocumentableKind.CLASS_METHOD
    mod = fromText('''
    class C:
        def f(klass):
            pass
        f = classmethod(f)
    ''', systemcls=systemcls)
    assert mod.contents['C'].contents['f'].kind is model.DocumentableKind.CLASS_METHOD

@systemcls_param
def test_classdecorator(systemcls: Type[model.System]) -> None:
    mod = fromText('''
    def cd(cls):
        pass
    @cd
    class C:
        pass
    ''', modname='mod', systemcls=systemcls)
    C = mod.contents['C']
    assert isinstance(C, model.Class)
    assert C.decorators == [('mod.cd', None)]


@systemcls_param
def test_classdecorator_with_args(systemcls: Type[model.System]) -> None:
    mod = fromText('''
    def cd(): pass
    class A: pass
    @cd(A)
    class C:
        pass
    ''', modname='test', systemcls=systemcls)
    C = mod.contents['C']
    assert isinstance(C, model.Class)
    assert len(C.decorators) == 1
    (name, args), = C.decorators
    assert name == 'test.cd'
    assert args is not None
    assert len(args) == 1
    arg, = args
    assert astbuilder.node2fullname(arg, mod) == 'test.A'


@systemcls_param
def test_methoddecorator(systemcls: Type[model.System], capsys: CapSys) -> None:
    mod = fromText('''
    class C:
        def method_undecorated():
            pass

        @staticmethod
        def method_static():
            pass

        @classmethod
        def method_class(cls):
            pass

        @staticmethod
        @classmethod
        def method_both():
            pass
    ''', modname='mod', systemcls=systemcls)
    C = mod.contents['C']
    assert C.contents['method_undecorated'].kind is model.DocumentableKind.METHOD
    assert C.contents['method_static'].kind is model.DocumentableKind.STATIC_METHOD
    assert C.contents['method_class'].kind is model.DocumentableKind.CLASS_METHOD
    captured = capsys.readouterr().out
    assert captured == "mod:14: mod.C.method_both is both classmethod and staticmethod\n"


@systemcls_param
def test_assignment_to_method_in_class(systemcls: Type[model.System]) -> None:
    """An assignment to a method in a class body does not change the type
    of the documentable.

    If the name we assign to exists and it does not belong to an Attribute
    (it's a Function instead, in this test case), the assignment will be
    ignored.
    """
    mod = fromText('''
    class Base:
        def base_method():
            """Base method docstring."""

    class Sub(Base):
        base_method = wrap_method(base_method)
        """Overriding the docstring is not supported."""

        def sub_method():
            """Sub method docstring."""
        sub_method = wrap_method(sub_method)
        """Overriding the docstring is not supported."""
    ''', systemcls=systemcls)
    assert isinstance(mod.contents['Base'].contents['base_method'], model.Function)
    assert mod.contents['Sub'].contents.get('base_method') is None
    sub_method = mod.contents['Sub'].contents['sub_method']
    assert isinstance(sub_method, model.Function)
    assert sub_method.docstring == """Sub method docstring."""


@systemcls_param
def test_assignment_to_method_in_init(systemcls: Type[model.System]) -> None:
    """An assignment to a method inside __init__() does not change the type
    of the documentable.

    If the name we assign to exists and it does not belong to an Attribute
    (it's a Function instead, in this test case), the assignment will be
    ignored.
    """
    mod = fromText('''
    class Base:
        def base_method():
            """Base method docstring."""

    class Sub(Base):
        def sub_method():
            """Sub method docstring."""

        def __init__(self):
            self.base_method = wrap_method(self.base_method)
            """Overriding the docstring is not supported."""
            self.sub_method = wrap_method(self.sub_method)
            """Overriding the docstring is not supported."""
    ''', systemcls=systemcls)
    assert isinstance(mod.contents['Base'].contents['base_method'], model.Function)
    assert mod.contents['Sub'].contents.get('base_method') is None
    sub_method = mod.contents['Sub'].contents['sub_method']
    assert isinstance(sub_method, model.Function)
    assert sub_method.docstring == """Sub method docstring."""


@systemcls_param
def test_import_star(systemcls: Type[model.System]) -> None:
    mod_a = fromText('''
    def f(): pass
    ''', modname='a', systemcls=systemcls)
    mod_b = fromText('''
    from a import *
    ''', modname='b', system=mod_a.system)
    assert mod_b.resolveName('f') == mod_a.contents['f']


@systemcls_param
def test_import_func_from_package(systemcls: Type[model.System]) -> None:
    """Importing a function from a package should look in the C{__init__}
    module.

    In this test the following hierarchy is constructed::

        package a
          module __init__
            defines function 'f'
          module c
            imports function 'f'
        module b
          imports function 'f'

    We verify that when module C{b} and C{c} import the name C{f} from
    package C{a}, they import the function C{f} from the module C{a.__init__}.
    """
    system = systemcls()
    mod_a = fromText('''
    def f(): pass
    ''', modname='a', is_package=True, system=system)
    mod_b = fromText('''
    from a import f
    ''', modname='b', system=system)
    mod_c = fromText('''
    from . import f
    ''', modname='c', parent_name='a', system=system)
    assert mod_b.resolveName('f') == mod_a.contents['f']
    assert mod_c.resolveName('f') == mod_a.contents['f']


@systemcls_param
def test_import_module_from_package(systemcls: Type[model.System]) -> None:
    """Importing a module from a package should not look in C{__init__}
    module.

    In this test the following hierarchy is constructed::

        package a
          module __init__
          module b
            defines function 'f'
        module c
          imports module 'a.b'

    We verify that when module C{c} imports the name C{b} from package C{a},
    it imports the module C{a.b} which contains C{f}.
    """
    system = systemcls()
    fromText('''
    # This module intentionally left blank.
    ''', modname='a', system=system)
    mod_b = fromText('''
    def f(): pass
    ''', modname='b', parent_name='a', system=system)
    mod_c = fromText('''
    from a import b
    f = b.f
    ''', modname='c', system=system)
    assert mod_c.resolveName('f') == mod_b.contents['f']


@systemcls_param
def test_inline_docstring_modulevar(systemcls: Type[model.System]) -> None:
    mod = fromText('''
    """regular module docstring

    @var b: doc for b
    """

    """not a docstring"""

    a = 1
    """inline doc for a"""

    b = 2

    def f():
        pass
    """not a docstring"""
    ''', modname='test', systemcls=systemcls)
    assert sorted(mod.contents.keys()) == ['a', 'b', 'f']
    a = mod.contents['a']
    assert a.docstring == """inline doc for a"""
    b = mod.contents['b']
    assert unwrap(b.parsed_docstring) == """doc for b"""
    f = mod.contents['f']
    assert not f.docstring

@systemcls_param
def test_inline_docstring_classvar(systemcls: Type[model.System]) -> None:
    mod = fromText('''
    class C:
        """regular class docstring"""

        def f(self):
            pass
        """not a docstring"""

        a = 1
        """inline doc for a"""

        """not a docstring"""

        _b = 2
        """inline doc for _b"""

        None
        """not a docstring"""
    ''', modname='test', systemcls=systemcls)
    C = mod.contents['C']
    assert sorted(C.contents.keys()) == ['_b', 'a', 'f']
    f = C.contents['f']
    assert not f.docstring
    a = C.contents['a']
    assert a.docstring == """inline doc for a"""
    assert a.privacyClass is model.PrivacyClass.VISIBLE
    b = C.contents['_b']
    assert b.docstring == """inline doc for _b"""
    assert b.privacyClass is model.PrivacyClass.PRIVATE

@systemcls_param
def test_inline_docstring_annotated_classvar(systemcls: Type[model.System]) -> None:
    mod = fromText('''
    class C:
        """regular class docstring"""

        a: int
        """inline doc for a"""

        _b: int = 4
        """inline doc for _b"""
    ''', modname='test', systemcls=systemcls)
    C = mod.contents['C']
    assert sorted(C.contents.keys()) == ['_b', 'a']
    a = C.contents['a']
    assert a.docstring == """inline doc for a"""
    assert a.privacyClass is model.PrivacyClass.VISIBLE
    b = C.contents['_b']
    assert b.docstring == """inline doc for _b"""
    assert b.privacyClass is model.PrivacyClass.PRIVATE

@systemcls_param
def test_inline_docstring_instancevar(systemcls: Type[model.System]) -> None:
    mod = fromText('''
    class C:
        """regular class docstring"""

        d = None
        """inline doc for d"""

        f = None
        """inline doc for f"""

        def __init__(self):
            self.a = 1
            """inline doc for a"""

            """not a docstring"""

            self._b = 2
            """inline doc for _b"""

            x = -1
            """not a docstring"""

            self.c = 3
            """inline doc for c"""

            self.d = 4

            self.e = 5
        """not a docstring"""

        def set_f(self, value):
            self.f = value
    ''', modname='test', systemcls=systemcls)
    C = mod.contents['C']
    assert sorted(C.contents.keys()) == [
        '__init__', '_b', 'a', 'c', 'd', 'e', 'f', 'set_f'
        ]
    a = C.contents['a']
    assert a.docstring == """inline doc for a"""
    assert a.privacyClass is model.PrivacyClass.VISIBLE
    assert a.kind is model.DocumentableKind.INSTANCE_VARIABLE
    b = C.contents['_b']
    assert b.docstring == """inline doc for _b"""
    assert b.privacyClass is model.PrivacyClass.PRIVATE
    assert b.kind is model.DocumentableKind.INSTANCE_VARIABLE
    c = C.contents['c']
    assert c.docstring == """inline doc for c"""
    assert c.privacyClass is model.PrivacyClass.VISIBLE
    assert c.kind is model.DocumentableKind.INSTANCE_VARIABLE
    d = C.contents['d']
    assert d.docstring == """inline doc for d"""
    assert d.privacyClass is model.PrivacyClass.VISIBLE
    assert d.kind is model.DocumentableKind.INSTANCE_VARIABLE
    e = C.contents['e']
    assert not e.docstring
    f = C.contents['f']
    assert f.docstring == """inline doc for f"""
    assert f.privacyClass is model.PrivacyClass.VISIBLE
    assert f.kind is model.DocumentableKind.INSTANCE_VARIABLE

@systemcls_param
def test_inline_docstring_annotated_instancevar(systemcls: Type[model.System]) -> None:
    mod = fromText('''
    class C:
        """regular class docstring"""

        a: int

        def __init__(self):
            self.a = 1
            """inline doc for a"""

            self.b: int = 2
            """inline doc for b"""
    ''', modname='test', systemcls=systemcls)
    C = mod.contents['C']
    assert sorted(C.contents.keys()) == ['__init__', 'a', 'b']
    a = C.contents['a']
    assert a.docstring == """inline doc for a"""
    b = C.contents['b']
    assert b.docstring == """inline doc for b"""

@systemcls_param
def test_docstring_assignment(systemcls: Type[model.System], capsys: CapSys) -> None:
    mod = fromText(r'''
    def fun():
        pass

    class CLS:

        def method1():
            """Temp docstring."""
            pass

        def method2():
            pass

        method1.__doc__ = "Updated docstring #1"

    fun.__doc__ = "Happy Happy Joy Joy"
    CLS.__doc__ = "Clears the screen"
    CLS.method2.__doc__ = "Updated docstring #2"

    None.__doc__ = "Free lunch!"
    real.__doc__ = "Second breakfast"
    fun.__doc__ = codecs.encode('Pnrfne fnynq', 'rot13')
    CLS.method1.__doc__ = 4

    def mark_unavailable(func):
        # No warning: docstring updates in functions are ignored.
        func.__doc__ = func.__doc__ + '\n\nUnavailable on this system.'
    ''', systemcls=systemcls)
    fun = mod.contents['fun']
    assert fun.kind is model.DocumentableKind.FUNCTION
    assert fun.docstring == """Happy Happy Joy Joy"""
    CLS = mod.contents['CLS']
    assert CLS.kind is model.DocumentableKind.CLASS
    assert CLS.docstring == """Clears the screen"""
    method1 = CLS.contents['method1']
    assert method1.kind is model.DocumentableKind.METHOD
    assert method1.docstring == "Updated docstring #1"
    method2 = CLS.contents['method2']
    assert method2.kind is model.DocumentableKind.METHOD
    assert method2.docstring == "Updated docstring #2"
    captured = capsys.readouterr()
    lines = captured.out.split('\n')
    assert len(lines) > 0 and lines[0] == \
        "<test>:20: Unable to figure out target for __doc__ assignment"
    assert len(lines) > 1 and lines[1] == \
        "<test>:21: Unable to figure out target for __doc__ assignment: " \
        "computed full name not found: real"
    assert len(lines) > 2 and lines[2] == \
        "<test>:22: Unable to figure out value for __doc__ assignment, " \
        "maybe too complex"
    assert len(lines) > 3 and lines[3] == \
        "<test>:23: Ignoring value assigned to __doc__: not a string"
    assert len(lines) == 5 and lines[-1] == ''

@systemcls_param
def test_docstring_assignment_detuple(systemcls: Type[model.System], capsys: CapSys) -> None:
    """We currently don't trace values for detupling assignments, so when
    assigning to __doc__ we get a warning about the unknown value.
    """
    fromText('''
    def fun():
        pass

    fun.__doc__, other = 'Detupling to __doc__', 'is not supported'
    ''', modname='test', systemcls=systemcls)
    captured = capsys.readouterr().out
    assert captured == (
        "test:5: Unable to figure out value for __doc__ assignment, maybe too complex\n"
        )

@systemcls_param
def test_variable_scopes(systemcls: Type[model.System]) -> None:
    mod = fromText('''
    l = 1
    """module-level l"""

    m = 1
    """module-level m"""

    class C:
        """class docstring

        @ivar k: class level doc for k
        """

        a = None

        k = 640

        m = 2
        """class-level m"""

        def __init__(self):
            self.a = 1
            """inline doc for a"""
            self.l = 2
            """instance l"""
    ''', modname='test', systemcls=systemcls)
    l1 = mod.contents['l']
    assert l1.kind is model.DocumentableKind.VARIABLE
    assert l1.docstring == """module-level l"""
    m1 = mod.contents['m']
    assert m1.kind is model.DocumentableKind.VARIABLE
    assert m1.docstring == """module-level m"""
    C = mod.contents['C']
    assert sorted(C.contents.keys()) == ['__init__', 'a', 'k', 'l', 'm']
    a = C.contents['a']
    assert a.kind is model.DocumentableKind.INSTANCE_VARIABLE
    assert a.docstring == """inline doc for a"""
    k = C.contents['k']
    assert k.kind is model.DocumentableKind.INSTANCE_VARIABLE
    assert unwrap(k.parsed_docstring) == """class level doc for k"""
    l2 = C.contents['l']
    assert l2.kind is model.DocumentableKind.INSTANCE_VARIABLE
    assert l2.docstring == """instance l"""
    m2 = C.contents['m']
    assert m2.kind is model.DocumentableKind.CLASS_VARIABLE
    assert m2.docstring == """class-level m"""

@systemcls_param
def test_variable_types(systemcls: Type[model.System]) -> None:
    mod = fromText('''
    class C:
        """class docstring

        @cvar a: first
        @type a: string

        @type b: string
        @cvar b: second

        @type c: string

        @ivar d: fourth
        @type d: string

        @type e: string
        @ivar e: fifth

        @type f: string

        @type g: string
        """

        a = "A"

        b = "B"

        c = "C"
        """third"""

        def __init__(self):

            self.d = "D"

            self.e = "E"

            self.f = "F"
            """sixth"""

            self.g = g = "G"
            """seventh"""
    ''', modname='test', systemcls=systemcls)
    C = mod.contents['C']
    assert sorted(C.contents.keys()) == [
        '__init__', 'a', 'b', 'c', 'd', 'e', 'f', 'g'
        ]
    a = C.contents['a']
    assert unwrap(a.parsed_docstring) == """first"""
    assert str(unwrap(a.parsed_type)) == 'string'
    assert a.kind is model.DocumentableKind.CLASS_VARIABLE
    b = C.contents['b']
    assert unwrap(b.parsed_docstring) == """second"""
    assert str(unwrap(b.parsed_type)) == 'string'
    assert b.kind is model.DocumentableKind.CLASS_VARIABLE
    c = C.contents['c']
    assert c.docstring == """third"""
    assert str(unwrap(c.parsed_type)) == 'string'
    assert c.kind is model.DocumentableKind.CLASS_VARIABLE
    d = C.contents['d']
    assert unwrap(d.parsed_docstring) == """fourth"""
    assert str(unwrap(d.parsed_type)) == 'string'
    assert d.kind is model.DocumentableKind.INSTANCE_VARIABLE
    e = C.contents['e']
    assert unwrap(e.parsed_docstring) == """fifth"""
    assert str(unwrap(e.parsed_type)) == 'string'
    assert e.kind is model.DocumentableKind.INSTANCE_VARIABLE
    f = C.contents['f']
    assert f.docstring == """sixth"""
    assert str(unwrap(f.parsed_type)) == 'string'
    assert f.kind is model.DocumentableKind.INSTANCE_VARIABLE
    g = C.contents['g']
    assert g.docstring == """seventh"""
    assert str(unwrap(g.parsed_type)) == 'string'
    assert g.kind is model.DocumentableKind.INSTANCE_VARIABLE

@systemcls_param
def test_annotated_variables(systemcls: Type[model.System]) -> None:
    mod = fromText('''
    class C:
        """class docstring

        @cvar a: first
        @type a: string

        @type b: string
        @cvar b: second
        """

        a: str = "A"

        b: str

        c: str = "C"
        """third"""

        d: str
        """fourth"""

        e: List['C']
        """fifth"""

        f: 'List[C]'
        """sixth"""

        g: 'List["C"]'
        """seventh"""

        def __init__(self):
            self.s: List[str] = []
            """instance"""

    m: bytes = b"M"
    """module-level"""
    ''', modname='test', systemcls=systemcls)

    C = mod.contents['C']
    a = C.contents['a']
    assert unwrap(a.parsed_docstring) == """first"""
    assert type2html(a) == 'string'
    b = C.contents['b']
    assert unwrap(b.parsed_docstring) == """second"""
    assert type2html(b) == 'string'
    c = C.contents['c']
    assert c.docstring == """third"""
    assert type2html(c) == '<code>str</code>'
    d = C.contents['d']
    assert d.docstring == """fourth"""
    assert type2html(d) == '<code>str</code>'
    e = C.contents['e']
    assert e.docstring == """fifth"""
    assert type2html(e) == '<code>List[C]</code>'
    f = C.contents['f']
    assert f.docstring == """sixth"""
    assert type2html(f) == '<code>List[C]</code>'
    g = C.contents['g']
    assert g.docstring == """seventh"""
    assert type2html(g) == '<code>List[C]</code>'
    s = C.contents['s']
    assert s.docstring == """instance"""
    assert type2html(s) == '<code>List[str]</code>'
    m = mod.contents['m']
    assert m.docstring == """module-level"""
    assert type2html(m) == '<code>bytes</code>'

@typecomment
@systemcls_param
def test_type_comment(systemcls: Type[model.System], capsys: CapSys) -> None:
    mod = fromText('''
    d = {} # type: dict[str, int]
    i = [] # type: ignore[misc]
    ''', systemcls=systemcls)
    assert type2str(cast(model.Attribute, mod.contents['d']).annotation) == 'dict[str, int]'
    # We don't use ignore comments for anything at the moment,
    # but do verify that their presence doesn't break things.
    assert type2str(cast(model.Attribute, mod.contents['i']).annotation) == 'list'
    assert not capsys.readouterr().out

@systemcls_param
def test_unstring_annotation(systemcls: Type[model.System]) -> None:
    """Annotations or parts thereof that are strings are parsed and
    line number information is preserved.
    """
    mod = fromText('''
    a: "int"
    b: 'str' = 'B'
    c: list["Thingy"]
    ''', systemcls=systemcls)
    assert ann_str_and_line(mod.contents['a']) == ('int', 2)
    assert ann_str_and_line(mod.contents['b']) == ('str', 3)
    assert ann_str_and_line(mod.contents['c']) == ('list[Thingy]', 4)

@pytest.mark.parametrize('annotation', ("[", "pass", "1 ; 2"))
@systemcls_param
def test_bad_string_annotation(
        annotation: str, systemcls: Type[model.System], capsys: CapSys
        ) -> None:
    """Invalid string annotations must be reported as syntax errors."""
    mod = fromText(f'''
    x: "{annotation}"
    ''', modname='test', systemcls=systemcls)
    assert isinstance(cast(model.Attribute, mod.contents['x']).annotation, ast.expr)
    assert "syntax error in annotation" in capsys.readouterr().out

@pytest.mark.parametrize('annotation,expected', (
    ("Literal['[', ']']", "Literal['[', ']']"),
    ("typing.Literal['pass', 'raise']", "typing.Literal['pass', 'raise']"),
    ("Optional[Literal['1 ; 2']]", "Optional[Literal['1 ; 2']]"),
    ("'Literal'['!']", "Literal['!']"),
    (r"'Literal[\'if\', \'while\']'", "Literal['if', 'while']"),
    ))
def test_literal_string_annotation(annotation: str, expected: str) -> None:
    """Strings inside Literal annotations must not be recursively parsed."""
    stmt, = ast.parse(annotation).body
    assert isinstance(stmt, ast.Expr)
    unstringed = astbuilder._AnnotationStringParser().visit(stmt.value)
    assert astor.to_source(unstringed).strip() == expected

@systemcls_param
def test_inferred_variable_types(systemcls: Type[model.System]) -> None:
    mod = fromText('''
    class C:
        a = "A"
        b = 2
        c = ['a', 'b', 'c']
        d = {'a': 1, 'b': 2}
        e = (True, False, True)
        f = 1.618
        g = {2, 7, 1, 8}
        h = []
        i = ['r', 2, 'd', 2]
        j = ((), ((), ()))
        n = None
        x = list(range(10))
        y = [n for n in range(10) if n % 2]
        def __init__(self):
            self.s = ['S']
            self.t = t = 'T'
    m = b'octets'
    ''', modname='test', systemcls=systemcls)
    C = mod.contents['C']
    assert ann_str_and_line(C.contents['a']) == ('str', 3)
    assert ann_str_and_line(C.contents['b']) == ('int', 4)
    assert ann_str_and_line(C.contents['c']) == ('list[str]', 5)
    assert ann_str_and_line(C.contents['d']) == ('dict[str, int]', 6)
    assert ann_str_and_line(C.contents['e']) == ('tuple[bool, ...]', 7)
    assert ann_str_and_line(C.contents['f']) == ('float', 8)
    assert ann_str_and_line(C.contents['g']) == ('set[int]', 9)
    # Element type is unknown, not uniform or too complex.
    assert ann_str_and_line(C.contents['h']) == ('list', 10)
    assert ann_str_and_line(C.contents['i']) == ('list', 11)
    assert ann_str_and_line(C.contents['j']) == ('tuple', 12)
    # It is unlikely that a variable actually will contain only None,
    # so we should treat this as not be able to infer the type.
    assert cast(model.Attribute, C.contents['n']).annotation is None
    # These expressions are considered too complex for pydoctor.
    # Maybe we can use an external type inferrer at some point.
    assert cast(model.Attribute, C.contents['x']).annotation is None
    assert cast(model.Attribute, C.contents['y']).annotation is None
    # Type inference isn't different for module and instance variables,
    # so we don't need to re-test everything.
    assert ann_str_and_line(C.contents['s']) == ('list[str]', 17)
    # Check that type is inferred on assignments with multiple targets.
    assert ann_str_and_line(C.contents['t']) == ('str', 18)
    assert ann_str_and_line(mod.contents['m']) == ('bytes', 19)

@systemcls_param
def test_attrs_attrib_type(systemcls: Type[model.System]) -> None:
    """An attr.ib's "type" or "default" argument is used as an alternative
    type annotation.
    """
    mod = fromText('''
    import attr
    from attr import attrib
    @attr.s
    class C:
        a = attr.ib(type=int)
        b = attrib(type=int)
        c = attr.ib(type='C')
        d = attr.ib(default=True)
        e = attr.ib(123)
    ''', modname='test', systemcls=systemcls)
    C = mod.contents['C']

    A = C.contents['a']
    B = C.contents['b']
    _C = C.contents['c']
    D = C.contents['d']
    E = C.contents['e']

    assert isinstance(A, model.Attribute)
    assert isinstance(B, model.Attribute)
    assert isinstance(_C, model.Attribute)
    assert isinstance(D, model.Attribute)
    assert isinstance(E, model.Attribute)

    assert type2str(A.annotation) == 'int'
    assert type2str(B.annotation) == 'int'
    assert type2str(_C.annotation) == 'C'
    assert type2str(D.annotation) == 'bool'
    assert type2str(E.annotation) == 'int'

@systemcls_param
def test_attrs_attrib_instance(systemcls: Type[model.System]) -> None:
    """An attr.ib attribute is classified as an instance variable."""
    mod = fromText('''
    import attr
    @attr.s
    class C:
        a = attr.ib(type=int)
    ''', modname='test', systemcls=systemcls)
    C = mod.contents['C']
    assert C.contents['a'].kind is model.DocumentableKind.INSTANCE_VARIABLE

@systemcls_param
def test_attrs_attrib_badargs(systemcls: Type[model.System], capsys: CapSys) -> None:
    """."""
    fromText('''
    import attr
    @attr.s
    class C:
        a = attr.ib(nosuchargument='bad')
    ''', modname='test', systemcls=systemcls)
    captured = capsys.readouterr().out
    assert captured == (
        'test:5: Invalid arguments for attr.ib(): got an unexpected keyword argument "nosuchargument"\n'
        )

@systemcls_param
def test_attrs_auto_instance(systemcls: Type[model.System]) -> None:
    """Attrs auto-attributes are classified as instance variables."""
    mod = fromText('''
    from typing import ClassVar
    import attr
    @attr.s(auto_attribs=True)
    class C:
        a: int
        b: bool = False
        c: ClassVar[str]  # explicit class variable
        d = 123  # ignored by auto_attribs because no annotation
    ''', modname='test', systemcls=systemcls)
    C = mod.contents['C']
    assert C.contents['a'].kind is model.DocumentableKind.INSTANCE_VARIABLE
    assert C.contents['b'].kind is model.DocumentableKind.INSTANCE_VARIABLE
    assert C.contents['c'].kind is model.DocumentableKind.CLASS_VARIABLE
    assert C.contents['d'].kind is model.DocumentableKind.CLASS_VARIABLE

@systemcls_param
def test_attrs_args(systemcls: Type[model.System], capsys: CapSys) -> None:
    """Non-existing arguments and invalid values to recognized arguments are
    rejected with a warning.
    """
    fromText('''
    import attr

    @attr.s()
    class C0: ...

    @attr.s(repr=False)
    class C1: ...

    @attr.s(auto_attribzzz=True)
    class C2: ...

    @attr.s(auto_attribs=not False)
    class C3: ...

    @attr.s(auto_attribs=1)
    class C4: ...
    ''', modname='test', systemcls=systemcls)
    captured = capsys.readouterr().out
    assert captured == (
        'test:10: Invalid arguments for attr.s(): got an unexpected keyword argument "auto_attribzzz"\n'
        'test:13: Unable to figure out value for "auto_attribs" argument to attr.s(), maybe too complex\n'
        'test:16: Value for "auto_attribs" argument to attr.s() has type "int", expected "bool"\n'
        )

@systemcls_param
def test_detupling_assignment(systemcls: Type[model.System]) -> None:
    mod = fromText('''
    a, b, c = range(3)
    ''', modname='test', systemcls=systemcls)
    assert sorted(mod.contents.keys()) == ['a', 'b', 'c']

@systemcls_param
def test_property_decorator(systemcls: Type[model.System]) -> None:
    """A function decorated with '@property' is documented as an attribute."""
    mod = fromText('''
    class C:
        @property
        def prop(self) -> str:
            """For sale."""
            return 'seaside'
        @property
        def oldschool(self):
            """
            @return: For rent.
            @rtype: string
            @see: U{https://example.com/}
            """
            return 'downtown'
    ''', modname='test', systemcls=systemcls)
    C = mod.contents['C']

    prop = C.contents['prop']
    assert isinstance(prop, model.Attribute)
    assert prop.kind is model.DocumentableKind.PROPERTY
    assert prop.docstring == """For sale."""
    assert type2str(prop.annotation) == 'str'

    oldschool = C.contents['oldschool']
    assert isinstance(oldschool, model.Attribute)
    assert oldschool.kind is model.DocumentableKind.PROPERTY
    assert isinstance(oldschool.parsed_docstring, ParsedEpytextDocstring)
    assert unwrap(oldschool.parsed_docstring) == """For rent."""
    assert flatten(format_summary(oldschool)) == 'For rent.'
    assert isinstance(oldschool.parsed_type, ParsedEpytextDocstring)
    assert str(unwrap(oldschool.parsed_type)) == 'string'
    fields = oldschool.parsed_docstring.fields
    assert len(fields) == 1
    assert fields[0].tag() == 'see'


@systemcls_param
def test_property_setter(systemcls: Type[model.System], capsys: CapSys) -> None:
    """Property setter and deleter methods are renamed, so they don't replace
    the property itself.
    """
    mod = fromText('''
    class C:
        @property
        def prop(self):
            """Getter."""
        @prop.setter
        def prop(self, value):
            """Setter."""
        @prop.deleter
        def prop(self):
            """Deleter."""
    ''', modname='mod', systemcls=systemcls)
    C = mod.contents['C']

    getter = C.contents['prop']
    assert isinstance(getter, model.Attribute)
    assert getter.kind is model.DocumentableKind.PROPERTY
    assert getter.docstring == """Getter."""

    setter = C.contents['prop.setter']
    assert isinstance(setter, model.Function)
    assert setter.kind is model.DocumentableKind.METHOD
    assert setter.docstring == """Setter."""

    deleter = C.contents['prop.deleter']
    assert isinstance(deleter, model.Function)
    assert deleter.kind is model.DocumentableKind.METHOD
    assert deleter.docstring == """Deleter."""


@systemcls_param
def test_property_custom(systemcls: Type[model.System], capsys: CapSys) -> None:
    """Any custom decorator with a name ending in 'property' makes a method
    into a property getter.
    """
    mod = fromText('''
    class C:
        @deprecate.deprecatedProperty(incremental.Version("Twisted", 18, 7, 0))
        def processes(self):
            return {}
        @async_property
        async def remote_value(self):
            return await get_remote_value()
        @abc.abstractproperty
        def name(self):
            raise NotImplementedError
    ''', modname='mod', systemcls=systemcls)
    C = mod.contents['C']

    deprecated = C.contents['processes']
    assert isinstance(deprecated, model.Attribute)
    assert deprecated.kind is model.DocumentableKind.PROPERTY

    async_prop = C.contents['remote_value']
    assert isinstance(async_prop, model.Attribute)
    assert async_prop.kind is model.DocumentableKind.PROPERTY

    abstract_prop = C.contents['name']
    assert isinstance(abstract_prop, model.Attribute)
    assert abstract_prop.kind is model.DocumentableKind.PROPERTY


@pytest.mark.parametrize('decoration', ('classmethod', 'staticmethod'))
@systemcls_param
def test_property_conflict(
        decoration: str, systemcls: Type[model.System], capsys: CapSys
        ) -> None:
    """Warn when a method is decorated as both property and class/staticmethod.
    These decoration combinations do not create class/static properties.
    """
    mod = fromText(f'''
    class C:
        @{decoration}
        @property
        def prop():
            raise NotImplementedError
    ''', modname='mod', systemcls=systemcls)
    C = mod.contents['C']
    assert C.contents['prop'].kind is model.DocumentableKind.PROPERTY
    captured = capsys.readouterr().out
    assert captured == f"mod:3: mod.C.prop is both property and {decoration}\n"

@systemcls_param
def test_ignore_function_contents(systemcls: Type[model.System]) -> None:
    mod = fromText('''
    def outer():
        """Outer function."""

        class Clazz:
            """Inner class."""

        def func():
            """Inner function."""

        var = 1
        """Local variable."""
    ''', systemcls=systemcls)
    outer = mod.contents['outer']
    assert not outer.contents

@systemcls_param
def test_constant_module(systemcls: Type[model.System]) -> None:
    """
    Module variables with all-uppercase names are recognized as constants.
    """
    mod = fromText('''
    LANG = 'FR'
    ''', systemcls=systemcls)
    lang = mod.contents['LANG']
    assert isinstance(lang, model.Attribute)
    assert lang.kind is model.DocumentableKind.CONSTANT
    assert ast.literal_eval(getattr(mod.resolveName('LANG'), 'value')) == 'FR'

@systemcls_param
def test_constant_module_with_final(systemcls: Type[model.System]) -> None:
    """
    Module variables annotated with typing.Final are recognized as constants.
    """
    mod = fromText('''
    from typing import Final
    lang: Final = 'fr'
    ''', systemcls=systemcls)
    attr = mod.resolveName('lang')
    assert isinstance(attr, model.Attribute)
    assert attr.kind == model.DocumentableKind.CONSTANT
    assert attr.value is not None
    assert ast.literal_eval(attr.value) == 'fr'

@systemcls_param
def test_constant_module_with_typing_extensions_final(systemcls: Type[model.System]) -> None:
    """
    Module variables annotated with typing_extensions.Final are recognized as constants.
    """
    mod = fromText('''
    from typing_extensions import Final
    lang: Final = 'fr'
    ''', systemcls=systemcls)
    attr = mod.resolveName('lang')
    assert isinstance(attr, model.Attribute)
    assert attr.kind == model.DocumentableKind.CONSTANT
    assert attr.value is not None
    assert ast.literal_eval(attr.value) == 'fr'

@systemcls_param
def test_constant_module_with_final_subscript1(systemcls: Type[model.System]) -> None:
    """
    It can recognize constants defined with typing.Final[something]
    """
    mod = fromText('''
    from typing import Final
    lang: Final[Sequence[str]] = ('fr', 'en')
    ''', systemcls=systemcls)
    attr = mod.resolveName('lang')
    assert isinstance(attr, model.Attribute)
    assert attr.kind == model.DocumentableKind.CONSTANT
    assert attr.value is not None
    assert ast.literal_eval(attr.value) == ('fr', 'en')
    assert astor.to_source(attr.annotation).strip() == "Sequence[str]"

@systemcls_param
def test_constant_module_with_final_subscript2(systemcls: Type[model.System]) -> None:
    """
    It can recognize constants defined with typing.Final[something]. 
    And it automatically remove the Final part from the annotation.
    """
    mod = fromText('''
    import typing
    lang: typing.Final[tuple] = ('fr', 'en')
    ''', systemcls=systemcls)
    attr = mod.resolveName('lang')
    assert isinstance(attr, model.Attribute)
    assert attr.kind == model.DocumentableKind.CONSTANT
    assert attr.value is not None
    assert ast.literal_eval(attr.value) == ('fr', 'en')
    assert astbuilder.node2fullname(attr.annotation, attr) == "tuple"

@systemcls_param
def test_constant_module_with_final_subscript_invalid_warns(systemcls: Type[model.System], capsys: CapSys) -> None:
    """
    It warns if there is an invalid Final annotation.
    """
    mod = fromText('''
    from typing import Final
    lang: Final[tuple, 12:13] = ('fr', 'en')
    ''', systemcls=systemcls, modname='mod')
    attr = mod.resolveName('lang')
    assert isinstance(attr, model.Attribute)
    assert attr.kind == model.DocumentableKind.CONSTANT
    assert attr.value is not None
    assert ast.literal_eval(attr.value) == ('fr', 'en')
    
    captured = capsys.readouterr().out
    assert "mod:3: Annotation is invalid, it should not contain slices.\n" == captured

    assert astor.to_source(attr.annotation).strip() == "tuple[str, ...]"

@systemcls_param
def test_constant_module_with_final_subscript_invalid_warns2(systemcls: Type[model.System], capsys: CapSys) -> None:
    """
    It warns if there is an invalid Final annotation.
    """
    mod = fromText('''
    import typing
    lang: typing.Final[12:13] = ('fr', 'en')
    ''', systemcls=systemcls, modname='mod')
    attr = mod.resolveName('lang')
    assert isinstance(attr, model.Attribute)
    assert attr.kind == model.DocumentableKind.CONSTANT
    assert attr.value is not None
    assert ast.literal_eval(attr.value) == ('fr', 'en')
    
    captured = capsys.readouterr().out
    assert "mod:3: Annotation is invalid, it should not contain slices.\n" == captured

    assert astor.to_source(attr.annotation).strip() == "tuple[str, ...]"

@systemcls_param
def test_constant_module_with_final_annotation_gets_infered(systemcls: Type[model.System]) -> None:
    """
    It can recognize constants defined with typing.Final. 
    It will infer the type of the constant if Final do not use subscripts.
    """
    mod = fromText('''
    import typing
    lang: typing.Final = 'fr'
    ''', systemcls=systemcls)
    attr = mod.resolveName('lang')
    assert isinstance(attr, model.Attribute)
    assert attr.kind == model.DocumentableKind.CONSTANT
    assert attr.value is not None
    assert ast.literal_eval(attr.value) == 'fr'
    assert astbuilder.node2fullname(attr.annotation, attr) == "str"

@systemcls_param
def test_constant_class(systemcls: Type[model.System]) -> None:
    """
    Class variables with all-uppercase names are recognized as constants.
    """
    mod = fromText('''
    class Clazz:
        """Class."""
        LANG = 'FR'
    ''', systemcls=systemcls)
    attr = mod.resolveName('Clazz.LANG')
    assert isinstance(attr, model.Attribute)
    assert attr.kind == model.DocumentableKind.CONSTANT
    assert attr.value is not None
    assert ast.literal_eval(attr.value) == 'FR'


@systemcls_param
def test_all_caps_variable_in_instance_is_not_a_constant(systemcls: Type[model.System], capsys: CapSys) -> None:
    """
    Currently, it does not mark instance members as constants, never.
    """
    mod = fromText('''
    from typing import Final
    class Clazz:
        """Class."""
        def __init__(**args):
            self.LANG: Final = 'FR'
    ''', systemcls=systemcls)
    attr = mod.resolveName('Clazz.LANG')
    assert isinstance(attr, model.Attribute)
    assert attr.kind == model.DocumentableKind.INSTANCE_VARIABLE
    assert attr.value is not None
    assert ast.literal_eval(attr.value) == 'FR'
    captured = capsys.readouterr().out
    assert not captured

@systemcls_param
def test_constant_override_in_instace_warns(systemcls: Type[model.System], capsys: CapSys) -> None:
    """
    It warns when a constant is beeing re defined in instance. But it ignores it's value. 
    """
    mod = fromText('''
    class Clazz:
        """Class."""
        LANG = 'EN'
        def __init__(self, **args):
            self.LANG = 'FR'
    ''', systemcls=systemcls, modname="mod")
    attr = mod.resolveName('Clazz.LANG')
    assert isinstance(attr, model.Attribute)
    assert attr.kind == model.DocumentableKind.CONSTANT
    assert attr.value is not None
    assert ast.literal_eval(attr.value) == 'EN'

    captured = capsys.readouterr().out
    assert "mod:6: Assignment to constant \"LANG\" inside an instance is ignored, this value will not be part of the docs.\n" == captured

@systemcls_param
def test_constant_override_in_instace_warns2(systemcls: Type[model.System], capsys: CapSys) -> None:
    """
    It warns when a constant is beeing re defined in instance. But it ignores it's value. 
    Even if the actual constant definition is detected after the instance variable of the same name.
    """
    mod = fromText('''
    class Clazz:
        """Class."""
        def __init__(self, **args):
            self.LANG = 'FR'
        LANG = 'EN'
    ''', systemcls=systemcls, modname="mod")
    attr = mod.resolveName('Clazz.LANG')
    assert isinstance(attr, model.Attribute)
    assert attr.kind == model.DocumentableKind.CONSTANT
    assert attr.value is not None
    assert ast.literal_eval(attr.value) == 'EN'

    captured = capsys.readouterr().out
    assert "mod:5: Assignment to constant \"LANG\" inside an instance is ignored, this value will not be part of the docs.\n" == captured

@systemcls_param
def test_constant_override_in_module_warns(systemcls: Type[model.System], capsys: CapSys) -> None:

    mod = fromText('''
    """Mod."""
    import sys
    IS_64BITS = False
    if sys.maxsize > 2**32:
        IS_64BITS = True
    ''', systemcls=systemcls, modname="mod")
    attr = mod.resolveName('IS_64BITS')
    assert isinstance(attr, model.Attribute)
    assert attr.kind == model.DocumentableKind.CONSTANT
    assert attr.value is not None
    assert ast.literal_eval(attr.value) == True

    captured = capsys.readouterr().out
    assert "mod:6: Assignment to constant \"IS_64BITS\" overrides previous assignment at line 4, the original value will not be part of the docs.\n" == captured

@systemcls_param
def test_constant_override_do_not_warns_when_defined_in_class_docstring(systemcls: Type[model.System], capsys: CapSys) -> None:
    """
    Constant can be documented as variables at docstring level without any warnings.
    """
    mod = fromText('''
    class Clazz:
        """
        @cvar LANG: French.
        """
        LANG = 99
    ''', systemcls=systemcls, modname="mod")
    attr = mod.resolveName('Clazz.LANG')
    assert isinstance(attr, model.Attribute)
    assert attr.kind == model.DocumentableKind.CONSTANT
    assert attr.value is not None
    assert ast.literal_eval(attr.value) == 99
    captured = capsys.readouterr().out
    assert not captured

@systemcls_param
def test_constant_override_do_not_warns_when_defined_in_module_docstring(systemcls: Type[model.System], capsys: CapSys) -> None:

    mod = fromText('''
    """
    @var LANG: French.
    """
    LANG = 99
    ''', systemcls=systemcls, modname="mod")
    attr = mod.resolveName('LANG')
    assert isinstance(attr, model.Attribute)
    assert attr.kind == model.DocumentableKind.CONSTANT
    assert attr.value is not None
    assert ast.literal_eval(attr.value) == 99
    captured = capsys.readouterr().out
    assert not captured<|MERGE_RESOLUTION|>--- conflicted
+++ resolved
@@ -6,14 +6,9 @@
 
 from twisted.python._pydoctor import TwistedSystem
 
-<<<<<<< HEAD
 from pydoctor import astbuilder, model, astutils
-from pydoctor.epydoc.markup import DocstringLinker, ParsedDocstring, flatten
-=======
-from pydoctor import astbuilder, model
 from pydoctor.epydoc.markup import DocstringLinker, ParsedDocstring
 from pydoctor.stanutils import flatten, html2stan, flatten_text
->>>>>>> c7a2fb5a
 from pydoctor.epydoc.markup.epytext import Element, ParsedEpytextDocstring
 from pydoctor.epydoc2stan import format_summary, get_parsed_type
 from pydoctor.zopeinterface import ZopeInterfaceSystem
@@ -577,7 +572,7 @@
     assert mod.system.allobjects.get("mod.SimpleClient") is not None
     assert mod.system.allobjects.get("mod.SimpleClient.FOO") is  None
     assert mod.contents['P'].kind is model.DocumentableKind.ALIAS
-    assert mod._resolveAlias(mod.contents['P'])=="mod.Processor"
+    assert mod._resolveAlias(cast(model.Attribute, mod.contents['P']))=="mod.Processor"
     assert mod._localNameToFullName('P')=="mod.Processor"
     assert mod.expandName('P')=="mod.Processor"
     assert mod.expandName('P.var')=="mod.Processor.var"
@@ -663,7 +658,7 @@
     Meaning that we ignore variables defines in "if" or "try/catch" blocks.
     """
     system = systemcls()
-    base_mod = fromText('''
+    fromText('''
     ssl = 1
     ''', system=system, modname='twisted.internet')
     mod = fromText('''
@@ -687,7 +682,7 @@
 def test_expandName_alias_documentable_module_level(systemcls: Type[model.System]) -> None:
 
     system = systemcls()
-    base_mod = fromText('''
+    fromText('''
     ssl = 1
     ''', system=system, modname='twisted.internet')
     mod = fromText('''
@@ -871,10 +866,10 @@
     fromText(src, system=system, modname='mod')
 
     mod = system.allobjects['mod']
-    base_mod = system.allobjects['base_mod']
+    bmod = system.allobjects['base_mod']
     assert mod.expandName('Z._1')=="Zoo._1" # Should be "base_mod.Zoo._1"
-    assert base_mod.expandName('Z._1')=="Zoo._1" # Should be "base_mod.Zoo._1"
-    assert base_mod.expandName('Zoo._1')=="base_mod.Zoo._1"
+    assert bmod.expandName('Z._1')=="Zoo._1" # Should be "base_mod.Zoo._1"
+    assert bmod.expandName('Zoo._1')=="base_mod.Zoo._1"
     assert system.allobjects['mod.Z'].kind is model.DocumentableKind.ALIAS
 
 @systemcls_param
