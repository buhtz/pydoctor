--- conflicted
+++ resolved
@@ -2398,7 +2398,6 @@
     mod = fromText(src, systemcls=systemcls)
     assert getConstructorsText(mod.contents['Animal']) == "Animal()"
 
-<<<<<<< HEAD
 # test for astutils.collect_assigns
 def test_astutils_collect_assigns() -> None:
     mod = ast.parse(dedent('''\
@@ -2432,7 +2431,7 @@
     assert [n.lineno for n in astutils._collect_nodes(F, ast.Name)] == [8,9]
     # two comprehensions
     assert [n.lineno for n in astutils._collect_nodes(F, (ast.ListComp, ast.DictComp))] == [6,7]
-=======
+
 @systemcls_param
 def test_typealias_unstring(systemcls: Type[model.System]) -> None:
     """
@@ -2450,4 +2449,4 @@
     with pytest.raises(StopIteration):
         # there is not Constant nodes in the type alias anymore
         next(n for n in ast.walk(typealias.value) if isinstance(n, ast.Constant))
->>>>>>> 965ed955
+        