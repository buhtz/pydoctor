from typing import Optional, Tuple, Type, List, overload, cast
import ast

import astor

from pydoctor import astbuilder, astutils, model, node2stan, epydoc2stan
from pydoctor.epydoc.markup import DocstringLinker, ParsedDocstring
from pydoctor.options import Options
from pydoctor.stanutils import flatten, html2stan, flatten_text
from pydoctor.epydoc.markup.epytext import Element, ParsedEpytextDocstring
from pydoctor.epydoc2stan import format_summary, get_parsed_type
from pydoctor.test.test_packages import processPackage
from pydoctor.utils import partialclass

from . import CapSys, NotFoundLinker, posonlyargs, typecomment
import pytest

class SimpleSystem(model.System):
    """
    A system with no extensions.
    """
    extensions:List[str] = []

class ZopeInterfaceSystem(model.System):
    """
    A system with only the zope interface extension enabled.
    """
    extensions = ['pydoctor.extensions.zopeinterface']

class DeprecateSystem(model.System):
    """
    A system with only the twisted deprecated extension enabled.
    """
    extensions = ['pydoctor.extensions.deprecate']

class PydanticSystem(model.System):
    # Add our custom extension as extra
    custom_extensions = ['pydoctor.test.test_pydantic_fields']

class AttrsSystem(model.System):
    """
    A system with only the attrs extension enabled.
    """
    extensions = ['pydoctor.extensions.attrs']

systemcls_param = pytest.mark.parametrize(
    'systemcls', (model.System, # system with all extensions enalbed
                  ZopeInterfaceSystem, # system with zopeinterface extension only
                  DeprecateSystem, # system with deprecated extension only
                  SimpleSystem, # system with no extensions
                  PydanticSystem,
                  AttrsSystem,
                 )
    )

def fromText(
        text: str,
        *,
        modname: str = '<test>',
        is_package: bool = False,
        parent_name: Optional[str] = None,
        system: Optional[model.System] = None,
        systemcls: Type[model.System] = model.System
        ) -> model.Module:
    
    if system is None:
        _system = systemcls()
    else:
        _system = system
    assert _system is not None

    if parent_name is None:
        full_name = modname
    else:
        full_name = f'{parent_name}.{modname}'

    builder = _system.systemBuilder(_system)
    builder.addModuleString(text, modname, parent_name, is_package=is_package)
    builder.buildModules()
    mod = _system.allobjects[full_name]
    assert isinstance(mod, model.Module)
    return mod

def unwrap(parsed_docstring: Optional[ParsedDocstring]) -> str:
    
    if parsed_docstring is None:
        raise TypeError("parsed_docstring cannot be None")
    if not isinstance(parsed_docstring, ParsedEpytextDocstring):
        raise TypeError(f"parsed_docstring must be a ParsedEpytextDocstring instance, not {parsed_docstring.__class__.__name__}")
    epytext = parsed_docstring._tree
    assert epytext is not None
    assert epytext.tag == 'epytext'
    assert len(epytext.children) == 1
    para = epytext.children[0]
    assert isinstance(para, Element)
    assert para.tag == 'para'
    assert len(para.children) == 1
    value = para.children[0]
    assert isinstance(value, str)
    return value

def to_html(
        parsed_docstring: ParsedDocstring,
        linker: DocstringLinker = NotFoundLinker()
        ) -> str:
    return flatten(parsed_docstring.to_stan(linker))

@overload
def type2str(type_expr: None) -> None: ...

@overload
def type2str(type_expr: ast.expr) -> str: ...

def type2str(type_expr: Optional[ast.expr]) -> Optional[str]:
    if type_expr is None:
        return None
    else:
        src = astor.to_source(type_expr)
        assert isinstance(src, str)
        return src.strip()

def type2html(obj: model.Documentable) -> str:
    """
    Uses the NotFoundLinker. 
    """
    parsed_type = get_parsed_type(obj)
    assert parsed_type is not None
    return to_html(parsed_type).replace('<wbr></wbr>', '').replace('<wbr>\n</wbr>', '')

def ann_str_and_line(obj: model.Documentable) -> Tuple[str, int]:
    """Return the textual representation and line number of an object's
    type annotation.
    @param obj: Documentable object with a type annotation.
    """
    ann = obj.annotation # type: ignore[attr-defined]
    assert ann is not None
    return type2str(ann), ann.lineno

def test_node2fullname() -> None:
    """The node2fullname() function finds the full (global) name for
    a name expression in the AST.
    """

    mod = fromText('''
    class session:
        from twisted.conch.interfaces import ISession
    ''', modname='test')

    def lookup(expr: str) -> Optional[str]:
        node = ast.parse(expr, mode='eval')
        assert isinstance(node, ast.Expression)
        return astbuilder.node2fullname(node.body, mod)

    # None is returned for non-name nodes.
    assert lookup('123') is None
    # Local names are returned with their full name.
    assert lookup('session') == 'test.session'
    # A name that has no match at the top level is returned as-is.
    assert lookup('nosuchname') == 'nosuchname'
    # Unknown names are resolved as far as possible.
    assert lookup('session.nosuchname') == 'test.session.nosuchname'
    # Aliases are resolved on local names.
    assert lookup('session.ISession') == 'twisted.conch.interfaces.ISession'
    # Aliases are resolved on global names.
    assert lookup('test.session.ISession') == 'twisted.conch.interfaces.ISession'

@systemcls_param
def test_no_docstring(systemcls: Type[model.System]) -> None:
    # Inheritance of the docstring of an overridden method depends on
    # methods with no docstring having None in their 'docstring' field.
    mod = fromText('''
    def f():
        pass
    class C:
        def m(self):
            pass
    ''', modname='test', systemcls=systemcls)
    f = mod.contents['f']
    assert f.docstring is None
    m = mod.contents['C'].contents['m']
    assert m.docstring is None

@systemcls_param
def test_function_simple(systemcls: Type[model.System]) -> None:
    src = '''
    """ MOD DOC """
    def f():
        """This is a docstring."""
    '''
    mod = fromText(src, systemcls=systemcls)
    assert len(mod.contents) == 1
    func, = mod.contents.values()
    assert func.fullName() == '<test>.f'
    assert func.docstring == """This is a docstring."""
    assert isinstance(func, model.Function)
    assert func.is_async is False


@systemcls_param
def test_function_async(systemcls: Type[model.System]) -> None:
    src = '''
    """ MOD DOC """
    async def a():
        """This is a docstring."""
    '''
    mod = fromText(src, systemcls=systemcls)
    assert len(mod.contents) == 1
    func, = mod.contents.values()
    assert func.fullName() == '<test>.a'
    assert func.docstring == """This is a docstring."""
    assert isinstance(func, model.Function)
    assert func.is_async is True


@pytest.mark.parametrize('signature', (
    '()',
    '(*, a, b=None)',
    '(*, a=(), b)',
    '(a, b=3, *c, **kw)',
    '(f=True)',
    '(x=0.1, y=-2)',
    r"(s='theory', t='con\'text')",
    ))
@systemcls_param
def test_function_signature(signature: str, systemcls: Type[model.System]) -> None:
    """
    A round trip from source to inspect.Signature and back produces
    the original text.

    @note: Our inspect.Signature Paramters objects are now tweaked such that they might produce HTML tags, handled by the L{PyvalColorizer}.
    """
    mod = fromText(f'def f{signature}: ...', systemcls=systemcls)
    docfunc, = mod.contents.values()
    assert isinstance(docfunc, model.Function)
    # This little trick makes it possible to back reproduce the original signature from the genrated HTML.
    text = flatten_text(html2stan(str(docfunc.signature)))
    assert text == signature

@posonlyargs
@pytest.mark.parametrize('signature', (
    '(x, y, /)',
    '(x, y=0, /)',
    '(x, y, /, z, w)',
    '(x, y, /, z, w=42)',
    '(x, y, /, z=0, w=0)',
    '(x, y=3, /, z=5, w=7)',
    '(x, /, *v, a=1, b=2)',
    '(x, /, *, a=1, b=2, **kwargs)',
    ))
@systemcls_param
def test_function_signature_posonly(signature: str, systemcls: Type[model.System]) -> None:
    test_function_signature(signature, systemcls)


@pytest.mark.parametrize('signature', (
    '(a, a)',
    ))
@systemcls_param
def test_function_badsig(signature: str, systemcls: Type[model.System], capsys: CapSys) -> None:
    """When a function has an invalid signature, an error is logged and
    the empty signature is returned.

    Note that most bad signatures lead to a SyntaxError, which we cannot
    recover from. This test checks what happens if the AST can be produced
    but inspect.Signature() rejects the parsed parameters.
    """
    mod = fromText(f'def f{signature}: ...', systemcls=systemcls, modname='mod')
    docfunc, = mod.contents.values()
    assert isinstance(docfunc, model.Function)
    assert str(docfunc.signature) == '()'
    captured = capsys.readouterr().out
    assert captured.startswith("mod:1: mod.f has invalid parameters: ")


@systemcls_param
def test_class(systemcls: Type[model.System]) -> None:
    src = '''
    class C:
        def f():
            """This is a docstring."""
    '''
    mod = fromText(src, systemcls=systemcls)
    assert len(mod.contents) == 1
    cls, = mod.contents.values()
    assert cls.fullName() == '<test>.C'
    assert cls.docstring == None
    assert len(cls.contents) == 1
    func, = cls.contents.values()
    assert func.fullName() == '<test>.C.f'
    assert func.docstring == """This is a docstring."""


@systemcls_param
def test_class_with_base(systemcls: Type[model.System]) -> None:
    src = '''
    class C:
        def f():
            """This is a docstring."""
    class D(C):
        def f():
            """This is a docstring."""
    '''
    mod = fromText(src, systemcls=systemcls)
    assert len(mod.contents) == 2
    clsC, clsD = mod.contents.values()
    assert clsC.fullName() == '<test>.C'
    assert clsC.docstring == None
    assert len(clsC.contents) == 1

    assert clsD.fullName() == '<test>.D'
    assert clsD.docstring == None
    assert len(clsD.contents) == 1

    assert isinstance(clsD, model.Class)
    assert len(clsD.bases) == 1
    base, = clsD.bases
    assert base == '<test>.C'

@systemcls_param
def test_follow_renaming(systemcls: Type[model.System]) -> None:
    src = '''
    class C: pass
    D = C
    class E(D): pass
    '''
    mod = fromText(src, systemcls=systemcls)
    C = mod.contents['C']
    E = mod.contents['E']
    assert isinstance(C, model.Class)
    assert isinstance(E, model.Class)
    assert E.baseobjects == [C], E.baseobjects

@systemcls_param
def test_relative_import_in_package(systemcls: Type[model.System]) -> None:
    """Relative imports in a package must be resolved by going up one level
    less, since we don't count "__init__.py" as a level.

    Hierarchy::

      top: def f
       - pkg: imports f and g
          - mod: def g
    """

    top_src = '''
    def f(): pass
    '''
    mod_src = '''
    def g(): pass
    '''
    pkg_src = '''
    from .. import f
    from .mod import g
    '''

    system = systemcls()
    top = fromText(top_src, modname='top', is_package=True, system=system)
    mod = fromText(mod_src, modname='top.pkg.mod', system=system)
    pkg = fromText(pkg_src, modname='pkg', parent_name='top', is_package=True,
                   system=system)

    assert pkg.resolveName('f') is top.contents['f']
    assert pkg.resolveName('g') is mod.contents['g']

@systemcls_param
@pytest.mark.parametrize('level', (1, 2, 3, 4))
def test_relative_import_past_top(
        systemcls: Type[model.System],
        level: int,
        capsys: CapSys
        ) -> None:
    """A warning is logged when a relative import goes beyond the top-level
    package.
    """
    system = systemcls()
    fromText('', modname='pkg', is_package=True, system=system)
    fromText(f'''
    from {'.' * level + 'X'} import A
    ''', modname='mod', parent_name='pkg', system=system)
    captured = capsys.readouterr().out
    if level == 1:
        assert not captured
    else:
        assert f'pkg.mod:2: relative import level ({level}) too high\n' == captured

@systemcls_param
def test_class_with_base_from_module(systemcls: Type[model.System]) -> None:
    src = '''
    from X.Y import A
    from Z import B as C
    class D(A, C):
        def f():
            """This is a docstring."""
    '''
    mod = fromText(src, systemcls=systemcls)
    assert len(mod.contents) == 1
    clsD, = mod.contents.values()

    assert clsD.fullName() == '<test>.D'
    assert clsD.docstring == None
    assert len(clsD.contents) == 1

    assert isinstance(clsD, model.Class)
    assert len(clsD.bases) == 2
    base1, base2 = clsD.bases
    assert base1 == 'X.Y.A'
    assert base2 == 'Z.B'

    src = '''
    import X
    import Y.Z as M
    class D(X.A, X.B.C, M.C):
        def f():
            """This is a docstring."""
    '''
    mod = fromText(src, systemcls=systemcls)
    assert len(mod.contents) == 1
    clsD, = mod.contents.values()

    assert clsD.fullName() == '<test>.D'
    assert clsD.docstring == None
    assert len(clsD.contents) == 1

    assert isinstance(clsD, model.Class)
    assert len(clsD.bases) == 3
    base1, base2, base3 = clsD.bases
    assert base1 == 'X.A', base1
    assert base2 == 'X.B.C', base2
    assert base3 == 'Y.Z.C', base3

@systemcls_param
def test_aliasing(systemcls: Type[model.System]) -> None:
    def addsrc(system: model.System) -> None:
        src_private = '''
        class A:
            pass
        '''
        src_export = '''
        from _private import A as B
        __all__ = ['B']
        '''
        src_user = '''
        from public import B
        class C(B):
            pass
        '''
        fromText(src_private, modname='_private', system=system)
        fromText(src_export, modname='public', system=system)
        fromText(src_user, modname='app', system=system)

    system = systemcls()
    addsrc(system)
    C = system.allobjects['app.C']
    assert isinstance(C, model.Class)
    # An older version of this test expected _private.A as the result.
    # The expected behavior was changed because:
    # - relying on on-demand processing of other modules is unreliable when
    #   there are cyclic imports: expandName() on a module that is still being
    #   processed can return the not-found result for a name that does exist
    # - code should be importing names from their official home, so if we
    #   import public.B then for the purposes of documentation public.B is
    #   the name we should use
    assert C.bases == ['public.B']

@systemcls_param
def test_more_aliasing(systemcls: Type[model.System]) -> None:
    def addsrc(system: model.System) -> None:
        src_a = '''
        class A:
            pass
        '''
        src_b = '''
        from a import A as B
        '''
        src_c = '''
        from b import B as C
        '''
        src_d = '''
        from c import C
        class D(C):
            pass
        '''
        fromText(src_a, modname='a', system=system)
        fromText(src_b, modname='b', system=system)
        fromText(src_c, modname='c', system=system)
        fromText(src_d, modname='d', system=system)

    system = systemcls()
    addsrc(system)
    D = system.allobjects['d.D']
    assert isinstance(D, model.Class)
    # An older version of this test expected a.A as the result.
    # Read the comment in test_aliasing() to learn why this was changed.
    assert D.bases == ['c.C']

@systemcls_param
def test_aliasing_recursion(systemcls: Type[model.System]) -> None:
    system = systemcls()
    src = '''
    class C:
        pass
    from mod import C
    class D(C):
        pass
    '''
    mod = fromText(src, modname='mod', system=system)
    D = mod.contents['D']
    assert isinstance(D, model.Class)
    assert D.bases == ['mod.C'], D.bases

@systemcls_param
def test_documented_no_alias(systemcls: Type[model.System]) -> None:
    """A variable that is documented should not be considered an alias."""
    # TODO: We should also verify this for inline docstrings, but the code
    #       currently doesn't support that. We should perhaps store aliases
    #       as Documentables as well, so we can change their 'kind' when
    #       an inline docstring follows the assignment.
    mod = fromText('''
    class SimpleClient:
        pass
    class Processor:
        """
        @ivar clientFactory: Callable that returns a client.
        """
        clientFactory = SimpleClient
    ''', systemcls=systemcls)
    P = mod.contents['Processor']
    f = P.contents['clientFactory']
    assert unwrap(f.parsed_docstring) == """Callable that returns a client."""
    assert f.privacyClass is model.PrivacyClass.PUBLIC
    assert f.kind is model.DocumentableKind.INSTANCE_VARIABLE
    assert f.linenumber

@systemcls_param
def test_subclasses(systemcls: Type[model.System]) -> None:
    src = '''
    class A:
        pass
    class B(A):
        pass
    '''
    system = fromText(src, systemcls=systemcls).system
    A = system.allobjects['<test>.A']
    assert isinstance(A, model.Class)
    assert A.subclasses == [system.allobjects['<test>.B']]

@systemcls_param
def test_inherit_names(systemcls: Type[model.System]) -> None:
    src = '''
    class A:
        pass
    class A(A):
        pass
    '''
    mod = fromText(src, systemcls=systemcls)
    A = mod.contents['A']
    assert isinstance(A, model.Class)
    assert [b.name for b in A.allbases()] == ['A 0']

@systemcls_param
def test_nested_class_inheriting_from_same_module(systemcls: Type[model.System]) -> None:
    src = '''
    class A:
        pass
    class B:
        class C(A):
            pass
    '''
    fromText(src, systemcls=systemcls)

@systemcls_param
def test_all_recognition(systemcls: Type[model.System]) -> None:
    """The value assigned to __all__ is parsed to Module.all."""
    mod = fromText('''
    def f():
        pass
    __all__ = ['f']
    ''', systemcls=systemcls)
    assert mod.all == ['f']
    assert '__all__' not in mod.contents

@systemcls_param
def test_docformat_recognition(systemcls: Type[model.System]) -> None:
    """The value assigned to __docformat__ is parsed to Module.docformat."""
    mod = fromText('''
    __docformat__ = 'Epytext en'

    def f():
        pass
    ''', systemcls=systemcls)
    assert mod.docformat == 'epytext'
    assert '__docformat__' not in mod.contents

@systemcls_param
def test_docformat_warn_not_str(systemcls: Type[model.System], capsys: CapSys) -> None:

    mod = fromText('''
    __docformat__ = [i for i in range(3)]

    def f():
        pass
    ''', systemcls=systemcls, modname='mod')
    captured = capsys.readouterr().out
    assert captured == 'mod:2: Cannot parse value assigned to "__docformat__": not a string\n'
    assert mod.docformat is None
    assert '__docformat__' not in mod.contents

@systemcls_param
def test_docformat_warn_not_str2(systemcls: Type[model.System], capsys: CapSys) -> None:

    mod = fromText('''
    __docformat__ = 3.14

    def f():
        pass
    ''', systemcls=systemcls, modname='mod')
    captured = capsys.readouterr().out
    assert captured == 'mod:2: Cannot parse value assigned to "__docformat__": not a string\n'
    assert mod.docformat == None
    assert '__docformat__' not in mod.contents

@systemcls_param
def test_docformat_warn_empty(systemcls: Type[model.System], capsys: CapSys) -> None:

    mod = fromText('''
    __docformat__ = '  '

    def f():
        pass
    ''', systemcls=systemcls, modname='mod')
    captured = capsys.readouterr().out
    assert captured == 'mod:2: Cannot parse value assigned to "__docformat__": empty value\n'
    assert mod.docformat == None
    assert '__docformat__' not in mod.contents

@systemcls_param
def test_docformat_warn_overrides(systemcls: Type[model.System], capsys: CapSys) -> None:
    mod = fromText('''
    __docformat__ = 'numpy'

    def f():
        pass

    __docformat__ = 'restructuredtext'
    ''', systemcls=systemcls, modname='mod')
    captured = capsys.readouterr().out
    assert captured == 'mod:7: Assignment to "__docformat__" overrides previous assignment\n'
    assert mod.docformat == 'restructuredtext'
    assert '__docformat__' not in mod.contents

@systemcls_param
def test_all_in_class_non_recognition(systemcls: Type[model.System]) -> None:
    """A class variable named __all__ is just an ordinary variable and
    does not affect Module.all.
    """
    mod = fromText('''
    class C:
        __all__ = ['f']
    ''', systemcls=systemcls)
    assert mod.all is None
    assert '__all__' not in mod.contents
    assert '__all__' in mod.contents['C'].contents

@systemcls_param
def test_all_multiple(systemcls: Type[model.System], capsys: CapSys) -> None:
    """If there are multiple assignments to __all__, a warning is logged
    and the last assignment takes effect.
    """
    mod = fromText('''
    __all__ = ['f']
    __all__ = ['g']
    ''', modname='mod', systemcls=systemcls)
    captured = capsys.readouterr().out
    assert captured == 'mod:3: Assignment to "__all__" overrides previous assignment\n'
    assert mod.all == ['g']

@systemcls_param
def test_all_bad_sequence(systemcls: Type[model.System], capsys: CapSys) -> None:
    """Values other than lists and tuples assigned to __all__ have no effect
    and a warning is logged.
    """
    mod = fromText('''
    __all__ = {}
    ''', modname='mod', systemcls=systemcls)
    captured = capsys.readouterr().out
    assert captured == 'mod:2: Cannot parse value assigned to "__all__"\n'
    assert mod.all is None

@systemcls_param
def test_all_nonliteral(systemcls: Type[model.System], capsys: CapSys) -> None:
    """Non-literals in __all__ are ignored."""
    mod = fromText('''
    __all__ = ['a', 'b', '.'.join(['x', 'y']), 'c']
    ''', modname='mod', systemcls=systemcls)
    captured = capsys.readouterr().out
    assert captured == 'mod:2: Cannot parse element 2 of "__all__"\n'
    assert mod.all == ['a', 'b', 'c']

@systemcls_param
def test_all_nonstring(systemcls: Type[model.System], capsys: CapSys) -> None:
    """Non-string literals in __all__ are ignored."""
    mod = fromText('''
    __all__ = ('a', 'b', 123, 'c', True)
    ''', modname='mod', systemcls=systemcls)
    captured = capsys.readouterr().out
    assert captured == (
        'mod:2: Element 2 of "__all__" has type "int", expected "str"\n'
        'mod:2: Element 4 of "__all__" has type "bool", expected "str"\n'
        )
    assert mod.all == ['a', 'b', 'c']

@systemcls_param
def test_all_allbad(systemcls: Type[model.System], capsys: CapSys) -> None:
    """If no value in __all__ could be parsed, the result is an empty list."""
    mod = fromText('''
    __all__ = (123, True)
    ''', modname='mod', systemcls=systemcls)
    captured = capsys.readouterr().out
    assert captured == (
        'mod:2: Element 0 of "__all__" has type "int", expected "str"\n'
        'mod:2: Element 1 of "__all__" has type "bool", expected "str"\n'
        )
    assert mod.all == []

@systemcls_param
def test_classmethod(systemcls: Type[model.System]) -> None:
    mod = fromText('''
    class C:
        @classmethod
        def f(klass):
            pass
    ''', systemcls=systemcls)
    assert mod.contents['C'].contents['f'].kind is model.DocumentableKind.CLASS_METHOD
    mod = fromText('''
    class C:
        def f(klass):
            pass
        f = classmethod(f)
    ''', systemcls=systemcls)
    assert mod.contents['C'].contents['f'].kind is model.DocumentableKind.CLASS_METHOD

@systemcls_param
def test_classdecorator(systemcls: Type[model.System]) -> None:
    mod = fromText('''
    def cd(cls):
        pass
    @cd
    class C:
        pass
    ''', modname='mod', systemcls=systemcls)
    C = mod.contents['C']
    assert isinstance(C, model.Class)
    assert C.decorators == [('mod.cd', None)]


@systemcls_param
def test_classdecorator_with_args(systemcls: Type[model.System]) -> None:
    mod = fromText('''
    def cd(): pass
    class A: pass
    @cd(A)
    class C:
        pass
    ''', modname='test', systemcls=systemcls)
    C = mod.contents['C']
    assert isinstance(C, model.Class)
    assert len(C.decorators) == 1
    (name, args), = C.decorators
    assert name == 'test.cd'
    assert args is not None
    assert len(args) == 1
    arg, = args
    assert astbuilder.node2fullname(arg, mod) == 'test.A'


@systemcls_param
def test_methoddecorator(systemcls: Type[model.System], capsys: CapSys) -> None:
    mod = fromText('''
    class C:
        def method_undecorated():
            pass

        @staticmethod
        def method_static():
            pass

        @classmethod
        def method_class(cls):
            pass

        @staticmethod
        @classmethod
        def method_both():
            pass
    ''', modname='mod', systemcls=systemcls)
    C = mod.contents['C']
    assert C.contents['method_undecorated'].kind is model.DocumentableKind.METHOD
    assert C.contents['method_static'].kind is model.DocumentableKind.STATIC_METHOD
    assert C.contents['method_class'].kind is model.DocumentableKind.CLASS_METHOD
    captured = capsys.readouterr().out
    assert captured == "mod:14: mod.C.method_both is both classmethod and staticmethod\n"


@systemcls_param
def test_assignment_to_method_in_class(systemcls: Type[model.System]) -> None:
    """An assignment to a method in a class body does not change the type
    of the documentable.

    If the name we assign to exists and it does not belong to an Attribute
    (it's a Function instead, in this test case), the assignment will be
    ignored.
    """
    mod = fromText('''
    class Base:
        def base_method():
            """Base method docstring."""

    class Sub(Base):
        base_method = wrap_method(base_method)
        """Overriding the docstring is not supported."""

        def sub_method():
            """Sub method docstring."""
        sub_method = wrap_method(sub_method)
        """Overriding the docstring is not supported."""
    ''', systemcls=systemcls)
    assert isinstance(mod.contents['Base'].contents['base_method'], model.Function)
    assert mod.contents['Sub'].contents.get('base_method') is None
    sub_method = mod.contents['Sub'].contents['sub_method']
    assert isinstance(sub_method, model.Function)
    assert sub_method.docstring == """Sub method docstring."""


@systemcls_param
def test_assignment_to_method_in_init(systemcls: Type[model.System]) -> None:
    """An assignment to a method inside __init__() does not change the type
    of the documentable.

    If the name we assign to exists and it does not belong to an Attribute
    (it's a Function instead, in this test case), the assignment will be
    ignored.
    """
    mod = fromText('''
    class Base:
        def base_method():
            """Base method docstring."""

    class Sub(Base):
        def sub_method():
            """Sub method docstring."""

        def __init__(self):
            self.base_method = wrap_method(self.base_method)
            """Overriding the docstring is not supported."""
            self.sub_method = wrap_method(self.sub_method)
            """Overriding the docstring is not supported."""
    ''', systemcls=systemcls)
    assert isinstance(mod.contents['Base'].contents['base_method'], model.Function)
    assert mod.contents['Sub'].contents.get('base_method') is None
    sub_method = mod.contents['Sub'].contents['sub_method']
    assert isinstance(sub_method, model.Function)
    assert sub_method.docstring == """Sub method docstring."""


@systemcls_param
def test_import_star(systemcls: Type[model.System]) -> None:
    mod_a = fromText('''
    def f(): pass
    ''', modname='a', systemcls=systemcls)
    mod_b = fromText('''
    from a import *
    ''', modname='b', system=mod_a.system)
    assert mod_b.resolveName('f') == mod_a.contents['f']


@systemcls_param
def test_import_func_from_package(systemcls: Type[model.System]) -> None:
    """Importing a function from a package should look in the C{__init__}
    module.

    In this test the following hierarchy is constructed::

        package a
          module __init__
            defines function 'f'
          module c
            imports function 'f'
        module b
          imports function 'f'

    We verify that when module C{b} and C{c} import the name C{f} from
    package C{a}, they import the function C{f} from the module C{a.__init__}.
    """
    system = systemcls()
    mod_a = fromText('''
    def f(): pass
    ''', modname='a', is_package=True, system=system)
    mod_b = fromText('''
    from a import f
    ''', modname='b', system=system)
    mod_c = fromText('''
    from . import f
    ''', modname='c', parent_name='a', system=system)
    assert mod_b.resolveName('f') == mod_a.contents['f']
    assert mod_c.resolveName('f') == mod_a.contents['f']


@systemcls_param
def test_import_module_from_package(systemcls: Type[model.System]) -> None:
    """Importing a module from a package should not look in C{__init__}
    module.

    In this test the following hierarchy is constructed::

        package a
          module __init__
          module b
            defines function 'f'
        module c
          imports module 'a.b'

    We verify that when module C{c} imports the name C{b} from package C{a},
    it imports the module C{a.b} which contains C{f}.
    """
    system = systemcls()
    fromText('''
    # This module intentionally left blank.
    ''', modname='a', system=system, is_package=True)
    mod_b = fromText('''
    def f(): pass
    ''', modname='b', parent_name='a', system=system)
    mod_c = fromText('''
    from a import b
    f = b.f
    ''', modname='c', system=system)
    assert mod_c.resolveName('f') == mod_b.contents['f']


@systemcls_param
def test_inline_docstring_modulevar(systemcls: Type[model.System]) -> None:
    mod = fromText('''
    """regular module docstring

    @var b: doc for b
    """

    """not a docstring"""

    a = 1
    """inline doc for a"""

    b = 2

    def f():
        pass
    """not a docstring"""
    ''', modname='test', systemcls=systemcls)
    assert sorted(mod.contents.keys()) == ['a', 'b', 'f']
    a = mod.contents['a']
    assert a.docstring == """inline doc for a"""
    b = mod.contents['b']
    assert unwrap(b.parsed_docstring) == """doc for b"""
    f = mod.contents['f']
    assert not f.docstring

@systemcls_param
def test_inline_docstring_classvar(systemcls: Type[model.System]) -> None:
    mod = fromText('''
    class C:
        """regular class docstring"""

        def f(self):
            pass
        """not a docstring"""

        a = 1
        """inline doc for a"""

        """not a docstring"""

        _b = 2
        """inline doc for _b"""

        None
        """not a docstring"""
    ''', modname='test', systemcls=systemcls)
    C = mod.contents['C']
    assert sorted(C.contents.keys()) == ['_b', 'a', 'f']
    f = C.contents['f']
    assert not f.docstring
    a = C.contents['a']
    assert a.docstring == """inline doc for a"""
    assert a.privacyClass is model.PrivacyClass.PUBLIC
    b = C.contents['_b']
    assert b.docstring == """inline doc for _b"""
    assert b.privacyClass is model.PrivacyClass.PRIVATE

@systemcls_param
def test_inline_docstring_annotated_classvar(systemcls: Type[model.System]) -> None:
    mod = fromText('''
    class C:
        """regular class docstring"""

        a: int
        """inline doc for a"""

        _b: int = 4
        """inline doc for _b"""
    ''', modname='test', systemcls=systemcls)
    C = mod.contents['C']
    assert sorted(C.contents.keys()) == ['_b', 'a']
    a = C.contents['a']
    assert a.docstring == """inline doc for a"""
    assert a.privacyClass is model.PrivacyClass.PUBLIC
    b = C.contents['_b']
    assert b.docstring == """inline doc for _b"""
    assert b.privacyClass is model.PrivacyClass.PRIVATE

@systemcls_param
def test_inline_docstring_instancevar(systemcls: Type[model.System]) -> None:
    mod = fromText('''
    class C:
        """regular class docstring"""

        d = None
        """inline doc for d"""

        f = None
        """inline doc for f"""

        def __init__(self):
            self.a = 1
            """inline doc for a"""

            """not a docstring"""

            self._b = 2
            """inline doc for _b"""

            x = -1
            """not a docstring"""

            self.c = 3
            """inline doc for c"""

            self.d = 4

            self.e = 5
        """not a docstring"""

        def set_f(self, value):
            self.f = value
    ''', modname='test', systemcls=systemcls)
    C = mod.contents['C']
    assert sorted(C.contents.keys()) == [
        '__init__', '_b', 'a', 'c', 'd', 'e', 'f', 'set_f'
        ]
    a = C.contents['a']
    assert a.docstring == """inline doc for a"""
    assert a.privacyClass is model.PrivacyClass.PUBLIC
    assert a.kind is model.DocumentableKind.INSTANCE_VARIABLE
    b = C.contents['_b']
    assert b.docstring == """inline doc for _b"""
    assert b.privacyClass is model.PrivacyClass.PRIVATE
    assert b.kind is model.DocumentableKind.INSTANCE_VARIABLE
    c = C.contents['c']
    assert c.docstring == """inline doc for c"""
    assert c.privacyClass is model.PrivacyClass.PUBLIC
    assert c.kind is model.DocumentableKind.INSTANCE_VARIABLE
    d = C.contents['d']
    assert d.docstring == """inline doc for d"""
    assert d.privacyClass is model.PrivacyClass.PUBLIC
    assert d.kind is model.DocumentableKind.INSTANCE_VARIABLE
    e = C.contents['e']
    assert not e.docstring
    f = C.contents['f']
    assert f.docstring == """inline doc for f"""
    assert f.privacyClass is model.PrivacyClass.PUBLIC
    assert f.kind is model.DocumentableKind.INSTANCE_VARIABLE

@systemcls_param
def test_inline_docstring_annotated_instancevar(systemcls: Type[model.System]) -> None:
    mod = fromText('''
    class C:
        """regular class docstring"""

        a: int

        def __init__(self):
            self.a = 1
            """inline doc for a"""

            self.b: int = 2
            """inline doc for b"""
    ''', modname='test', systemcls=systemcls)
    C = mod.contents['C']
    assert sorted(C.contents.keys()) == ['__init__', 'a', 'b']
    a = C.contents['a']
    assert a.docstring == """inline doc for a"""
    b = C.contents['b']
    assert b.docstring == """inline doc for b"""

@systemcls_param
def test_docstring_assignment(systemcls: Type[model.System], capsys: CapSys) -> None:
    mod = fromText(r'''
    def fun():
        pass

    class CLS:

        def method1():
            """Temp docstring."""
            pass

        def method2():
            pass

        method1.__doc__ = "Updated docstring #1"

    fun.__doc__ = "Happy Happy Joy Joy"
    CLS.__doc__ = "Clears the screen"
    CLS.method2.__doc__ = "Updated docstring #2"

    None.__doc__ = "Free lunch!"
    real.__doc__ = "Second breakfast"
    fun.__doc__ = codecs.encode('Pnrfne fnynq', 'rot13')
    CLS.method1.__doc__ = 4

    def mark_unavailable(func):
        # No warning: docstring updates in functions are ignored.
        func.__doc__ = func.__doc__ + '\n\nUnavailable on this system.'
    ''', systemcls=systemcls)
    fun = mod.contents['fun']
    assert fun.kind is model.DocumentableKind.FUNCTION
    assert fun.docstring == """Happy Happy Joy Joy"""
    CLS = mod.contents['CLS']
    assert CLS.kind is model.DocumentableKind.CLASS
    assert CLS.docstring == """Clears the screen"""
    method1 = CLS.contents['method1']
    assert method1.kind is model.DocumentableKind.METHOD
    assert method1.docstring == "Updated docstring #1"
    method2 = CLS.contents['method2']
    assert method2.kind is model.DocumentableKind.METHOD
    assert method2.docstring == "Updated docstring #2"
    captured = capsys.readouterr()
    lines = captured.out.split('\n')
    assert len(lines) > 0 and lines[0] == \
        "<test>:20: Unable to figure out target for __doc__ assignment"
    assert len(lines) > 1 and lines[1] == \
        "<test>:21: Unable to figure out target for __doc__ assignment: " \
        "computed full name not found: real"
    assert len(lines) > 2 and lines[2] == \
        "<test>:22: Unable to figure out value for __doc__ assignment, " \
        "maybe too complex"
    assert len(lines) > 3 and lines[3] == \
        "<test>:23: Ignoring value assigned to __doc__: not a string"
    assert len(lines) == 5 and lines[-1] == ''

@systemcls_param
def test_docstring_assignment_detuple(systemcls: Type[model.System], capsys: CapSys) -> None:
    """We currently don't trace values for detupling assignments, so when
    assigning to __doc__ we get a warning about the unknown value.
    """
    fromText('''
    def fun():
        pass

    fun.__doc__, other = 'Detupling to __doc__', 'is not supported'
    ''', modname='test', systemcls=systemcls)
    captured = capsys.readouterr().out
    assert captured == (
        "test:5: Unable to figure out value for __doc__ assignment, maybe too complex\n"
        )

@systemcls_param
def test_variable_scopes(systemcls: Type[model.System]) -> None:
    mod = fromText('''
    l = 1
    """module-level l"""

    m = 1
    """module-level m"""

    class C:
        """class docstring

        @ivar k: class level doc for k
        """

        a = None

        k = 640

        m = 2
        """class-level m"""

        def __init__(self):
            self.a = 1
            """inline doc for a"""
            self.l = 2
            """instance l"""
    ''', modname='test', systemcls=systemcls)
    l1 = mod.contents['l']
    assert l1.kind is model.DocumentableKind.VARIABLE
    assert l1.docstring == """module-level l"""
    m1 = mod.contents['m']
    assert m1.kind is model.DocumentableKind.VARIABLE
    assert m1.docstring == """module-level m"""
    C = mod.contents['C']
    assert sorted(C.contents.keys()) == ['__init__', 'a', 'k', 'l', 'm']
    a = C.contents['a']
    assert a.kind is model.DocumentableKind.INSTANCE_VARIABLE
    assert a.docstring == """inline doc for a"""
    k = C.contents['k']
    assert k.kind is model.DocumentableKind.INSTANCE_VARIABLE
    assert unwrap(k.parsed_docstring) == """class level doc for k"""
    l2 = C.contents['l']
    assert l2.kind is model.DocumentableKind.INSTANCE_VARIABLE
    assert l2.docstring == """instance l"""
    m2 = C.contents['m']
    assert m2.kind is model.DocumentableKind.CLASS_VARIABLE
    assert m2.docstring == """class-level m"""

@systemcls_param
def test_variable_types(systemcls: Type[model.System]) -> None:
    mod = fromText('''
    class C:
        """class docstring

        @cvar a: first
        @type a: string

        @type b: string
        @cvar b: second

        @type c: string

        @ivar d: fourth
        @type d: string

        @type e: string
        @ivar e: fifth

        @type f: string

        @type g: string
        """

        a = "A"

        b = "B"

        c = "C"
        """third"""

        def __init__(self):

            self.d = "D"

            self.e = "E"

            self.f = "F"
            """sixth"""

            self.g = g = "G"
            """seventh"""
    ''', modname='test', systemcls=systemcls)
    C = mod.contents['C']
    assert sorted(C.contents.keys()) == [
        '__init__', 'a', 'b', 'c', 'd', 'e', 'f', 'g'
        ]
    a = C.contents['a']
    assert unwrap(a.parsed_docstring) == """first"""
    assert str(unwrap(a.parsed_type)) == 'string'
    assert a.kind is model.DocumentableKind.CLASS_VARIABLE
    b = C.contents['b']
    assert unwrap(b.parsed_docstring) == """second"""
    assert str(unwrap(b.parsed_type)) == 'string'
    assert b.kind is model.DocumentableKind.CLASS_VARIABLE
    c = C.contents['c']
    assert c.docstring == """third"""
    assert str(unwrap(c.parsed_type)) == 'string'
    assert c.kind is model.DocumentableKind.CLASS_VARIABLE
    d = C.contents['d']
    assert unwrap(d.parsed_docstring) == """fourth"""
    assert str(unwrap(d.parsed_type)) == 'string'
    assert d.kind is model.DocumentableKind.INSTANCE_VARIABLE
    e = C.contents['e']
    assert unwrap(e.parsed_docstring) == """fifth"""
    assert str(unwrap(e.parsed_type)) == 'string'
    assert e.kind is model.DocumentableKind.INSTANCE_VARIABLE
    f = C.contents['f']
    assert f.docstring == """sixth"""
    assert str(unwrap(f.parsed_type)) == 'string'
    assert f.kind is model.DocumentableKind.INSTANCE_VARIABLE
    g = C.contents['g']
    assert g.docstring == """seventh"""
    assert str(unwrap(g.parsed_type)) == 'string'
    assert g.kind is model.DocumentableKind.INSTANCE_VARIABLE

@systemcls_param
def test_annotated_variables(systemcls: Type[model.System]) -> None:
    mod = fromText('''
    class C:
        """class docstring

        @cvar a: first
        @type a: string

        @type b: string
        @cvar b: second
        """

        a: str = "A"

        b: str

        c: str = "C"
        """third"""

        d: str
        """fourth"""

        e: List['C']
        """fifth"""

        f: 'List[C]'
        """sixth"""

        g: 'List["C"]'
        """seventh"""

        def __init__(self):
            self.s: List[str] = []
            """instance"""

    m: bytes = b"M"
    """module-level"""
    ''', modname='test', systemcls=systemcls)

    C = mod.contents['C']
    a = C.contents['a']
    assert unwrap(a.parsed_docstring) == """first"""
    assert type2html(a) == 'string'
    b = C.contents['b']
    assert unwrap(b.parsed_docstring) == """second"""
    assert type2html(b) == 'string'
    c = C.contents['c']
    assert c.docstring == """third"""
    assert type2html(c) == '<code>str</code>'
    d = C.contents['d']
    assert d.docstring == """fourth"""
    assert type2html(d) == '<code>str</code>'
    e = C.contents['e']
    assert e.docstring == """fifth"""
    assert type2html(e) == '<code>List[C]</code>'
    f = C.contents['f']
    assert f.docstring == """sixth"""
    assert type2html(f) == '<code>List[C]</code>'
    g = C.contents['g']
    assert g.docstring == """seventh"""
    assert type2html(g) == '<code>List[C]</code>'
    s = C.contents['s']
    assert s.docstring == """instance"""
    assert type2html(s) == '<code>List[str]</code>'
    m = mod.contents['m']
    assert m.docstring == """module-level"""
    assert type2html(m) == '<code>bytes</code>'

@typecomment
@systemcls_param
def test_type_comment(systemcls: Type[model.System], capsys: CapSys) -> None:
    mod = fromText('''
    d = {} # type: dict[str, int]
    i = [] # type: ignore[misc]
    ''', systemcls=systemcls)
    assert type2str(cast(model.Attribute, mod.contents['d']).annotation) == 'dict[str, int]'
    # We don't use ignore comments for anything at the moment,
    # but do verify that their presence doesn't break things.
    assert type2str(cast(model.Attribute, mod.contents['i']).annotation) == 'list'
    assert not capsys.readouterr().out

@systemcls_param
def test_unstring_annotation(systemcls: Type[model.System]) -> None:
    """Annotations or parts thereof that are strings are parsed and
    line number information is preserved.
    """
    mod = fromText('''
    a: "int"
    b: 'str' = 'B'
    c: list["Thingy"]
    ''', systemcls=systemcls)
    assert ann_str_and_line(mod.contents['a']) == ('int', 2)
    assert ann_str_and_line(mod.contents['b']) == ('str', 3)
    assert ann_str_and_line(mod.contents['c']) == ('list[Thingy]', 4)

@pytest.mark.parametrize('annotation', ("[", "pass", "1 ; 2"))
@systemcls_param
def test_bad_string_annotation(
        annotation: str, systemcls: Type[model.System], capsys: CapSys
        ) -> None:
    """Invalid string annotations must be reported as syntax errors."""
    mod = fromText(f'''
    x: "{annotation}"
    ''', modname='test', systemcls=systemcls)
    assert isinstance(cast(model.Attribute, mod.contents['x']).annotation, ast.expr)
    assert "syntax error in annotation" in capsys.readouterr().out

@pytest.mark.parametrize('annotation,expected', (
    ("Literal['[', ']']", "Literal['[', ']']"),
    ("typing.Literal['pass', 'raise']", "typing.Literal['pass', 'raise']"),
    ("Optional[Literal['1 ; 2']]", "Optional[Literal['1 ; 2']]"),
    ("'Literal'['!']", "Literal['!']"),
    (r"'Literal[\'if\', \'while\']'", "Literal['if', 'while']"),
    ))
def test_literal_string_annotation(annotation: str, expected: str) -> None:
    """Strings inside Literal annotations must not be recursively parsed."""
    stmt, = ast.parse(annotation).body
    assert isinstance(stmt, ast.Expr)
    unstringed = astutils._AnnotationStringParser().visit(stmt.value)
    assert astor.to_source(unstringed).strip() == expected

@systemcls_param
def test_inferred_variable_types(systemcls: Type[model.System]) -> None:
    mod = fromText('''
    class C:
        a = "A"
        b = 2
        c = ['a', 'b', 'c']
        d = {'a': 1, 'b': 2}
        e = (True, False, True)
        f = 1.618
        g = {2, 7, 1, 8}
        h = []
        i = ['r', 2, 'd', 2]
        j = ((), ((), ()))
        n = None
        x = list(range(10))
        y = [n for n in range(10) if n % 2]
        def __init__(self):
            self.s = ['S']
            self.t = t = 'T'
    m = b'octets'
    ''', modname='test', systemcls=systemcls)
    C = mod.contents['C']
    assert ann_str_and_line(C.contents['a']) == ('str', 3)
    assert ann_str_and_line(C.contents['b']) == ('int', 4)
    assert ann_str_and_line(C.contents['c']) == ('list[str]', 5)
    assert ann_str_and_line(C.contents['d']) == ('dict[str, int]', 6)
    assert ann_str_and_line(C.contents['e']) == ('tuple[bool, ...]', 7)
    assert ann_str_and_line(C.contents['f']) == ('float', 8)
    assert ann_str_and_line(C.contents['g']) == ('set[int]', 9)
    # Element type is unknown, not uniform or too complex.
    assert ann_str_and_line(C.contents['h']) == ('list', 10)
    assert ann_str_and_line(C.contents['i']) == ('list', 11)
    assert ann_str_and_line(C.contents['j']) == ('tuple', 12)
    # It is unlikely that a variable actually will contain only None,
    # so we should treat this as not be able to infer the type.
    assert cast(model.Attribute, C.contents['n']).annotation is None
    # These expressions are considered too complex for pydoctor.
    # Maybe we can use an external type inferrer at some point.
    assert cast(model.Attribute, C.contents['x']).annotation is None
    assert cast(model.Attribute, C.contents['y']).annotation is None
    # Type inference isn't different for module and instance variables,
    # so we don't need to re-test everything.
    assert ann_str_and_line(C.contents['s']) == ('list[str]', 17)
    # Check that type is inferred on assignments with multiple targets.
    assert ann_str_and_line(C.contents['t']) == ('str', 18)
    assert ann_str_and_line(mod.contents['m']) == ('bytes', 19)

@systemcls_param
def test_detupling_assignment(systemcls: Type[model.System]) -> None:
    mod = fromText('''
    a, b, c = range(3)
    ''', modname='test', systemcls=systemcls)
    assert sorted(mod.contents.keys()) == ['a', 'b', 'c']

@systemcls_param
def test_property_decorator(systemcls: Type[model.System]) -> None:
    """A function decorated with '@property' is documented as an attribute."""
    mod = fromText('''
    class C:
        @property
        def prop(self) -> str:
            """For sale."""
            return 'seaside'
        @property
        def oldschool(self):
            """
            @return: For rent.
            @rtype: string
            @see: U{https://example.com/}
            """
            return 'downtown'
    ''', modname='test', systemcls=systemcls)
    C = mod.contents['C']

    prop = C.contents['prop']
    assert isinstance(prop, model.Attribute)
    assert prop.kind is model.DocumentableKind.PROPERTY
    assert prop.docstring == """For sale."""
    assert type2str(prop.annotation) == 'str'

    oldschool = C.contents['oldschool']
    assert isinstance(oldschool, model.Attribute)
    assert oldschool.kind is model.DocumentableKind.PROPERTY
    assert isinstance(oldschool.parsed_docstring, ParsedEpytextDocstring)
    assert unwrap(oldschool.parsed_docstring) == """For rent."""
    assert flatten(format_summary(oldschool)) == 'For rent.'
    assert isinstance(oldschool.parsed_type, ParsedEpytextDocstring)
    assert str(unwrap(oldschool.parsed_type)) == 'string'
    fields = oldschool.parsed_docstring.fields
    assert len(fields) == 1
    assert fields[0].tag() == 'see'


@systemcls_param
def test_property_setter(systemcls: Type[model.System], capsys: CapSys) -> None:
    """Property setter and deleter methods are renamed, so they don't replace
    the property itself.
    """
    mod = fromText('''
    class C:
        @property
        def prop(self):
            """Getter."""
        @prop.setter
        def prop(self, value):
            """Setter."""
        @prop.deleter
        def prop(self):
            """Deleter."""
    ''', modname='mod', systemcls=systemcls)
    C = mod.contents['C']

    getter = C.contents['prop']
    assert isinstance(getter, model.Property)
    assert getter.docstring == """Getter."""

    setter = getter.setter
    assert isinstance(setter, model.Function)
    assert setter.kind is model.DocumentableKind.METHOD
    assert setter.docstring == """Setter."""

    deleter = getter.deleter
    assert isinstance(deleter, model.Function)
    assert deleter.kind is model.DocumentableKind.METHOD
    assert deleter.docstring == """Deleter."""


@systemcls_param
def test_property_custom(systemcls: Type[model.System], capsys: CapSys) -> None:
    """Any custom decorator with a name ending in 'property' makes a method
    into a property getter.
    """
    mod = fromText('''
    class C:
        @deprecate.deprecatedProperty(incremental.Version("Twisted", 18, 7, 0))
        def processes(self):
            return {}
        @async_property
        async def remote_value(self):
            return await get_remote_value()
        @abc.abstractproperty
        def name(self):
            raise NotImplementedError
    ''', modname='mod', systemcls=systemcls)
    C = mod.contents['C']

    deprecated = C.contents['processes']
    assert isinstance(deprecated, model.Attribute)
    assert deprecated.kind is model.DocumentableKind.PROPERTY

    async_prop = C.contents['remote_value']
    assert isinstance(async_prop, model.Attribute)
    assert async_prop.kind is model.DocumentableKind.PROPERTY

    abstract_prop = C.contents['name']
    assert isinstance(abstract_prop, model.Attribute)
    assert abstract_prop.kind is model.DocumentableKind.PROPERTY


@pytest.mark.parametrize('decoration', ('classmethod', 'staticmethod'))
@systemcls_param
def test_property_conflict(
        decoration: str, systemcls: Type[model.System], capsys: CapSys
        ) -> None:
    """Warn when a method is decorated as both property and class/staticmethod.
    These decoration combinations do not create class/static properties.
    """
    mod = fromText(f'''
    class C:
        @{decoration}
        @property
        def prop():
            raise NotImplementedError
    ''', modname='mod', systemcls=systemcls)
    C = mod.contents['C']
    assert C.contents['prop'].kind is model.DocumentableKind.PROPERTY
    captured = capsys.readouterr().out
    assert captured == f"mod:3: mod.C.prop is both property and {decoration}\n"

@systemcls_param
def test_ignore_function_contents(systemcls: Type[model.System]) -> None:
    mod = fromText('''
    def outer():
        """Outer function."""

        class Clazz:
            """Inner class."""

        def func():
            """Inner function."""

        var = 1
        """Local variable."""
    ''', systemcls=systemcls)
    outer = mod.contents['outer']
    assert not outer.contents

@systemcls_param
def test_overload(systemcls: Type[model.System], capsys: CapSys) -> None:
    # Confirm decorators retained on overloads, docstring ignored for overloads,
    # and that overloads after the primary function are skipped
    mod = fromText("""
        from typing import overload, Union
        def dec(fn):
            pass
        @dec
        @overload
        def parse(s:str)->str:
            ...
        @overload
        def parse(s:bytes)->bytes:
            '''Ignored docstring'''
            ...
        def parse(s:Union[str, bytes])->Union[str, bytes]:
            pass
        @overload
        def parse(s:str)->bytes:
            ...
        """, systemcls=systemcls)
    func = mod.contents['parse']
    assert isinstance(func, model.Function)
    # Work around different space arrangements in Signature.__str__ between python versions
    assert flatten_text(html2stan(str(func.signature).replace(' ', ''))) == '(s:Union[str,bytes])->Union[str,bytes]'
    assert [astbuilder.node2dottedname(d) for d in (func.decorators or ())] == []
    assert len(func.overloads) == 2
    assert [astbuilder.node2dottedname(d) for d in func.overloads[0].decorators] == [['dec'], ['overload']]
    assert [astbuilder.node2dottedname(d) for d in func.overloads[1].decorators] == [['overload']]
    assert flatten_text(html2stan(str(func.overloads[0].signature).replace(' ', ''))) == '(s:str)->str'
    assert flatten_text(html2stan(str(func.overloads[1].signature).replace(' ', ''))) == '(s:bytes)->bytes'
    assert capsys.readouterr().out.splitlines() == [
        '<test>:11: <test>.parse overload has docstring, unsupported',
        '<test>:15: <test>.parse overload appeared after primary function',
    ]

@systemcls_param
def test_constant_module(systemcls: Type[model.System]) -> None:
    """
    Module variables with all-uppercase names are recognized as constants.
    """
    mod = fromText('''
    LANG = 'FR'
    ''', systemcls=systemcls)
    lang = mod.contents['LANG']
    assert isinstance(lang, model.Attribute)
    assert lang.kind is model.DocumentableKind.CONSTANT
    assert ast.literal_eval(getattr(mod.resolveName('LANG'), 'value')) == 'FR'

@systemcls_param
def test_constant_module_with_final(systemcls: Type[model.System]) -> None:
    """
    Module variables annotated with typing.Final are recognized as constants.
    """
    mod = fromText('''
    from typing import Final
    lang: Final = 'fr'
    ''', systemcls=systemcls)
    attr = mod.resolveName('lang')
    assert isinstance(attr, model.Attribute)
    assert attr.kind == model.DocumentableKind.CONSTANT
    assert attr.value is not None
    assert ast.literal_eval(attr.value) == 'fr'

@systemcls_param
def test_constant_module_with_typing_extensions_final(systemcls: Type[model.System]) -> None:
    """
    Module variables annotated with typing_extensions.Final are recognized as constants.
    """
    mod = fromText('''
    from typing_extensions import Final
    lang: Final = 'fr'
    ''', systemcls=systemcls)
    attr = mod.resolveName('lang')
    assert isinstance(attr, model.Attribute)
    assert attr.kind == model.DocumentableKind.CONSTANT
    assert attr.value is not None
    assert ast.literal_eval(attr.value) == 'fr'

@systemcls_param
def test_constant_module_with_final_subscript1(systemcls: Type[model.System]) -> None:
    """
    It can recognize constants defined with typing.Final[something]
    """
    mod = fromText('''
    from typing import Final
    lang: Final[Sequence[str]] = ('fr', 'en')
    ''', systemcls=systemcls)
    attr = mod.resolveName('lang')
    assert isinstance(attr, model.Attribute)
    assert attr.kind == model.DocumentableKind.CONSTANT
    assert attr.value is not None
    assert ast.literal_eval(attr.value) == ('fr', 'en')
    assert astor.to_source(attr.annotation).strip() == "Sequence[str]"

@systemcls_param
def test_constant_module_with_final_subscript2(systemcls: Type[model.System]) -> None:
    """
    It can recognize constants defined with typing.Final[something]. 
    And it automatically remove the Final part from the annotation.
    """
    mod = fromText('''
    import typing
    lang: typing.Final[tuple] = ('fr', 'en')
    ''', systemcls=systemcls)
    attr = mod.resolveName('lang')
    assert isinstance(attr, model.Attribute)
    assert attr.kind == model.DocumentableKind.CONSTANT
    assert attr.value is not None
    assert ast.literal_eval(attr.value) == ('fr', 'en')
    assert astbuilder.node2fullname(attr.annotation, attr) == "tuple"

@systemcls_param
def test_constant_module_with_final_subscript_invalid_warns(systemcls: Type[model.System], capsys: CapSys) -> None:
    """
    It warns if there is an invalid Final annotation.
    """
    mod = fromText('''
    from typing import Final
    lang: Final[tuple, 12:13] = ('fr', 'en')
    ''', systemcls=systemcls, modname='mod')
    attr = mod.resolveName('lang')
    assert isinstance(attr, model.Attribute)
    assert attr.kind == model.DocumentableKind.CONSTANT
    assert attr.value is not None
    assert ast.literal_eval(attr.value) == ('fr', 'en')
    
    captured = capsys.readouterr().out
    assert "mod:3: Annotation is invalid, it should not contain slices.\n" == captured

    assert astor.to_source(attr.annotation).strip() == "tuple[str, ...]"

@systemcls_param
def test_constant_module_with_final_subscript_invalid_warns2(systemcls: Type[model.System], capsys: CapSys) -> None:
    """
    It warns if there is an invalid Final annotation.
    """
    mod = fromText('''
    import typing
    lang: typing.Final[12:13] = ('fr', 'en')
    ''', systemcls=systemcls, modname='mod')
    attr = mod.resolveName('lang')
    assert isinstance(attr, model.Attribute)
    assert attr.kind == model.DocumentableKind.CONSTANT
    assert attr.value is not None
    assert ast.literal_eval(attr.value) == ('fr', 'en')
    
    captured = capsys.readouterr().out
    assert "mod:3: Annotation is invalid, it should not contain slices.\n" == captured

    assert astor.to_source(attr.annotation).strip() == "tuple[str, ...]"

@systemcls_param
def test_constant_module_with_final_annotation_gets_infered(systemcls: Type[model.System]) -> None:
    """
    It can recognize constants defined with typing.Final. 
    It will infer the type of the constant if Final do not use subscripts.
    """
    mod = fromText('''
    import typing
    lang: typing.Final = 'fr'
    ''', systemcls=systemcls)
    attr = mod.resolveName('lang')
    assert isinstance(attr, model.Attribute)
    assert attr.kind == model.DocumentableKind.CONSTANT
    assert attr.value is not None
    assert ast.literal_eval(attr.value) == 'fr'
    assert astbuilder.node2fullname(attr.annotation, attr) == "str"

@systemcls_param
def test_constant_class(systemcls: Type[model.System]) -> None:
    """
    Class variables with all-uppercase names are recognized as constants.
    """
    mod = fromText('''
    class Clazz:
        """Class."""
        LANG = 'FR'
    ''', systemcls=systemcls)
    attr = mod.resolveName('Clazz.LANG')
    assert isinstance(attr, model.Attribute)
    assert attr.kind == model.DocumentableKind.CONSTANT
    assert attr.value is not None
    assert ast.literal_eval(attr.value) == 'FR'


@systemcls_param
def test_all_caps_variable_in_instance_is_not_a_constant(systemcls: Type[model.System], capsys: CapSys) -> None:
    """
    Currently, it does not mark instance members as constants, never.
    """
    mod = fromText('''
    from typing import Final
    class Clazz:
        """Class."""
        def __init__(**args):
            self.LANG: Final = 'FR'
    ''', systemcls=systemcls)
    attr = mod.resolveName('Clazz.LANG')
    assert isinstance(attr, model.Attribute)
    assert attr.kind == model.DocumentableKind.INSTANCE_VARIABLE
    assert attr.value is not None
    assert ast.literal_eval(attr.value) == 'FR'
    captured = capsys.readouterr().out
    assert not captured

@systemcls_param
def test_constant_override_in_instace(systemcls: Type[model.System], capsys: CapSys) -> None:
    """
    When an instance variable overrides a CONSTANT, it's flagged as INSTANCE_VARIABLE and no warning is raised.
    """
    mod = fromText('''
    class Clazz:
        """Class."""
        LANG = 'EN'
        def __init__(self, **args):
            self.LANG = 'FR'
    ''', systemcls=systemcls, modname="mod")
    attr = mod.resolveName('Clazz.LANG')
    assert isinstance(attr, model.Attribute)
    assert attr.kind == model.DocumentableKind.INSTANCE_VARIABLE
    assert not capsys.readouterr().out

@systemcls_param
def test_constant_override_in_instace_bis(systemcls: Type[model.System], capsys: CapSys) -> None:
    """
    When an instance variable overrides a CONSTANT, it's flagged as INSTANCE_VARIABLE and no warning is raised.
    """
    mod = fromText('''
    class Clazz:
        """Class."""
        def __init__(self, **args):
            self.LANG = 'FR'
        LANG = 'EN'
    ''', systemcls=systemcls, modname="mod")
    attr = mod.resolveName('Clazz.LANG')
    assert isinstance(attr, model.Attribute)
    assert attr.kind == model.DocumentableKind.INSTANCE_VARIABLE
    assert attr.value is not None
    assert ast.literal_eval(attr.value) == 'EN'
    assert not capsys.readouterr().out

@systemcls_param
def test_constant_override_in_module(systemcls: Type[model.System], capsys: CapSys) -> None:

    mod = fromText('''
    """Mod."""
    import sys
    IS_64BITS = False
    if sys.maxsize > 2**32:
        IS_64BITS = True
    ''', systemcls=systemcls, modname="mod")
    attr = mod.resolveName('IS_64BITS')
    assert isinstance(attr, model.Attribute)
    assert attr.kind == model.DocumentableKind.VARIABLE
    assert attr.value is not None
    assert ast.literal_eval(attr.value) == True
    assert not capsys.readouterr().out

@systemcls_param
def test_constant_override_do_not_warns_when_defined_in_class_docstring(systemcls: Type[model.System], capsys: CapSys) -> None:
    """
    Constant can be documented as variables at docstring level without any warnings.
    """
    mod = fromText('''
    class Clazz:
        """
        @cvar LANG: French.
        """
        LANG = 99
    ''', systemcls=systemcls, modname="mod")
    attr = mod.resolveName('Clazz.LANG')
    assert isinstance(attr, model.Attribute)
    assert attr.kind == model.DocumentableKind.CONSTANT
    assert attr.value is not None
    assert ast.literal_eval(attr.value) == 99
    captured = capsys.readouterr().out
    assert not captured

@systemcls_param
def test_constant_override_do_not_warns_when_defined_in_module_docstring(systemcls: Type[model.System], capsys: CapSys) -> None:

    mod = fromText('''
    """
    @var LANG: French.
    """
    LANG = 99
    ''', systemcls=systemcls, modname="mod")
    attr = mod.resolveName('LANG')
    assert isinstance(attr, model.Attribute)
    assert attr.kind == model.DocumentableKind.CONSTANT
    assert attr.value is not None
    assert ast.literal_eval(attr.value) == 99
    captured = capsys.readouterr().out
    assert not captured

@systemcls_param
def test_not_a_constant_module(systemcls: Type[model.System], capsys:CapSys) -> None:
    """
    If the constant assignment has any kind of constraint or there are multiple assignments in the scope, 
    then it's not flagged as a constant.
    """
    mod = fromText('''
    while False:
        LANG = 'FR'
    if True:
        THING = 'EN'
    OTHER = 1
    OTHER += 1
    E: typing.Final = 2
    E = 4
    LIST = [2.14]
    LIST.insert(0,0)
    ''', systemcls=systemcls)
    assert mod.contents['LANG'].kind is model.DocumentableKind.VARIABLE
    assert mod.contents['THING'].kind is model.DocumentableKind.VARIABLE
    assert mod.contents['OTHER'].kind is model.DocumentableKind.VARIABLE
    assert mod.contents['E'].kind is model.DocumentableKind.VARIABLE

    # all-caps mutables variables are flagged as constant: this is a trade-off
    # in between our weeknesses in terms static analysis (that is we don't recognized list modifications) 
    # and our will to do the right thing and display constant values.
    # This issue could be overcome by showing the value of variables with only one assigment no matter
    # their kind and restrict the checks to immutable types for a attribute to be flagged as constant.
    assert mod.contents['LIST'].kind is model.DocumentableKind.CONSTANT

    # we could warn when a constant is beeing overriden, but we don't: pydoctor is not a checker.
    assert not capsys.readouterr().out 

@systemcls_param
def test__name__equals__main__is_skipped(systemcls: Type[model.System]) -> None:
    """
    Code inside of C{if __name__ == '__main__'} should be skipped.
    """
    mod = fromText('''
    foo = True

    if __name__ == '__main__':
        var = True

        def fun():
            pass

        class Class:
            pass

    def bar():
        pass
    ''', modname='test', systemcls=systemcls)
    assert tuple(mod.contents) == ('foo', 'bar')

@systemcls_param
def test_variable_named_like_current_module(systemcls: Type[model.System]) -> None:
    """
    Test for U{issue #474<https://github.com/twisted/pydoctor/issues/474>}.
    """
    mod = fromText('''
    example = True
    ''', systemcls=systemcls, modname="example")
    assert 'example' in mod.contents

@systemcls_param
def test_package_name_clash(systemcls: Type[model.System]) -> None:
    system = systemcls()
    builder = system.systemBuilder(system)

    builder.addModuleString('', 'mod', is_package=True)
    builder.addModuleString('', 'sub', parent_name='mod', is_package=True)

    assert isinstance(system.allobjects['mod.sub'], model.Module)

    # The following statement completely overrides module 'mod' and all it's submodules.
    builder.addModuleString('', 'mod', is_package=True)

    with pytest.raises(KeyError):
        system.allobjects['mod.sub']

    builder.addModuleString('', 'sub2', parent_name='mod', is_package=True)

    assert isinstance(system.allobjects['mod.sub2'], model.Module)

@systemcls_param
def test_reexport_wildcard(systemcls: Type[model.System]) -> None:
    """
    If a target module,
    explicitly re-export via C{__all__} a set of names
    that were initially imported from a sub-module via a wildcard,
    those names are documented as part of the target module.
    """
    system = systemcls()
    builder = system.systemBuilder(system)
    builder.addModuleString('''
    from ._impl import *
    from _impl2 import *
    __all__ = ['f', 'g', 'h', 'i', 'j']
    ''', modname='top', is_package=True)

    builder.addModuleString('''
    def f(): 
        pass
    def g():
        pass
    def h():
        pass
    ''', modname='_impl', parent_name='top')
    
    builder.addModuleString('''
    class i: pass
    class j: pass
    ''', modname='_impl2')

    builder.buildModules()

    assert system.allobjects['top._impl'].resolveName('f') == system.allobjects['top'].contents['f']
    assert system.allobjects['_impl2'].resolveName('i') == system.allobjects['top'].contents['i']
    assert all(n in system.allobjects['top'].contents for n in  ['f', 'g', 'h', 'i', 'j'])

@systemcls_param
def test_instance_var_override(systemcls: Type[model.System]) -> None:
    src = '''
    class A:
        _data=None
        def data(self):
            if self._data is None:
                self._data = Data(self)
            return self._data
    '''
    mod = fromText(src, modname='test', systemcls=systemcls)
    assert mod.contents['A'].contents['data'].kind is model.DocumentableKind.METHOD
    assert mod.contents['A'].contents['_data'].kind is model.DocumentableKind.INSTANCE_VARIABLE

    src = '''
    class A:
        def data(self):
            if self._data is None:
                self._data = Data(self)
            return self._data
        _data=None
    '''
    mod = fromText(src, modname='test', systemcls=systemcls)
    assert mod.contents['A'].contents['data'].kind is model.DocumentableKind.METHOD
    assert mod.contents['A'].contents['_data'].kind is model.DocumentableKind.INSTANCE_VARIABLE

@systemcls_param
def test_instance_var_override_in_property(systemcls: Type[model.System]) -> None:
    src = '''
    class A:
        _data=None
        @property
        def data(self):
            if self._data is None:
                self._data = Data(self)
            return self._data
    '''

    mod = fromText(src, modname='propt', systemcls=systemcls)
    assert mod.contents['A'].contents['data'].kind is model.DocumentableKind.PROPERTY
    assert mod.contents['A'].contents['_data'].kind is model.DocumentableKind.INSTANCE_VARIABLE

@systemcls_param
def test_property_inherited_not_supported(systemcls: Type[model.System], capsys: CapSys) -> None:
    """
    Properties can be inherited, but we don't support it for now :/
    Nevertheless, the test case exist for future developments.
    """
    # source from cpython test_property.py
    src = '''
    class BaseClass(object):
        @property
        def spam(self):
            """BaseClass.getter"""
            pass
        @spam.setter
        def spam(self, value):
            """BaseClass.setter"""
            pass
        @spam.deleter
        def spam(self):
            """BaseClass.setter"""
            pass
    
    class SubClass(BaseClass):
        # inherited property
        @BaseClass.spam.getter
        def spam(self):
            """SubClass.getter"""
            pass
    
    class SubClass2(BaseClass):
        # inherited property
        @BaseClass.spam.setter
        def spam(self):
            """SubClass.setter"""
            pass
    '''
    mod = fromText(src, modname='mod', systemcls=systemcls)
    assert not capsys.readouterr().out

    spam0 = mod.contents['BaseClass'].contents['spam']
    spam1 = mod.contents['SubClass'].contents['spam.getter']
    spam2 = mod.contents['SubClass2'].contents['spam.setter']

    assert list(mod.contents['BaseClass'].contents) == ['spam']
    assert list(mod.contents['SubClass'].contents) == ['spam.getter']
    assert list(mod.contents['SubClass2'].contents) == ['spam.setter']

    assert isinstance(spam0, model.Property)
    assert isinstance(spam1, model.Function)
    assert isinstance(spam2, model.Function)

    assert spam0.kind is model.DocumentableKind.PROPERTY
    assert spam1.kind is model.DocumentableKind.METHOD
    assert spam2.kind is model.DocumentableKind.METHOD

    assert isinstance(spam0.setter, model.Function)

    assert isinstance(spam0.deleter, model.Function)

    assert spam0.getter.fullName() == 'mod.BaseClass.spam.getter' #type:ignore[union-attr]

@systemcls_param
def test_property_old_school(systemcls: Type[model.System], capsys: CapSys) -> None:
    """
    Old school property() decorator is recognized.
    """
    src = '''
    class PropertyDocBase(object):
        _spam = 1
        def _get_spam(self):
            return self._spam
        # Old school property
        spam = property(_get_spam, doc="spam spam spam")

    '''
    mod = fromText(src, modname='mod', systemcls=systemcls)
    assert not capsys.readouterr().out

    spam = mod.resolveName('PropertyDocBase.spam')
    assert isinstance(spam, model.Property)
    assert spam.docstring == "spam spam spam"

@systemcls_param
def test_property_old_school_keywords(systemcls:Type[model.System], capsys:CapSys) -> None:
    src = '''
    class Circle:
        def __init__(self, radius):
            self._radius = radius

        def _get_radius(self):
            # should not have docs here,
            # since there is doc parameter to the property() call.
            return self._radius

        def _set_radius(self, value):
            "setter docs"
            self._radius = value

        def _del_radius(self):
            "deleter docs"
            del self._radius

        radius = property(
            fget=_get_radius,
            fset=_set_radius,
            fdel=_del_radius,
            doc="The radius property."
        )
    '''
    mod = fromText(src, modname='mod', systemcls=systemcls)
    assert not capsys.readouterr().out

    spam = mod.resolveName('Circle.radius')
    assert isinstance(spam, model.Property)
    assert spam.docstring == "The radius property."


@systemcls_param
def test_property_call_alone(systemcls:Type[model.System], capsys:CapSys) -> None:
    """
    property() can be used without any getters or setters, or with lambda functions.
    """
    src = '''
    class PropertyBase:
        spam = property()
    class PropertyDocBase:
        spam = property(doc="spam spam spam")
    class PropertyLambdaBase:
        spam = property(fget=lambda self:self._spam)
    '''
    mod = fromText(src, modname='mod', systemcls=systemcls)
    assert not capsys.readouterr().out
    
    spam1 = mod.contents['PropertyBase'].contents['spam']
    spam2 = mod.contents['PropertyDocBase'].contents['spam']
    spam3 = mod.contents['PropertyLambdaBase'].contents['spam']

    assert isinstance(spam1, model.Property)
    assert isinstance(spam2, model.Property)
    assert isinstance(spam3, model.Property)

    assert spam2.docstring == "spam spam spam"
    
    assert spam1.getter is None
    assert spam2.getter is None
    assert spam3.getter is None

@systemcls_param
def test_property_getter_override(systemcls: Type[model.System], capsys: CapSys) -> None:
    """
    A function that explicitely overides a property getter will override the docstring as well.
    But not the line number. 
    """
    src = '''
    class PropertyNewGetter(object):
        
        @property
        def spam(self):
            """original docstring"""
            return 1
        @spam.getter
        def spam(self):
            # This overrides the old docstring.
            """new docstring"""
            return 8
    '''
    mod = fromText(src, modname='mod', systemcls=systemcls)
    assert capsys.readouterr().out == 'mod:4: Existing docstring at line 6 is overriden by docstring at line 11\n'
    attr = mod.contents['PropertyNewGetter'].contents['spam']
    # the parsed_docstring attribute gets initiated in post-processing
    assert node2stan.gettext(attr.parsed_docstring.to_node()) == ['new docstring'] # type:ignore
    assert attr.linenumber == 4

@systemcls_param
def test_mutilple_docstrings_on_property(systemcls: Type[model.System], capsys: CapSys) -> None:
    """
    When pydoctor encounters multiple places where the docstring is defined, it reports a warning.
    This can only happend for properties at the moment.
    """
    src = '''
    class PropertyOld(object):
        def _get_spam(self):
            "First doc"
        # Old school property
        spam = property(_get_spam, doc="Second doc")
        "Third doc"
    '''
    mod = fromText(src, systemcls=systemcls)
    spam = mod.resolveName('PropertyOld.spam')
    assert isinstance(spam, model.Property)
    spam.docstring == "Second doc"
    assert capsys.readouterr().out == ('<test>:3: Existing docstring at line 4 is overriden by docstring at line 6\n'
                                       '<test>:6: Existing docstring at line 7 is overriden by docstring at line 6\n')

@systemcls_param
def test_property_not_supported_or_corner_cases(systemcls: Type[model.System], capsys: CapSys) -> None:
    """
    Property handling can be quite complex, there are many corner cases.
    But the general rule is that when a function ressemble a property function, 
    it's renamed such that it ends with .setter or .deleter.
    """

    base_mod = '''
    # two modules form a cyclic import,
    # so this class might not be understood well by pydoctor.
    # Since the cycles can be arbitrarly complex, we just don't
    # go in the details of resolving them. 
    from src import BaseClass
    
    class System:
        pass

    class SubClass(BaseClass):
        # cyclic inherited property
        @BaseClass.spam.getter
        def spam(self):
            pass
    '''

    src_mod = '''
    from mod import System
    
    class BaseClass(object):
        system: 'System'

        @property
        def spam(self):
            """BaseClass.getter"""
            pass
        @spam.setter
        def spam(self, value):
            """BaseClass.setter"""
            pass
        @spam.deleter
        def spam(self):
            """BaseClass.setter"""
            pass
    
    class SubClass(BaseClass):
        # inherited property
        @BaseClass.spam.getter
        def spam(self):
            """SubClass.getter"""
            pass
    
    # this class is valid, even if not very clear
    class NotSubClass: 
        # does not need to explicitely subclass SubClass2
        @SubClass.spam.setter # Valid once!
        def spam(self, v): 
            pass
        @spam.getter
        def spam(self): # inherits docs
            pass
    
    class InvalidClass: 
        @SubClass.spam.setter # Valid once!
        def spam(self, v): 
            pass
        @SubClass.spam.getter # Not valid if there is already a property defined !
        def spam(self): 
            pass
    
    class InvalidClass2: 
        @notfound.getter
        def notfound(self): 
            pass

    class InvalidClass3: 
        @property
        @notfound.getter
        def notfound(self): 
            pass

    class InvalidClass4: 
        @InvalidClass3.nhaaa.getter
        def notfound(self): 
            pass

    class InvalidClass5: 
        @InvalidClass2.notfound.getter
        def notfound(self): 
            pass
    '''

    system = systemcls()
    builder = system.systemBuilder(system)

    # modules are processed in the order they are discovered/added
    # to the builder, so by adding 'src_mod' fist, we're sure
    # the other module won't be fully processed at the time we're
    # processing 'src_mod', because imports triggers processing of 
    # imported modules, except in the case of cycles.
    builder.addModuleString(src_mod, modname='src')
    builder.addModuleString(base_mod, modname='mod')
    builder.buildModules()

    assert not capsys.readouterr().out

    mod = system.allobjects['mod']
    src = system.allobjects['src']

    # Pydoctor doesn't understand this property because it's inherited.
    # And plus it belong in a import cycle. So the older behaviour applies: 
    # only renaming the methods
    assert list(mod.contents['SubClass'].contents) == ['spam.getter']
    assert mod.contents['SubClass'].contents['spam.getter'].kind is model.DocumentableKind.METHOD

    assert list(src.contents['SubClass'].contents) == ['spam.getter']
    assert list(src.contents['NotSubClass'].contents) == ['spam.setter','spam.getter']

    spam0 = src.contents['SubClass'].contents['spam.getter']
    spam1 = src.contents['NotSubClass'].contents['spam.getter']

    assert list(src.contents['InvalidClass'].contents) == ['spam.setter', 'spam.getter']

    spam2 = src.contents['InvalidClass'].contents['spam.setter']
    spam2_bogus = src.contents['InvalidClass'].contents['spam.getter']

    notfound = src.contents['InvalidClass2'].contents['notfound.getter']
    notfound_both = src.contents['InvalidClass3'].contents['notfound.getter']
    
    notfound_alt = src.contents['InvalidClass4'].contents['notfound']
    not_a_property = src.contents['InvalidClass5'].contents['notfound.getter']

    assert spam0.kind is model.DocumentableKind.METHOD
    assert spam1.kind is model.DocumentableKind.METHOD
    assert spam2.kind is model.DocumentableKind.METHOD
    assert spam2_bogus.kind is model.DocumentableKind.METHOD
    assert notfound.kind is model.DocumentableKind.METHOD
    assert notfound_both.kind is model.DocumentableKind.METHOD
    assert notfound_alt.kind is model.DocumentableKind.METHOD
    assert not_a_property.kind is model.DocumentableKind.METHOD

@systemcls_param
def test_exception_kind(systemcls: Type[model.System], capsys: CapSys) -> None:
    """
    Exceptions are marked with the special kind "EXCEPTION".
    """
    mod = fromText('''
    class Clazz:
        """Class."""
    class MyWarning(DeprecationWarning):
        """Warnings are technically exceptions"""
    class Error(SyntaxError):
        """An exeption"""
    class SubError(Error):
        """A exeption subclass"""  
    ''', systemcls=systemcls, modname="mod")
    
    warn = mod.contents['MyWarning']
    ex1 = mod.contents['Error']
    ex2 = mod.contents['SubError']
    cls = mod.contents['Clazz']

    assert warn.kind is model.DocumentableKind.EXCEPTION
    assert ex1.kind is model.DocumentableKind.EXCEPTION
    assert ex2.kind is model.DocumentableKind.EXCEPTION
    assert cls.kind is model.DocumentableKind.CLASS

    assert not capsys.readouterr().out

@systemcls_param
def test_exception_kind_corner_cases(systemcls: Type[model.System], capsys: CapSys) -> None:

    src1 = '''\
    class Exception:...
    class LooksLikeException(Exception):... # Not an exception
    '''

    src2 = '''\
    class Exception(BaseException):...
    class LooksLikeException(Exception):... # An exception
    '''

    mod1 = fromText(src1, modname='src1', systemcls=systemcls)
    assert mod1.contents['LooksLikeException'].kind == model.DocumentableKind.CLASS

    mod2 = fromText(src2, modname='src2', systemcls=systemcls)
    assert mod2.contents['LooksLikeException'].kind == model.DocumentableKind.EXCEPTION

    assert not capsys.readouterr().out
    
@systemcls_param
def test_syntax_error(systemcls: Type[model.System], capsys: CapSys) -> None:
    systemcls = partialclass(systemcls, Options.from_args(['-q']))
    fromText('''\
    def f()
        return True
    ''', systemcls=systemcls)
    assert capsys.readouterr().out == '<test>:???: cannot parse string\n'

@systemcls_param
def test_syntax_error_pack(systemcls: Type[model.System], capsys: CapSys) -> None:
    systemcls = partialclass(systemcls, Options.from_args(['-q']))
    processPackage('syntax_error', systemcls)
    out = capsys.readouterr().out.strip('\n')
    assert "__init__.py:???: cannot parse file, " in out, out

@systemcls_param
def test_type_alias(systemcls: Type[model.System]) -> None:
    """
    Type aliases and type variables are recognized as such.
    """

    mod = fromText(
        '''
        from typing import Callable, Tuple, TypeAlias, TypeVar
        
        T = TypeVar('T')
        Parser = Callable[[str], Tuple[int, bytes, bytes]]
        mylst = yourlst = list[str]
        alist: TypeAlias = 'list[str]'
        
        notanalias = 'Callable[[str], Tuple[int, bytes, bytes]]'

        class F:
            from ext import what
            L = _j = what.some = list[str]
            def __init__(self):
                self.Pouet: TypeAlias = 'Callable[[str], Tuple[int, bytes, bytes]]'
                self.Q = q = list[str]
        
        ''', systemcls=systemcls)

    assert mod.contents['T'].kind == model.DocumentableKind.TYPE_VARIABLE
    assert mod.contents['Parser'].kind == model.DocumentableKind.TYPE_ALIAS
    assert mod.contents['mylst'].kind == model.DocumentableKind.TYPE_ALIAS
    assert mod.contents['yourlst'].kind == model.DocumentableKind.TYPE_ALIAS
    assert mod.contents['alist'].kind == model.DocumentableKind.TYPE_ALIAS
    assert mod.contents['notanalias'].kind == model.DocumentableKind.VARIABLE
    assert mod.contents['F'].contents['L'].kind == model.DocumentableKind.TYPE_ALIAS
    assert mod.contents['F'].contents['_j'].kind == model.DocumentableKind.TYPE_ALIAS

    # Type variables in instance variables are not recognized
    assert mod.contents['F'].contents['Pouet'].kind == model.DocumentableKind.INSTANCE_VARIABLE
    assert mod.contents['F'].contents['Q'].kind == model.DocumentableKind.INSTANCE_VARIABLE

@systemcls_param
def test_typevartuple(systemcls: Type[model.System]) -> None:
    """
    Variadic type variables are recognized.
    """

    mod = fromText('''
    from typing import TypeVarTuple
    Shape = TypeVarTuple('Shape')
    ''', systemcls=systemcls)

    assert mod.contents['Shape'].kind == model.DocumentableKind.TYPE_VARIABLE

@systemcls_param
def test_prepend_package(systemcls: Type[model.System]) -> None:
    """
   Option --prepend-package option relies simply on the L{ISystemBuilder} interface, 
   so we can test it by using C{addModuleString}, but it's not exactly what happens when we actually 
   run pydoctor. See the other test L{test_prepend_package_real_path}. 
    """
    system = systemcls()
    builder = model.prepend_package(system.systemBuilder, package='lib.pack')(system)

    builder.addModuleString('"mod doc"\nclass C:\n    "C doc"', modname='core')
    builder.buildModules()
    assert isinstance(system.allobjects['lib'], model.Package)
    assert isinstance(system.allobjects['lib.pack'], model.Package)
    assert isinstance(system.allobjects['lib.pack.core.C'], model.Class)
    assert 'core' not in system.allobjects


@systemcls_param
def test_prepend_package_real_path(systemcls: Type[model.System]) -> None:
    """ 
    In this test, we closer mimics what happens in the driver when --prepend-package option is passed. 
    """
    _builderT_init = systemcls.systemBuilder
    try:
        systemcls.systemBuilder = model.prepend_package(systemcls.systemBuilder, package='lib.pack')

        system = processPackage('basic', systemcls=systemcls)

        assert isinstance(system.allobjects['lib'], model.Package)
        assert isinstance(system.allobjects['lib.pack'], model.Package)
        assert isinstance(system.allobjects['lib.pack.basic.mod.C'], model.Class)
        assert 'basic' not in system.allobjects
    
    finally:
        systemcls.systemBuilder = _builderT_init

def getConstructorsText(cls: model.Documentable) -> str:
    assert isinstance(cls, model.Class)
    return '\n'.join(
        epydoc2stan.format_constructor_short_text(c, cls) for c in cls.public_constructors)

@systemcls_param
def test_property_other_decorators(systemcls: Type[model.System]) -> None:

    src = '''
    class BaseClass(object):
        @property
        @deprecatedProperty
        def spam(self):
            """BaseClass.getter"""
            pass
        @spam.setter
        @deprecatedSetProperty
        def spam(self, value):
            """BaseClass.setter"""
            pass
        @deprecatedDelProperty
        @spam.deleter
        def spam(self):
            """BaseClass.setter"""
            pass
        '''

    mod = fromText(src, systemcls=systemcls)
    p = mod.contents['BaseClass'].contents['spam']
    assert isinstance(p, model.Property)
    assert isinstance(p.setter, model.Function)
    assert isinstance(p.deleter, model.Function)

@systemcls_param
def test_crash_type_inference_unhashable_type(systemcls: Type[model.System], capsys:CapSys) -> None:
    """
    This test is about not crashing.

    A TypeError is raised by ast.literal_eval() in some cases, when we're trying to do a set of lists or a dict with list keys.
    We do not bother reporting it because pydoctor is not a checker.
    """

    src = '''
    # Unhashable type, will raise an error in ast.literal_eval()
    x = {[1, 2]}
    class C:
        v = {[1,2]:1}
        def __init__(self):
            self.y = [{'str':2}, {[1,2]:1}]
    Y = [{'str':2}, {{[1, 2]}:1}]
    '''

    mod = fromText(src, systemcls=systemcls, modname='m')
    for obj in ['m.x', 'm.C.v', 'm.C.y', 'm.Y']:
        o = mod.system.allobjects[obj]
        assert isinstance(o, model.Attribute)
        assert o.annotation is None
    assert not capsys.readouterr().out

@systemcls_param
def test_constructor_signature_init(systemcls: Type[model.System]) -> None:
    
    src = '''\
    class Person(object):
        # pydoctor can infer the constructor to be: "Person(name, age)"
        def __init__(self, name, age):
            self.name = name
            self.age = age

    class Citizen(Person):
        # pydoctor can infer the constructor to be: "Citizen(nationality, *args, **kwargs)"
        def __init__(self, nationality, *args, **kwargs):
            self.nationality = nationality
            super(Citizen, self).__init__(*args, **kwargs)
        '''
    mod = fromText(src, systemcls=systemcls)

    # Like "Available constructor: ``Person(name, age)``" that links to Person.__init__ documentation.
    assert getConstructorsText(mod.contents['Person']) == "Person(name, age)"
    
    # Like "Available constructor: ``Citizen(nationality, *args, **kwargs)``" that links to Citizen.__init__ documentation.
    assert getConstructorsText(mod.contents['Citizen']) == "Citizen(nationality, *args, **kwargs)"

@systemcls_param
def test_constructor_signature_new(systemcls: Type[model.System]) -> None:
    src = '''\
    class Animal(object):
        # pydoctor can infer the constructor to be: "Animal(name)"
        def __new__(cls, name):
            obj = super().__new__(cls)
            # assignation not recognized by pydoctor, attribute 'name' will not be documented
            obj.name = name 
            return obj
    '''

    mod = fromText(src, systemcls=systemcls)

    assert getConstructorsText(mod.contents['Animal']) == "Animal(name)"

@systemcls_param
def test_constructor_signature_init_and_new(systemcls: Type[model.System]) -> None:
    """
    Pydoctor can't infer the constructor signature when both __new__ and __init__ are defined. 
    __new__ takes the precedence over __init__ because it's called first. Trying to infer what are the complete 
    constructor signature when __new__ is defined might be very hard because the method can return an instance of 
    another class, calling another __init__ method. We're not there yet in term of static analysis.
    """

    src = '''\
    class Animal(object):
        # both __init__ and __new__ are defined, pydoctor only looks at the __new__ method
        # pydoctor infers the constructor to be: "Animal(*args, **kw)"
        def __new__(cls, *args, **kw):
            print('__new__() called.')
            print('args: ', args, ', kw: ', kw)
            return super().__new__(cls)

        def __init__(self, name):
            print('__init__() called.')
            self.name = name
            
    class Cat(Animal):
        # Idem, but __new__ is inherited.
        # pydoctor infers the constructor to be: "Cat(*args, **kw)"
        # This is why it's important to still document __init__ as a regular method.
        def __init__(self, name, owner):
            super().__init__(name)
            self.owner = owner
    '''

    mod = fromText(src, systemcls=systemcls)

    assert getConstructorsText(mod.contents['Animal']) == "Animal(*args, **kw)"
    assert getConstructorsText(mod.contents['Cat']) == "Cat(*args, **kw)"

@systemcls_param
def test_constructor_signature_classmethod(systemcls: Type[model.System]) -> None:

    src = '''\
    
    def get_default_options() -> 'Options':
        """
        This is another constructor for class 'Options'. 
        But it's not recognized by pydoctor because it's not defined in the locals of Options.
        """
        return Options()

    class Options:
        a,b,c = None, None, None

        @classmethod
        def create_no_hints(cls):
            """
            Pydoctor can't deduce that this method is a constructor as well,
            because there is no type annotation.
            """
            return cls()
        
        # thanks to type hints, 
        # pydoctor can infer the constructor to be: "Options.create()"
        @staticmethod
        def create(important_arg) -> 'Options':
            # the fictional constructor is not detected by pydoctor, because it doesn't exists actually.
            return Options(1,2,3)
        
        # thanks to type hints, 
        # pydoctor can infer the constructor to be: "Options.create_from_num(num)"
        @classmethod
        def create_from_num(cls, num) -> 'Options':
            c = cls.create()
            c.a = num
            return c
        '''

    mod = fromText(src, systemcls=systemcls)

    assert getConstructorsText(mod.contents['Options']) == "Options.create(important_arg)\nOptions.create_from_num(num)"

@systemcls_param
def test_constructor_inner_class(systemcls: Type[model.System]) -> None:
    src = '''\
    from typing import Self
    class Animal(object):
        class Bar(object):
            # pydoctor can infer the constructor to be: "Animal.Bar(name)"
            def __new__(cls, name):
                ...
            class Foo(object):
                # pydoctor can infer the constructor to be: "Animal.Bar.Foo.create(name)"
                @classmethod
                def create(cls, name) -> 'Self':
                    c = cls.create()
                    c.a = num
                    return c
    '''
    mod = fromText(src, systemcls=systemcls)
    assert getConstructorsText(mod.contents['Animal'].contents['Bar']) == "Animal.Bar(name)"
    assert getConstructorsText(mod.contents['Animal'].contents['Bar'].contents['Foo']) == "Animal.Bar.Foo.create(name)"

@systemcls_param
def test_constructor_many_parameters(systemcls: Type[model.System]) -> None:
    src = '''\
    class Animal(object):
        def __new__(cls, name, lastname, age, spec, extinct, group, friends):
            ...
    '''
    mod = fromText(src, systemcls=systemcls)

    assert getConstructorsText(mod.contents['Animal']) == "Animal(name, lastname, age, spec, ...)"

@systemcls_param
def test_constructor_five_paramters(systemcls: Type[model.System]) -> None:
    src = '''\
    class Animal(object):
        def __new__(cls, name, lastname, age, spec, extinct):
            ...
    '''
    mod = fromText(src, systemcls=systemcls)

    assert getConstructorsText(mod.contents['Animal']) == "Animal(name, lastname, age, spec, extinct)"

@systemcls_param
def test_default_constructors(systemcls: Type[model.System]) -> None:
    src = '''\
    class Animal(object):
        def __init__(self):
            ...
        def __new__(cls):
            ...
        @classmethod
        def new(cls) -> 'Animal':
            ...
        '''

    mod = fromText(src, systemcls=systemcls)
    assert getConstructorsText(mod.contents['Animal']) == "Animal.new()"

    src = '''\
    class Animal(object):
        def __init__(self):
            ...
        '''

    mod = fromText(src, systemcls=systemcls)
    assert getConstructorsText(mod.contents['Animal']) == ""

    src = '''\
    class Animal(object):
        def __init__(self):
            "thing"
        '''

    mod = fromText(src, systemcls=systemcls)
    assert getConstructorsText(mod.contents['Animal']) == "Animal()"
<<<<<<< HEAD
=======

@systemcls_param
def test_augmented_assignment(systemcls: Type[model.System]) -> None:
    mod = fromText('''
    var = 1
    var += 3
    ''', systemcls=systemcls)
    attr = mod.contents['var']
    assert isinstance(attr, model.Attribute)
    assert attr.value
    assert astor.to_source(attr.value).strip() == '(1 + 3)'

@systemcls_param
def test_augmented_assignment_in_class(systemcls: Type[model.System]) -> None:
    mod = fromText('''
    class c:
        var = 1
        var += 3
    ''', systemcls=systemcls)
    attr = mod.contents['c'].contents['var']
    assert isinstance(attr, model.Attribute)
    assert attr.value
    assert astor.to_source(attr.value).strip() == '(1 + 3)'


@systemcls_param
def test_augmented_assignment_conditionnal_else_ignored(systemcls: Type[model.System]) -> None:
    """
    The If.body branch is the only one in use.
    """
    mod = fromText('''
    var = 1
    if something():
        var += 3
    else:
        var += 4
    ''', systemcls=systemcls)
    attr = mod.contents['var']
    assert isinstance(attr, model.Attribute)
    assert attr.value
    assert astor.to_source(attr.value).strip() == '(1 + 3)'

@systemcls_param
def test_augmented_assignment_conditionnal_multiple_assignments(systemcls: Type[model.System]) -> None:
    """
    The If.body branch is the only one in use, but several Ifs which have  
    theoritical exclusive conditions might be wrongly interpreted.
    """
    mod = fromText('''
    var = 1
    if something():
        var += 3
    if not_something():
        var += 4
    ''', systemcls=systemcls)
    attr = mod.contents['var']
    assert isinstance(attr, model.Attribute)
    assert attr.value
    assert astor.to_source(attr.value).strip() == '(1 + 3 + 4)'

@systemcls_param
def test_augmented_assignment_instance_var(systemcls: Type[model.System]) -> None:
    """
    Augmented assignments in instance var are not analyzed.
    """
    mod = fromText('''
    class c:
        def __init__(self, var):
            self.var = 1
            self.var += var
        ''')
    attr = mod.contents['c'].contents['var']
    assert isinstance(attr, model.Attribute)
    assert attr.value
    assert astor.to_source(attr.value).strip() == '(1)'

@systemcls_param
def test_augmented_assignment_not_suitable_for_inline_docstring(systemcls: Type[model.System]) -> None:
    """
    Augmented assignments cannot have docstring attached.
    """
    mod = fromText('''
    var = 1
    var += 1
    """
    this is not a docstring
    """
    class c:
        var = 1
        var += 1
        """
        this is not a docstring
        """
        ''')
    attr = mod.contents['var']
    assert not attr.docstring
    attr = mod.contents['c'].contents['var']
    assert not attr.docstring

@systemcls_param
def test_augmented_assignment_alone_is_not_documented(systemcls: Type[model.System]) -> None:
    mod = fromText('''
    var += 1
    class c:
        var += 1
        ''')

    assert 'var' not in mod.contents
    assert 'var' not in mod.contents['c'].contents


@systemcls_param
def test_typealias_unstring(systemcls: Type[model.System]) -> None:
    """
    The type aliases are unstringed by the astbuilder
    """
    
    mod = fromText('''
    from typing import Callable
    ParserFunction = Callable[[str, List['ParseError']], 'ParsedDocstring']
    ''', modname='pydoctor.epydoc.markup', systemcls=systemcls)

    typealias = mod.contents['ParserFunction']
    assert isinstance(typealias, model.Attribute)
    assert typealias.value
    with pytest.raises(StopIteration):
        # there is not Constant nodes in the type alias anymore
        next(n for n in ast.walk(typealias.value) if isinstance(n, ast.Constant))
>>>>>>> 0eab64f9
<|MERGE_RESOLUTION|>--- conflicted
+++ resolved
@@ -2820,8 +2820,6 @@
 
     mod = fromText(src, systemcls=systemcls)
     assert getConstructorsText(mod.contents['Animal']) == "Animal()"
-<<<<<<< HEAD
-=======
 
 @systemcls_param
 def test_augmented_assignment(systemcls: Type[model.System]) -> None:
@@ -2949,5 +2947,4 @@
     assert typealias.value
     with pytest.raises(StopIteration):
         # there is not Constant nodes in the type alias anymore
-        next(n for n in ast.walk(typealias.value) if isinstance(n, ast.Constant))
->>>>>>> 0eab64f9
+        next(n for n in ast.walk(typealias.value) if isinstance(n, ast.Constant))