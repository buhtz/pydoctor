
from typing import Optional, Tuple, Type, List, overload, cast
import ast

import astor


<<<<<<< HEAD
from pydoctor import astbuilder, model, node2stan
=======
from pydoctor import astbuilder, astutils, model
>>>>>>> 4683f7fc
from pydoctor.epydoc.markup import DocstringLinker, ParsedDocstring
from pydoctor.stanutils import flatten, html2stan, flatten_text
from pydoctor.epydoc.markup.epytext import Element, ParsedEpytextDocstring
from pydoctor.epydoc2stan import format_summary, get_parsed_type
from pydoctor.test.test_packages import processPackage

from . import CapSys, NotFoundLinker, posonlyargs, typecomment
import pytest

class SimpleSystem(model.System):
    """
    A system with no extensions.
    """
    extensions:List[str] = []

class ZopeInterfaceSystem(model.System):
    """
    A system with only the zope interface extension enabled.
    """
    extensions = ['pydoctor.extensions.zopeinterface']

class DeprecateSystem(model.System):
    """
    A system with only the twisted deprecated extension enabled.
    """
    extensions = ['pydoctor.extensions.deprecate']

class PydanticSystem(model.System):
    # Add our custom extension as extra
    custom_extensions = ['pydoctor.test.test_pydantic_fields']

class AttrsSystem(model.System):
    """
    A system with only the attrs extension enabled.
    """
    extensions = ['pydoctor.extensions.attrs']

systemcls_param = pytest.mark.parametrize(
    'systemcls', (model.System, # system with all extensions enalbed
                  ZopeInterfaceSystem, # system with zopeinterface extension only
                  DeprecateSystem, # system with deprecated extension only
                  SimpleSystem, # system with no extensions
                  PydanticSystem,
                  AttrsSystem,
                 )
    )

def fromText(
        text: str,
        *,
        modname: str = '<test>',
        is_package: bool = False,
        parent_name: Optional[str] = None,
        system: Optional[model.System] = None,
        systemcls: Type[model.System] = model.System
        ) -> model.Module:
    
    if system is None:
        _system = systemcls()
    else:
        _system = system
    assert _system is not None

    if parent_name is None:
        full_name = modname
    else:
        full_name = f'{parent_name}.{modname}'

    builder = _system.systemBuilder(_system)
    builder.addModuleString(text, modname, parent_name, is_package=is_package)
    builder.buildModules()
    mod = _system.allobjects[full_name]
    assert isinstance(mod, model.Module)
    return mod

def unwrap(parsed_docstring: Optional[ParsedDocstring]) -> str:
    
    if parsed_docstring is None:
        raise TypeError("parsed_docstring cannot be None")
    if not isinstance(parsed_docstring, ParsedEpytextDocstring):
        raise TypeError(f"parsed_docstring must be a ParsedEpytextDocstring instance, not {parsed_docstring.__class__.__name__}")
    epytext = parsed_docstring._tree
    assert epytext is not None
    assert epytext.tag == 'epytext'
    assert len(epytext.children) == 1
    para = epytext.children[0]
    assert isinstance(para, Element)
    assert para.tag == 'para'
    assert len(para.children) == 1
    value = para.children[0]
    assert isinstance(value, str)
    return value

def to_html(
        parsed_docstring: ParsedDocstring,
        linker: DocstringLinker = NotFoundLinker()
        ) -> str:
    return flatten(parsed_docstring.to_stan(linker))

@overload
def type2str(type_expr: None) -> None: ...

@overload
def type2str(type_expr: ast.expr) -> str: ...

def type2str(type_expr: Optional[ast.expr]) -> Optional[str]:
    if type_expr is None:
        return None
    else:
        src = astor.to_source(type_expr)
        assert isinstance(src, str)
        return src.strip()

def type2html(obj: model.Documentable) -> str:
    parsed_type = get_parsed_type(obj)
    assert parsed_type is not None
    return to_html(parsed_type).replace('<wbr></wbr>', '').replace('<wbr>\n</wbr>', '')

def ann_str_and_line(obj: model.Documentable) -> Tuple[str, int]:
    """Return the textual representation and line number of an object's
    type annotation.
    @param obj: Documentable object with a type annotation.
    """
    ann = obj.annotation # type: ignore[attr-defined]
    assert ann is not None
    return type2str(ann), ann.lineno

def test_node2fullname() -> None:
    """The node2fullname() function finds the full (global) name for
    a name expression in the AST.
    """

    mod = fromText('''
    class session:
        from twisted.conch.interfaces import ISession
    ''', modname='test')

    def lookup(expr: str) -> Optional[str]:
        node = ast.parse(expr, mode='eval')
        assert isinstance(node, ast.Expression)
        return astbuilder.node2fullname(node.body, mod)

    # None is returned for non-name nodes.
    assert lookup('123') is None
    # Local names are returned with their full name.
    assert lookup('session') == 'test.session'
    # A name that has no match at the top level is returned as-is.
    assert lookup('nosuchname') == 'nosuchname'
    # Unknown names are resolved as far as possible.
    assert lookup('session.nosuchname') == 'test.session.nosuchname'
    # Aliases are resolved on local names.
    assert lookup('session.ISession') == 'twisted.conch.interfaces.ISession'
    # Aliases are resolved on global names.
    assert lookup('test.session.ISession') == 'twisted.conch.interfaces.ISession'

@systemcls_param
def test_no_docstring(systemcls: Type[model.System]) -> None:
    # Inheritance of the docstring of an overridden method depends on
    # methods with no docstring having None in their 'docstring' field.
    mod = fromText('''
    def f():
        pass
    class C:
        def m(self):
            pass
    ''', modname='test', systemcls=systemcls)
    f = mod.contents['f']
    assert f.docstring is None
    m = mod.contents['C'].contents['m']
    assert m.docstring is None

@systemcls_param
def test_function_simple(systemcls: Type[model.System]) -> None:
    src = '''
    """ MOD DOC """
    def f():
        """This is a docstring."""
    '''
    mod = fromText(src, systemcls=systemcls)
    assert len(mod.contents) == 1
    func, = mod.contents.values()
    assert func.fullName() == '<test>.f'
    assert func.docstring == """This is a docstring."""
    assert isinstance(func, model.Function)
    assert func.is_async is False


@systemcls_param
def test_function_async(systemcls: Type[model.System]) -> None:
    src = '''
    """ MOD DOC """
    async def a():
        """This is a docstring."""
    '''
    mod = fromText(src, systemcls=systemcls)
    assert len(mod.contents) == 1
    func, = mod.contents.values()
    assert func.fullName() == '<test>.a'
    assert func.docstring == """This is a docstring."""
    assert isinstance(func, model.Function)
    assert func.is_async is True


@pytest.mark.parametrize('signature', (
    '()',
    '(*, a, b=None)',
    '(*, a=(), b)',
    '(a, b=3, *c, **kw)',
    '(f=True)',
    '(x=0.1, y=-2)',
    r"(s='theory', t='con\'text')",
    ))
@systemcls_param
def test_function_signature(signature: str, systemcls: Type[model.System]) -> None:
    """
    A round trip from source to inspect.Signature and back produces
    the original text.

    @note: Our inspect.Signature Paramters objects are now tweaked such that they might produce HTML tags, handled by the L{PyvalColorizer}.
    """
    mod = fromText(f'def f{signature}: ...', systemcls=systemcls)
    docfunc, = mod.contents.values()
    assert isinstance(docfunc, model.Function)
    # This little trick makes it possible to back reproduce the original signature from the genrated HTML.
    text = flatten_text(html2stan(str(docfunc.signature)))
    assert text == signature

@posonlyargs
@pytest.mark.parametrize('signature', (
    '(x, y, /)',
    '(x, y=0, /)',
    '(x, y, /, z, w)',
    '(x, y, /, z, w=42)',
    '(x, y, /, z=0, w=0)',
    '(x, y=3, /, z=5, w=7)',
    '(x, /, *v, a=1, b=2)',
    '(x, /, *, a=1, b=2, **kwargs)',
    ))
@systemcls_param
def test_function_signature_posonly(signature: str, systemcls: Type[model.System]) -> None:
    test_function_signature(signature, systemcls)


@pytest.mark.parametrize('signature', (
    '(a, a)',
    ))
@systemcls_param
def test_function_badsig(signature: str, systemcls: Type[model.System], capsys: CapSys) -> None:
    """When a function has an invalid signature, an error is logged and
    the empty signature is returned.

    Note that most bad signatures lead to a SyntaxError, which we cannot
    recover from. This test checks what happens if the AST can be produced
    but inspect.Signature() rejects the parsed parameters.
    """
    mod = fromText(f'def f{signature}: ...', systemcls=systemcls, modname='mod')
    docfunc, = mod.contents.values()
    assert isinstance(docfunc, model.Function)
    assert str(docfunc.signature) == '()'
    captured = capsys.readouterr().out
    assert captured.startswith("mod:1: mod.f has invalid parameters: ")


@systemcls_param
def test_class(systemcls: Type[model.System]) -> None:
    src = '''
    class C:
        def f():
            """This is a docstring."""
    '''
    mod = fromText(src, systemcls=systemcls)
    assert len(mod.contents) == 1
    cls, = mod.contents.values()
    assert cls.fullName() == '<test>.C'
    assert cls.docstring == None
    assert len(cls.contents) == 1
    func, = cls.contents.values()
    assert func.fullName() == '<test>.C.f'
    assert func.docstring == """This is a docstring."""


@systemcls_param
def test_class_with_base(systemcls: Type[model.System]) -> None:
    src = '''
    class C:
        def f():
            """This is a docstring."""
    class D(C):
        def f():
            """This is a docstring."""
    '''
    mod = fromText(src, systemcls=systemcls)
    assert len(mod.contents) == 2
    clsC, clsD = mod.contents.values()
    assert clsC.fullName() == '<test>.C'
    assert clsC.docstring == None
    assert len(clsC.contents) == 1

    assert clsD.fullName() == '<test>.D'
    assert clsD.docstring == None
    assert len(clsD.contents) == 1

    assert isinstance(clsD, model.Class)
    assert len(clsD.bases) == 1
    base, = clsD.bases
    assert base == '<test>.C'

@systemcls_param
def test_follow_renaming(systemcls: Type[model.System]) -> None:
    src = '''
    class C: pass
    D = C
    class E(D): pass
    '''
    mod = fromText(src, systemcls=systemcls)
    C = mod.contents['C']
    E = mod.contents['E']
    assert isinstance(C, model.Class)
    assert isinstance(E, model.Class)
    assert E.baseobjects == [C], E.baseobjects

@systemcls_param
def test_relative_import_in_package(systemcls: Type[model.System]) -> None:
    """Relative imports in a package must be resolved by going up one level
    less, since we don't count "__init__.py" as a level.

    Hierarchy::

      top: def f
       - pkg: imports f and g
          - mod: def g
    """

    top_src = '''
    def f(): pass
    '''
    mod_src = '''
    def g(): pass
    '''
    pkg_src = '''
    from .. import f
    from .mod import g
    '''

    system = systemcls()
    top = fromText(top_src, modname='top', is_package=True, system=system)
    mod = fromText(mod_src, modname='top.pkg.mod', system=system)
    pkg = fromText(pkg_src, modname='pkg', parent_name='top', is_package=True,
                   system=system)

    assert pkg.resolveName('f') is top.contents['f']
    assert pkg.resolveName('g') is mod.contents['g']

@systemcls_param
@pytest.mark.parametrize('level', (1, 2, 3, 4))
def test_relative_import_past_top(
        systemcls: Type[model.System],
        level: int,
        capsys: CapSys
        ) -> None:
    """A warning is logged when a relative import goes beyond the top-level
    package.
    """
    system = systemcls()
    fromText('', modname='pkg', is_package=True, system=system)
    fromText(f'''
    from {'.' * level + 'X'} import A
    ''', modname='mod', parent_name='pkg', system=system)
    captured = capsys.readouterr().out
    if level == 1:
        assert not captured
    else:
        assert f'pkg.mod:2: relative import level ({level}) too high\n' == captured

@systemcls_param
def test_class_with_base_from_module(systemcls: Type[model.System]) -> None:
    src = '''
    from X.Y import A
    from Z import B as C
    class D(A, C):
        def f():
            """This is a docstring."""
    '''
    mod = fromText(src, systemcls=systemcls)
    assert len(mod.contents) == 1
    clsD, = mod.contents.values()

    assert clsD.fullName() == '<test>.D'
    assert clsD.docstring == None
    assert len(clsD.contents) == 1

    assert isinstance(clsD, model.Class)
    assert len(clsD.bases) == 2
    base1, base2 = clsD.bases
    assert base1 == 'X.Y.A'
    assert base2 == 'Z.B'

    src = '''
    import X
    import Y.Z as M
    class D(X.A, X.B.C, M.C):
        def f():
            """This is a docstring."""
    '''
    mod = fromText(src, systemcls=systemcls)
    assert len(mod.contents) == 1
    clsD, = mod.contents.values()

    assert clsD.fullName() == '<test>.D'
    assert clsD.docstring == None
    assert len(clsD.contents) == 1

    assert isinstance(clsD, model.Class)
    assert len(clsD.bases) == 3
    base1, base2, base3 = clsD.bases
    assert base1 == 'X.A', base1
    assert base2 == 'X.B.C', base2
    assert base3 == 'Y.Z.C', base3

@systemcls_param
def test_aliasing(systemcls: Type[model.System]) -> None:
    def addsrc(system: model.System) -> None:
        src_private = '''
        class A:
            pass
        '''
        src_export = '''
        from _private import A as B
        __all__ = ['B']
        '''
        src_user = '''
        from public import B
        class C(B):
            pass
        '''
        fromText(src_private, modname='_private', system=system)
        fromText(src_export, modname='public', system=system)
        fromText(src_user, modname='app', system=system)

    system = systemcls()
    addsrc(system)
    C = system.allobjects['app.C']
    assert isinstance(C, model.Class)
    # An older version of this test expected _private.A as the result.
    # The expected behavior was changed because:
    # - relying on on-demand processing of other modules is unreliable when
    #   there are cyclic imports: expandName() on a module that is still being
    #   processed can return the not-found result for a name that does exist
    # - code should be importing names from their official home, so if we
    #   import public.B then for the purposes of documentation public.B is
    #   the name we should use
    assert C.bases == ['public.B']

@systemcls_param
def test_more_aliasing(systemcls: Type[model.System]) -> None:
    def addsrc(system: model.System) -> None:
        src_a = '''
        class A:
            pass
        '''
        src_b = '''
        from a import A as B
        '''
        src_c = '''
        from b import B as C
        '''
        src_d = '''
        from c import C
        class D(C):
            pass
        '''
        fromText(src_a, modname='a', system=system)
        fromText(src_b, modname='b', system=system)
        fromText(src_c, modname='c', system=system)
        fromText(src_d, modname='d', system=system)

    system = systemcls()
    addsrc(system)
    D = system.allobjects['d.D']
    assert isinstance(D, model.Class)
    # An older version of this test expected a.A as the result.
    # Read the comment in test_aliasing() to learn why this was changed.
    assert D.bases == ['c.C']

@systemcls_param
def test_aliasing_recursion(systemcls: Type[model.System]) -> None:
    system = systemcls()
    src = '''
    class C:
        pass
    from mod import C
    class D(C):
        pass
    '''
    mod = fromText(src, modname='mod', system=system)
    D = mod.contents['D']
    assert isinstance(D, model.Class)
    assert D.bases == ['mod.C'], D.bases

@systemcls_param
def test_documented_no_alias(systemcls: Type[model.System]) -> None:
    """A variable that is documented should not be considered an alias."""
    # TODO: We should also verify this for inline docstrings, but the code
    #       currently doesn't support that. We should perhaps store aliases
    #       as Documentables as well, so we can change their 'kind' when
    #       an inline docstring follows the assignment.
    mod = fromText('''
    class SimpleClient:
        pass
    class Processor:
        """
        @ivar clientFactory: Callable that returns a client.
        """
        clientFactory = SimpleClient
    ''', systemcls=systemcls)
    P = mod.contents['Processor']
    f = P.contents['clientFactory']
    assert unwrap(f.parsed_docstring) == """Callable that returns a client."""
    assert f.privacyClass is model.PrivacyClass.PUBLIC
    assert f.kind is model.DocumentableKind.INSTANCE_VARIABLE
    assert f.linenumber

@systemcls_param
def test_subclasses(systemcls: Type[model.System]) -> None:
    src = '''
    class A:
        pass
    class B(A):
        pass
    '''
    system = fromText(src, systemcls=systemcls).system
    A = system.allobjects['<test>.A']
    assert isinstance(A, model.Class)
    assert A.subclasses == [system.allobjects['<test>.B']]

@systemcls_param
def test_inherit_names(systemcls: Type[model.System]) -> None:
    src = '''
    class A:
        pass
    class A(A):
        pass
    '''
    mod = fromText(src, systemcls=systemcls)
    A = mod.contents['A']
    assert isinstance(A, model.Class)
    assert [b.name for b in A.allbases()] == ['A 0']

@systemcls_param
def test_nested_class_inheriting_from_same_module(systemcls: Type[model.System]) -> None:
    src = '''
    class A:
        pass
    class B:
        class C(A):
            pass
    '''
    fromText(src, systemcls=systemcls)

@systemcls_param
def test_all_recognition(systemcls: Type[model.System]) -> None:
    """The value assigned to __all__ is parsed to Module.all."""
    mod = fromText('''
    def f():
        pass
    __all__ = ['f']
    ''', systemcls=systemcls)
    assert mod.all == ['f']
    assert '__all__' not in mod.contents

@systemcls_param
def test_docformat_recognition(systemcls: Type[model.System]) -> None:
    """The value assigned to __docformat__ is parsed to Module.docformat."""
    mod = fromText('''
    __docformat__ = 'Epytext en'

    def f():
        pass
    ''', systemcls=systemcls)
    assert mod.docformat == 'epytext'
    assert '__docformat__' not in mod.contents

@systemcls_param
def test_docformat_warn_not_str(systemcls: Type[model.System], capsys: CapSys) -> None:

    mod = fromText('''
    __docformat__ = [i for i in range(3)]

    def f():
        pass
    ''', systemcls=systemcls, modname='mod')
    captured = capsys.readouterr().out
    assert captured == 'mod:2: Cannot parse value assigned to "__docformat__": not a string\n'
    assert mod.docformat is None
    assert '__docformat__' not in mod.contents

@systemcls_param
def test_docformat_warn_not_str2(systemcls: Type[model.System], capsys: CapSys) -> None:

    mod = fromText('''
    __docformat__ = 3.14

    def f():
        pass
    ''', systemcls=systemcls, modname='mod')
    captured = capsys.readouterr().out
    assert captured == 'mod:2: Cannot parse value assigned to "__docformat__": not a string\n'
    assert mod.docformat == None
    assert '__docformat__' not in mod.contents

@systemcls_param
def test_docformat_warn_empty(systemcls: Type[model.System], capsys: CapSys) -> None:

    mod = fromText('''
    __docformat__ = '  '

    def f():
        pass
    ''', systemcls=systemcls, modname='mod')
    captured = capsys.readouterr().out
    assert captured == 'mod:2: Cannot parse value assigned to "__docformat__": empty value\n'
    assert mod.docformat == None
    assert '__docformat__' not in mod.contents

@systemcls_param
def test_docformat_warn_overrides(systemcls: Type[model.System], capsys: CapSys) -> None:
    mod = fromText('''
    __docformat__ = 'numpy'

    def f():
        pass

    __docformat__ = 'restructuredtext'
    ''', systemcls=systemcls, modname='mod')
    captured = capsys.readouterr().out
    assert captured == 'mod:7: Assignment to "__docformat__" overrides previous assignment\n'
    assert mod.docformat == 'restructuredtext'
    assert '__docformat__' not in mod.contents

@systemcls_param
def test_all_in_class_non_recognition(systemcls: Type[model.System]) -> None:
    """A class variable named __all__ is just an ordinary variable and
    does not affect Module.all.
    """
    mod = fromText('''
    class C:
        __all__ = ['f']
    ''', systemcls=systemcls)
    assert mod.all is None
    assert '__all__' not in mod.contents
    assert '__all__' in mod.contents['C'].contents

@systemcls_param
def test_all_multiple(systemcls: Type[model.System], capsys: CapSys) -> None:
    """If there are multiple assignments to __all__, a warning is logged
    and the last assignment takes effect.
    """
    mod = fromText('''
    __all__ = ['f']
    __all__ = ['g']
    ''', modname='mod', systemcls=systemcls)
    captured = capsys.readouterr().out
    assert captured == 'mod:3: Assignment to "__all__" overrides previous assignment\n'
    assert mod.all == ['g']

@systemcls_param
def test_all_bad_sequence(systemcls: Type[model.System], capsys: CapSys) -> None:
    """Values other than lists and tuples assigned to __all__ have no effect
    and a warning is logged.
    """
    mod = fromText('''
    __all__ = {}
    ''', modname='mod', systemcls=systemcls)
    captured = capsys.readouterr().out
    assert captured == 'mod:2: Cannot parse value assigned to "__all__"\n'
    assert mod.all is None

@systemcls_param
def test_all_nonliteral(systemcls: Type[model.System], capsys: CapSys) -> None:
    """Non-literals in __all__ are ignored."""
    mod = fromText('''
    __all__ = ['a', 'b', '.'.join(['x', 'y']), 'c']
    ''', modname='mod', systemcls=systemcls)
    captured = capsys.readouterr().out
    assert captured == 'mod:2: Cannot parse element 2 of "__all__"\n'
    assert mod.all == ['a', 'b', 'c']

@systemcls_param
def test_all_nonstring(systemcls: Type[model.System], capsys: CapSys) -> None:
    """Non-string literals in __all__ are ignored."""
    mod = fromText('''
    __all__ = ('a', 'b', 123, 'c', True)
    ''', modname='mod', systemcls=systemcls)
    captured = capsys.readouterr().out
    assert captured == (
        'mod:2: Element 2 of "__all__" has type "int", expected "str"\n'
        'mod:2: Element 4 of "__all__" has type "bool", expected "str"\n'
        )
    assert mod.all == ['a', 'b', 'c']

@systemcls_param
def test_all_allbad(systemcls: Type[model.System], capsys: CapSys) -> None:
    """If no value in __all__ could be parsed, the result is an empty list."""
    mod = fromText('''
    __all__ = (123, True)
    ''', modname='mod', systemcls=systemcls)
    captured = capsys.readouterr().out
    assert captured == (
        'mod:2: Element 0 of "__all__" has type "int", expected "str"\n'
        'mod:2: Element 1 of "__all__" has type "bool", expected "str"\n'
        )
    assert mod.all == []

@systemcls_param
def test_classmethod(systemcls: Type[model.System]) -> None:
    mod = fromText('''
    class C:
        @classmethod
        def f(klass):
            pass
    ''', systemcls=systemcls)
    assert mod.contents['C'].contents['f'].kind is model.DocumentableKind.CLASS_METHOD
    mod = fromText('''
    class C:
        def f(klass):
            pass
        f = classmethod(f)
    ''', systemcls=systemcls)
    assert mod.contents['C'].contents['f'].kind is model.DocumentableKind.CLASS_METHOD

@systemcls_param
def test_classdecorator(systemcls: Type[model.System]) -> None:
    mod = fromText('''
    def cd(cls):
        pass
    @cd
    class C:
        pass
    ''', modname='mod', systemcls=systemcls)
    C = mod.contents['C']
    assert isinstance(C, model.Class)
    assert C.decorators == [('mod.cd', None)]


@systemcls_param
def test_classdecorator_with_args(systemcls: Type[model.System]) -> None:
    mod = fromText('''
    def cd(): pass
    class A: pass
    @cd(A)
    class C:
        pass
    ''', modname='test', systemcls=systemcls)
    C = mod.contents['C']
    assert isinstance(C, model.Class)
    assert len(C.decorators) == 1
    (name, args), = C.decorators
    assert name == 'test.cd'
    assert args is not None
    assert len(args) == 1
    arg, = args
    assert astbuilder.node2fullname(arg, mod) == 'test.A'


@systemcls_param
def test_methoddecorator(systemcls: Type[model.System], capsys: CapSys) -> None:
    mod = fromText('''
    class C:
        def method_undecorated():
            pass

        @staticmethod
        def method_static():
            pass

        @classmethod
        def method_class(cls):
            pass

        @staticmethod
        @classmethod
        def method_both():
            pass
    ''', modname='mod', systemcls=systemcls)
    C = mod.contents['C']
    assert C.contents['method_undecorated'].kind is model.DocumentableKind.METHOD
    assert C.contents['method_static'].kind is model.DocumentableKind.STATIC_METHOD
    assert C.contents['method_class'].kind is model.DocumentableKind.CLASS_METHOD
    captured = capsys.readouterr().out
    assert captured == "mod:14: mod.C.method_both is both classmethod and staticmethod\n"


@systemcls_param
def test_assignment_to_method_in_class(systemcls: Type[model.System]) -> None:
    """An assignment to a method in a class body does not change the type
    of the documentable.

    If the name we assign to exists and it does not belong to an Attribute
    (it's a Function instead, in this test case), the assignment will be
    ignored.
    """
    mod = fromText('''
    class Base:
        def base_method():
            """Base method docstring."""

    class Sub(Base):
        base_method = wrap_method(base_method)
        """Overriding the docstring is not supported."""

        def sub_method():
            """Sub method docstring."""
        sub_method = wrap_method(sub_method)
        """Overriding the docstring is not supported."""
    ''', systemcls=systemcls)
    assert isinstance(mod.contents['Base'].contents['base_method'], model.Function)
    assert mod.contents['Sub'].contents.get('base_method') is None
    sub_method = mod.contents['Sub'].contents['sub_method']
    assert isinstance(sub_method, model.Function)
    assert sub_method.docstring == """Sub method docstring."""


@systemcls_param
def test_assignment_to_method_in_init(systemcls: Type[model.System]) -> None:
    """An assignment to a method inside __init__() does not change the type
    of the documentable.

    If the name we assign to exists and it does not belong to an Attribute
    (it's a Function instead, in this test case), the assignment will be
    ignored.
    """
    mod = fromText('''
    class Base:
        def base_method():
            """Base method docstring."""

    class Sub(Base):
        def sub_method():
            """Sub method docstring."""

        def __init__(self):
            self.base_method = wrap_method(self.base_method)
            """Overriding the docstring is not supported."""
            self.sub_method = wrap_method(self.sub_method)
            """Overriding the docstring is not supported."""
    ''', systemcls=systemcls)
    assert isinstance(mod.contents['Base'].contents['base_method'], model.Function)
    assert mod.contents['Sub'].contents.get('base_method') is None
    sub_method = mod.contents['Sub'].contents['sub_method']
    assert isinstance(sub_method, model.Function)
    assert sub_method.docstring == """Sub method docstring."""


@systemcls_param
def test_import_star(systemcls: Type[model.System]) -> None:
    mod_a = fromText('''
    def f(): pass
    ''', modname='a', systemcls=systemcls)
    mod_b = fromText('''
    from a import *
    ''', modname='b', system=mod_a.system)
    assert mod_b.resolveName('f') == mod_a.contents['f']


@systemcls_param
def test_import_func_from_package(systemcls: Type[model.System]) -> None:
    """Importing a function from a package should look in the C{__init__}
    module.

    In this test the following hierarchy is constructed::

        package a
          module __init__
            defines function 'f'
          module c
            imports function 'f'
        module b
          imports function 'f'

    We verify that when module C{b} and C{c} import the name C{f} from
    package C{a}, they import the function C{f} from the module C{a.__init__}.
    """
    system = systemcls()
    mod_a = fromText('''
    def f(): pass
    ''', modname='a', is_package=True, system=system)
    mod_b = fromText('''
    from a import f
    ''', modname='b', system=system)
    mod_c = fromText('''
    from . import f
    ''', modname='c', parent_name='a', system=system)
    assert mod_b.resolveName('f') == mod_a.contents['f']
    assert mod_c.resolveName('f') == mod_a.contents['f']


@systemcls_param
def test_import_module_from_package(systemcls: Type[model.System]) -> None:
    """Importing a module from a package should not look in C{__init__}
    module.

    In this test the following hierarchy is constructed::

        package a
          module __init__
          module b
            defines function 'f'
        module c
          imports module 'a.b'

    We verify that when module C{c} imports the name C{b} from package C{a},
    it imports the module C{a.b} which contains C{f}.
    """
    system = systemcls()
    fromText('''
    # This module intentionally left blank.
    ''', modname='a', system=system, is_package=True)
    mod_b = fromText('''
    def f(): pass
    ''', modname='b', parent_name='a', system=system)
    mod_c = fromText('''
    from a import b
    f = b.f
    ''', modname='c', system=system)
    assert mod_c.resolveName('f') == mod_b.contents['f']


@systemcls_param
def test_inline_docstring_modulevar(systemcls: Type[model.System]) -> None:
    mod = fromText('''
    """regular module docstring

    @var b: doc for b
    """

    """not a docstring"""

    a = 1
    """inline doc for a"""

    b = 2

    def f():
        pass
    """not a docstring"""
    ''', modname='test', systemcls=systemcls)
    assert sorted(mod.contents.keys()) == ['a', 'b', 'f']
    a = mod.contents['a']
    assert a.docstring == """inline doc for a"""
    b = mod.contents['b']
    assert unwrap(b.parsed_docstring) == """doc for b"""
    f = mod.contents['f']
    assert not f.docstring

@systemcls_param
def test_inline_docstring_classvar(systemcls: Type[model.System]) -> None:
    mod = fromText('''
    class C:
        """regular class docstring"""

        def f(self):
            pass
        """not a docstring"""

        a = 1
        """inline doc for a"""

        """not a docstring"""

        _b = 2
        """inline doc for _b"""

        None
        """not a docstring"""
    ''', modname='test', systemcls=systemcls)
    C = mod.contents['C']
    assert sorted(C.contents.keys()) == ['_b', 'a', 'f']
    f = C.contents['f']
    assert not f.docstring
    a = C.contents['a']
    assert a.docstring == """inline doc for a"""
    assert a.privacyClass is model.PrivacyClass.PUBLIC
    b = C.contents['_b']
    assert b.docstring == """inline doc for _b"""
    assert b.privacyClass is model.PrivacyClass.PRIVATE

@systemcls_param
def test_inline_docstring_annotated_classvar(systemcls: Type[model.System]) -> None:
    mod = fromText('''
    class C:
        """regular class docstring"""

        a: int
        """inline doc for a"""

        _b: int = 4
        """inline doc for _b"""
    ''', modname='test', systemcls=systemcls)
    C = mod.contents['C']
    assert sorted(C.contents.keys()) == ['_b', 'a']
    a = C.contents['a']
    assert a.docstring == """inline doc for a"""
    assert a.privacyClass is model.PrivacyClass.PUBLIC
    b = C.contents['_b']
    assert b.docstring == """inline doc for _b"""
    assert b.privacyClass is model.PrivacyClass.PRIVATE

@systemcls_param
def test_inline_docstring_instancevar(systemcls: Type[model.System]) -> None:
    mod = fromText('''
    class C:
        """regular class docstring"""

        d = None
        """inline doc for d"""

        f = None
        """inline doc for f"""

        def __init__(self):
            self.a = 1
            """inline doc for a"""

            """not a docstring"""

            self._b = 2
            """inline doc for _b"""

            x = -1
            """not a docstring"""

            self.c = 3
            """inline doc for c"""

            self.d = 4

            self.e = 5
        """not a docstring"""

        def set_f(self, value):
            self.f = value
    ''', modname='test', systemcls=systemcls)
    C = mod.contents['C']
    assert sorted(C.contents.keys()) == [
        '__init__', '_b', 'a', 'c', 'd', 'e', 'f', 'set_f'
        ]
    a = C.contents['a']
    assert a.docstring == """inline doc for a"""
    assert a.privacyClass is model.PrivacyClass.PUBLIC
    assert a.kind is model.DocumentableKind.INSTANCE_VARIABLE
    b = C.contents['_b']
    assert b.docstring == """inline doc for _b"""
    assert b.privacyClass is model.PrivacyClass.PRIVATE
    assert b.kind is model.DocumentableKind.INSTANCE_VARIABLE
    c = C.contents['c']
    assert c.docstring == """inline doc for c"""
    assert c.privacyClass is model.PrivacyClass.PUBLIC
    assert c.kind is model.DocumentableKind.INSTANCE_VARIABLE
    d = C.contents['d']
    assert d.docstring == """inline doc for d"""
    assert d.privacyClass is model.PrivacyClass.PUBLIC
    assert d.kind is model.DocumentableKind.INSTANCE_VARIABLE
    e = C.contents['e']
    assert not e.docstring
    f = C.contents['f']
    assert f.docstring == """inline doc for f"""
    assert f.privacyClass is model.PrivacyClass.PUBLIC
    assert f.kind is model.DocumentableKind.INSTANCE_VARIABLE

@systemcls_param
def test_inline_docstring_annotated_instancevar(systemcls: Type[model.System]) -> None:
    mod = fromText('''
    class C:
        """regular class docstring"""

        a: int

        def __init__(self):
            self.a = 1
            """inline doc for a"""

            self.b: int = 2
            """inline doc for b"""
    ''', modname='test', systemcls=systemcls)
    C = mod.contents['C']
    assert sorted(C.contents.keys()) == ['__init__', 'a', 'b']
    a = C.contents['a']
    assert a.docstring == """inline doc for a"""
    b = C.contents['b']
    assert b.docstring == """inline doc for b"""

@systemcls_param
def test_docstring_assignment(systemcls: Type[model.System], capsys: CapSys) -> None:
    mod = fromText(r'''
    def fun():
        pass

    class CLS:

        def method1():
            """Temp docstring."""
            pass

        def method2():
            pass

        method1.__doc__ = "Updated docstring #1"

    fun.__doc__ = "Happy Happy Joy Joy"
    CLS.__doc__ = "Clears the screen"
    CLS.method2.__doc__ = "Updated docstring #2"

    None.__doc__ = "Free lunch!"
    real.__doc__ = "Second breakfast"
    fun.__doc__ = codecs.encode('Pnrfne fnynq', 'rot13')
    CLS.method1.__doc__ = 4

    def mark_unavailable(func):
        # No warning: docstring updates in functions are ignored.
        func.__doc__ = func.__doc__ + '\n\nUnavailable on this system.'
    ''', systemcls=systemcls)
    fun = mod.contents['fun']
    assert fun.kind is model.DocumentableKind.FUNCTION
    assert fun.docstring == """Happy Happy Joy Joy"""
    CLS = mod.contents['CLS']
    assert CLS.kind is model.DocumentableKind.CLASS
    assert CLS.docstring == """Clears the screen"""
    method1 = CLS.contents['method1']
    assert method1.kind is model.DocumentableKind.METHOD
    assert method1.docstring == "Updated docstring #1"
    method2 = CLS.contents['method2']
    assert method2.kind is model.DocumentableKind.METHOD
    assert method2.docstring == "Updated docstring #2"
    captured = capsys.readouterr()
    lines = captured.out.split('\n')
    assert len(lines) > 0 and lines[0] == \
        "<test>:20: Unable to figure out target for __doc__ assignment"
    assert len(lines) > 1 and lines[1] == \
        "<test>:21: Unable to figure out target for __doc__ assignment: " \
        "computed full name not found: real"
    assert len(lines) > 2 and lines[2] == \
        "<test>:22: Unable to figure out value for __doc__ assignment, " \
        "maybe too complex"
    assert len(lines) > 3 and lines[3] == \
        "<test>:23: Ignoring value assigned to __doc__: not a string"
    assert len(lines) == 5 and lines[-1] == ''

@systemcls_param
def test_docstring_assignment_detuple(systemcls: Type[model.System], capsys: CapSys) -> None:
    """We currently don't trace values for detupling assignments, so when
    assigning to __doc__ we get a warning about the unknown value.
    """
    fromText('''
    def fun():
        pass

    fun.__doc__, other = 'Detupling to __doc__', 'is not supported'
    ''', modname='test', systemcls=systemcls)
    captured = capsys.readouterr().out
    assert captured == (
        "test:5: Unable to figure out value for __doc__ assignment, maybe too complex\n"
        )

@systemcls_param
def test_variable_scopes(systemcls: Type[model.System]) -> None:
    mod = fromText('''
    l = 1
    """module-level l"""

    m = 1
    """module-level m"""

    class C:
        """class docstring

        @ivar k: class level doc for k
        """

        a = None

        k = 640

        m = 2
        """class-level m"""

        def __init__(self):
            self.a = 1
            """inline doc for a"""
            self.l = 2
            """instance l"""
    ''', modname='test', systemcls=systemcls)
    l1 = mod.contents['l']
    assert l1.kind is model.DocumentableKind.VARIABLE
    assert l1.docstring == """module-level l"""
    m1 = mod.contents['m']
    assert m1.kind is model.DocumentableKind.VARIABLE
    assert m1.docstring == """module-level m"""
    C = mod.contents['C']
    assert sorted(C.contents.keys()) == ['__init__', 'a', 'k', 'l', 'm']
    a = C.contents['a']
    assert a.kind is model.DocumentableKind.INSTANCE_VARIABLE
    assert a.docstring == """inline doc for a"""
    k = C.contents['k']
    assert k.kind is model.DocumentableKind.INSTANCE_VARIABLE
    assert unwrap(k.parsed_docstring) == """class level doc for k"""
    l2 = C.contents['l']
    assert l2.kind is model.DocumentableKind.INSTANCE_VARIABLE
    assert l2.docstring == """instance l"""
    m2 = C.contents['m']
    assert m2.kind is model.DocumentableKind.CLASS_VARIABLE
    assert m2.docstring == """class-level m"""

@systemcls_param
def test_variable_types(systemcls: Type[model.System]) -> None:
    mod = fromText('''
    class C:
        """class docstring

        @cvar a: first
        @type a: string

        @type b: string
        @cvar b: second

        @type c: string

        @ivar d: fourth
        @type d: string

        @type e: string
        @ivar e: fifth

        @type f: string

        @type g: string
        """

        a = "A"

        b = "B"

        c = "C"
        """third"""

        def __init__(self):

            self.d = "D"

            self.e = "E"

            self.f = "F"
            """sixth"""

            self.g = g = "G"
            """seventh"""
    ''', modname='test', systemcls=systemcls)
    C = mod.contents['C']
    assert sorted(C.contents.keys()) == [
        '__init__', 'a', 'b', 'c', 'd', 'e', 'f', 'g'
        ]
    a = C.contents['a']
    assert unwrap(a.parsed_docstring) == """first"""
    assert str(unwrap(a.parsed_type)) == 'string'
    assert a.kind is model.DocumentableKind.CLASS_VARIABLE
    b = C.contents['b']
    assert unwrap(b.parsed_docstring) == """second"""
    assert str(unwrap(b.parsed_type)) == 'string'
    assert b.kind is model.DocumentableKind.CLASS_VARIABLE
    c = C.contents['c']
    assert c.docstring == """third"""
    assert str(unwrap(c.parsed_type)) == 'string'
    assert c.kind is model.DocumentableKind.CLASS_VARIABLE
    d = C.contents['d']
    assert unwrap(d.parsed_docstring) == """fourth"""
    assert str(unwrap(d.parsed_type)) == 'string'
    assert d.kind is model.DocumentableKind.INSTANCE_VARIABLE
    e = C.contents['e']
    assert unwrap(e.parsed_docstring) == """fifth"""
    assert str(unwrap(e.parsed_type)) == 'string'
    assert e.kind is model.DocumentableKind.INSTANCE_VARIABLE
    f = C.contents['f']
    assert f.docstring == """sixth"""
    assert str(unwrap(f.parsed_type)) == 'string'
    assert f.kind is model.DocumentableKind.INSTANCE_VARIABLE
    g = C.contents['g']
    assert g.docstring == """seventh"""
    assert str(unwrap(g.parsed_type)) == 'string'
    assert g.kind is model.DocumentableKind.INSTANCE_VARIABLE

@systemcls_param
def test_annotated_variables(systemcls: Type[model.System]) -> None:
    mod = fromText('''
    class C:
        """class docstring

        @cvar a: first
        @type a: string

        @type b: string
        @cvar b: second
        """

        a: str = "A"

        b: str

        c: str = "C"
        """third"""

        d: str
        """fourth"""

        e: List['C']
        """fifth"""

        f: 'List[C]'
        """sixth"""

        g: 'List["C"]'
        """seventh"""

        def __init__(self):
            self.s: List[str] = []
            """instance"""

    m: bytes = b"M"
    """module-level"""
    ''', modname='test', systemcls=systemcls)

    C = mod.contents['C']
    a = C.contents['a']
    assert unwrap(a.parsed_docstring) == """first"""
    assert type2html(a) == 'string'
    b = C.contents['b']
    assert unwrap(b.parsed_docstring) == """second"""
    assert type2html(b) == 'string'
    c = C.contents['c']
    assert c.docstring == """third"""
    assert type2html(c) == '<code>str</code>'
    d = C.contents['d']
    assert d.docstring == """fourth"""
    assert type2html(d) == '<code>str</code>'
    e = C.contents['e']
    assert e.docstring == """fifth"""
    assert type2html(e) == '<code>List[C]</code>'
    f = C.contents['f']
    assert f.docstring == """sixth"""
    assert type2html(f) == '<code>List[C]</code>'
    g = C.contents['g']
    assert g.docstring == """seventh"""
    assert type2html(g) == '<code>List[C]</code>'
    s = C.contents['s']
    assert s.docstring == """instance"""
    assert type2html(s) == '<code>List[str]</code>'
    m = mod.contents['m']
    assert m.docstring == """module-level"""
    assert type2html(m) == '<code>bytes</code>'

@typecomment
@systemcls_param
def test_type_comment(systemcls: Type[model.System], capsys: CapSys) -> None:
    mod = fromText('''
    d = {} # type: dict[str, int]
    i = [] # type: ignore[misc]
    ''', systemcls=systemcls)
    assert type2str(cast(model.Attribute, mod.contents['d']).annotation) == 'dict[str, int]'
    # We don't use ignore comments for anything at the moment,
    # but do verify that their presence doesn't break things.
    assert type2str(cast(model.Attribute, mod.contents['i']).annotation) == 'list'
    assert not capsys.readouterr().out

@systemcls_param
def test_unstring_annotation(systemcls: Type[model.System]) -> None:
    """Annotations or parts thereof that are strings are parsed and
    line number information is preserved.
    """
    mod = fromText('''
    a: "int"
    b: 'str' = 'B'
    c: list["Thingy"]
    ''', systemcls=systemcls)
    assert ann_str_and_line(mod.contents['a']) == ('int', 2)
    assert ann_str_and_line(mod.contents['b']) == ('str', 3)
    assert ann_str_and_line(mod.contents['c']) == ('list[Thingy]', 4)

@pytest.mark.parametrize('annotation', ("[", "pass", "1 ; 2"))
@systemcls_param
def test_bad_string_annotation(
        annotation: str, systemcls: Type[model.System], capsys: CapSys
        ) -> None:
    """Invalid string annotations must be reported as syntax errors."""
    mod = fromText(f'''
    x: "{annotation}"
    ''', modname='test', systemcls=systemcls)
    assert isinstance(cast(model.Attribute, mod.contents['x']).annotation, ast.expr)
    assert "syntax error in annotation" in capsys.readouterr().out

@pytest.mark.parametrize('annotation,expected', (
    ("Literal['[', ']']", "Literal['[', ']']"),
    ("typing.Literal['pass', 'raise']", "typing.Literal['pass', 'raise']"),
    ("Optional[Literal['1 ; 2']]", "Optional[Literal['1 ; 2']]"),
    ("'Literal'['!']", "Literal['!']"),
    (r"'Literal[\'if\', \'while\']'", "Literal['if', 'while']"),
    ))
def test_literal_string_annotation(annotation: str, expected: str) -> None:
    """Strings inside Literal annotations must not be recursively parsed."""
    stmt, = ast.parse(annotation).body
    assert isinstance(stmt, ast.Expr)
    unstringed = astutils._AnnotationStringParser().visit(stmt.value)
    assert astor.to_source(unstringed).strip() == expected

@systemcls_param
def test_inferred_variable_types(systemcls: Type[model.System]) -> None:
    mod = fromText('''
    class C:
        a = "A"
        b = 2
        c = ['a', 'b', 'c']
        d = {'a': 1, 'b': 2}
        e = (True, False, True)
        f = 1.618
        g = {2, 7, 1, 8}
        h = []
        i = ['r', 2, 'd', 2]
        j = ((), ((), ()))
        n = None
        x = list(range(10))
        y = [n for n in range(10) if n % 2]
        def __init__(self):
            self.s = ['S']
            self.t = t = 'T'
    m = b'octets'
    ''', modname='test', systemcls=systemcls)
    C = mod.contents['C']
    assert ann_str_and_line(C.contents['a']) == ('str', 3)
    assert ann_str_and_line(C.contents['b']) == ('int', 4)
    assert ann_str_and_line(C.contents['c']) == ('list[str]', 5)
    assert ann_str_and_line(C.contents['d']) == ('dict[str, int]', 6)
    assert ann_str_and_line(C.contents['e']) == ('tuple[bool, ...]', 7)
    assert ann_str_and_line(C.contents['f']) == ('float', 8)
    assert ann_str_and_line(C.contents['g']) == ('set[int]', 9)
    # Element type is unknown, not uniform or too complex.
    assert ann_str_and_line(C.contents['h']) == ('list', 10)
    assert ann_str_and_line(C.contents['i']) == ('list', 11)
    assert ann_str_and_line(C.contents['j']) == ('tuple', 12)
    # It is unlikely that a variable actually will contain only None,
    # so we should treat this as not be able to infer the type.
    assert cast(model.Attribute, C.contents['n']).annotation is None
    # These expressions are considered too complex for pydoctor.
    # Maybe we can use an external type inferrer at some point.
    assert cast(model.Attribute, C.contents['x']).annotation is None
    assert cast(model.Attribute, C.contents['y']).annotation is None
    # Type inference isn't different for module and instance variables,
    # so we don't need to re-test everything.
    assert ann_str_and_line(C.contents['s']) == ('list[str]', 17)
    # Check that type is inferred on assignments with multiple targets.
    assert ann_str_and_line(C.contents['t']) == ('str', 18)
    assert ann_str_and_line(mod.contents['m']) == ('bytes', 19)

@systemcls_param
def test_detupling_assignment(systemcls: Type[model.System]) -> None:
    mod = fromText('''
    a, b, c = range(3)
    ''', modname='test', systemcls=systemcls)
    assert sorted(mod.contents.keys()) == ['a', 'b', 'c']

@systemcls_param
def test_property_decorator(systemcls: Type[model.System]) -> None:
    """A function decorated with '@property' is documented as an attribute."""
    mod = fromText('''
    class C:
        @property
        def prop(self) -> str:
            """For sale."""
            return 'seaside'
        @property
        def oldschool(self):
            """
            @return: For rent.
            @rtype: string
            @see: U{https://example.com/}
            """
            return 'downtown'
    ''', modname='test', systemcls=systemcls)
    C = mod.contents['C']

    prop = C.contents['prop']
    assert isinstance(prop, model.Attribute)
    assert prop.kind is model.DocumentableKind.PROPERTY
    assert prop.docstring == """For sale."""
    assert type2str(prop.annotation) == 'str'

    oldschool = C.contents['oldschool']
    assert isinstance(oldschool, model.Attribute)
    assert oldschool.kind is model.DocumentableKind.PROPERTY
    assert isinstance(oldschool.parsed_docstring, ParsedEpytextDocstring)
    assert unwrap(oldschool.parsed_docstring) == """For rent."""
    assert flatten(format_summary(oldschool)) == 'For rent.'
    assert isinstance(oldschool.parsed_type, ParsedEpytextDocstring)
    assert str(unwrap(oldschool.parsed_type)) == 'string'
    fields = oldschool.parsed_docstring.fields
    assert len(fields) == 1
    assert fields[0].tag() == 'see'


@systemcls_param
def test_property_setter(systemcls: Type[model.System], capsys: CapSys) -> None:
    """Property setter and deleter methods are renamed, so they don't replace
    the property itself.
    """
    mod = fromText('''
    class C:
        @property
        def prop(self):
            """Getter."""
        @prop.setter
        def prop(self, value):
            """Setter."""
        @prop.deleter
        def prop(self):
            """Deleter."""
    ''', modname='mod', systemcls=systemcls)
    C = mod.contents['C']

    getter = C.contents['prop']
    assert isinstance(getter, model.Attribute)
    assert getter.kind is model.DocumentableKind.PROPERTY
    assert getter.docstring == """Getter."""

    setter = getter.property_setter
    assert isinstance(setter, model.Function)
    assert setter.kind is model.DocumentableKind.METHOD
    assert setter.docstring == """Setter."""

    deleter = getter.property_deleter
    assert isinstance(deleter, model.Function)
    assert deleter.kind is model.DocumentableKind.METHOD
    assert deleter.docstring == """Deleter."""


@systemcls_param
def test_property_custom(systemcls: Type[model.System], capsys: CapSys) -> None:
    """Any custom decorator with a name ending in 'property' makes a method
    into a property getter.
    """
    mod = fromText('''
    class C:
        @deprecate.deprecatedProperty(incremental.Version("Twisted", 18, 7, 0))
        def processes(self):
            return {}
        @async_property
        async def remote_value(self):
            return await get_remote_value()
        @abc.abstractproperty
        def name(self):
            raise NotImplementedError
    ''', modname='mod', systemcls=systemcls)
    C = mod.contents['C']

    deprecated = C.contents['processes']
    assert isinstance(deprecated, model.Attribute)
    assert deprecated.kind is model.DocumentableKind.PROPERTY

    async_prop = C.contents['remote_value']
    assert isinstance(async_prop, model.Attribute)
    assert async_prop.kind is model.DocumentableKind.PROPERTY

    abstract_prop = C.contents['name']
    assert isinstance(abstract_prop, model.Attribute)
    assert abstract_prop.kind is model.DocumentableKind.PROPERTY


@pytest.mark.parametrize('decoration', ('classmethod', 'staticmethod'))
@systemcls_param
def test_property_conflict(
        decoration: str, systemcls: Type[model.System], capsys: CapSys
        ) -> None:
    """Warn when a method is decorated as both property and class/staticmethod.
    These decoration combinations do not create class/static properties.
    """
    mod = fromText(f'''
    class C:
        @{decoration}
        @property
        def prop():
            raise NotImplementedError
    ''', modname='mod', systemcls=systemcls)
    C = mod.contents['C']
    assert C.contents['prop'].kind is model.DocumentableKind.PROPERTY
    captured = capsys.readouterr().out
    assert captured == f"mod:3: mod.C.prop is both property and {decoration}\n"

@systemcls_param
def test_ignore_function_contents(systemcls: Type[model.System]) -> None:
    mod = fromText('''
    def outer():
        """Outer function."""

        class Clazz:
            """Inner class."""

        def func():
            """Inner function."""

        var = 1
        """Local variable."""
    ''', systemcls=systemcls)
    outer = mod.contents['outer']
    assert not outer.contents

@systemcls_param
def test_constant_module(systemcls: Type[model.System]) -> None:
    """
    Module variables with all-uppercase names are recognized as constants.
    """
    mod = fromText('''
    LANG = 'FR'
    ''', systemcls=systemcls)
    lang = mod.contents['LANG']
    assert isinstance(lang, model.Attribute)
    assert lang.kind is model.DocumentableKind.CONSTANT
    assert ast.literal_eval(getattr(mod.resolveName('LANG'), 'value')) == 'FR'

@systemcls_param
def test_constant_module_with_final(systemcls: Type[model.System]) -> None:
    """
    Module variables annotated with typing.Final are recognized as constants.
    """
    mod = fromText('''
    from typing import Final
    lang: Final = 'fr'
    ''', systemcls=systemcls)
    attr = mod.resolveName('lang')
    assert isinstance(attr, model.Attribute)
    assert attr.kind == model.DocumentableKind.CONSTANT
    assert attr.value is not None
    assert ast.literal_eval(attr.value) == 'fr'

@systemcls_param
def test_constant_module_with_typing_extensions_final(systemcls: Type[model.System]) -> None:
    """
    Module variables annotated with typing_extensions.Final are recognized as constants.
    """
    mod = fromText('''
    from typing_extensions import Final
    lang: Final = 'fr'
    ''', systemcls=systemcls)
    attr = mod.resolveName('lang')
    assert isinstance(attr, model.Attribute)
    assert attr.kind == model.DocumentableKind.CONSTANT
    assert attr.value is not None
    assert ast.literal_eval(attr.value) == 'fr'

@systemcls_param
def test_constant_module_with_final_subscript1(systemcls: Type[model.System]) -> None:
    """
    It can recognize constants defined with typing.Final[something]
    """
    mod = fromText('''
    from typing import Final
    lang: Final[Sequence[str]] = ('fr', 'en')
    ''', systemcls=systemcls)
    attr = mod.resolveName('lang')
    assert isinstance(attr, model.Attribute)
    assert attr.kind == model.DocumentableKind.CONSTANT
    assert attr.value is not None
    assert ast.literal_eval(attr.value) == ('fr', 'en')
    assert astor.to_source(attr.annotation).strip() == "Sequence[str]"

@systemcls_param
def test_constant_module_with_final_subscript2(systemcls: Type[model.System]) -> None:
    """
    It can recognize constants defined with typing.Final[something]. 
    And it automatically remove the Final part from the annotation.
    """
    mod = fromText('''
    import typing
    lang: typing.Final[tuple] = ('fr', 'en')
    ''', systemcls=systemcls)
    attr = mod.resolveName('lang')
    assert isinstance(attr, model.Attribute)
    assert attr.kind == model.DocumentableKind.CONSTANT
    assert attr.value is not None
    assert ast.literal_eval(attr.value) == ('fr', 'en')
    assert astbuilder.node2fullname(attr.annotation, attr) == "tuple"

@systemcls_param
def test_constant_module_with_final_subscript_invalid_warns(systemcls: Type[model.System], capsys: CapSys) -> None:
    """
    It warns if there is an invalid Final annotation.
    """
    mod = fromText('''
    from typing import Final
    lang: Final[tuple, 12:13] = ('fr', 'en')
    ''', systemcls=systemcls, modname='mod')
    attr = mod.resolveName('lang')
    assert isinstance(attr, model.Attribute)
    assert attr.kind == model.DocumentableKind.CONSTANT
    assert attr.value is not None
    assert ast.literal_eval(attr.value) == ('fr', 'en')
    
    captured = capsys.readouterr().out
    assert "mod:3: Annotation is invalid, it should not contain slices.\n" == captured

    assert astor.to_source(attr.annotation).strip() == "tuple[str, ...]"

@systemcls_param
def test_constant_module_with_final_subscript_invalid_warns2(systemcls: Type[model.System], capsys: CapSys) -> None:
    """
    It warns if there is an invalid Final annotation.
    """
    mod = fromText('''
    import typing
    lang: typing.Final[12:13] = ('fr', 'en')
    ''', systemcls=systemcls, modname='mod')
    attr = mod.resolveName('lang')
    assert isinstance(attr, model.Attribute)
    assert attr.kind == model.DocumentableKind.CONSTANT
    assert attr.value is not None
    assert ast.literal_eval(attr.value) == ('fr', 'en')
    
    captured = capsys.readouterr().out
    assert "mod:3: Annotation is invalid, it should not contain slices.\n" == captured

    assert astor.to_source(attr.annotation).strip() == "tuple[str, ...]"

@systemcls_param
def test_constant_module_with_final_annotation_gets_infered(systemcls: Type[model.System]) -> None:
    """
    It can recognize constants defined with typing.Final. 
    It will infer the type of the constant if Final do not use subscripts.
    """
    mod = fromText('''
    import typing
    lang: typing.Final = 'fr'
    ''', systemcls=systemcls)
    attr = mod.resolveName('lang')
    assert isinstance(attr, model.Attribute)
    assert attr.kind == model.DocumentableKind.CONSTANT
    assert attr.value is not None
    assert ast.literal_eval(attr.value) == 'fr'
    assert astbuilder.node2fullname(attr.annotation, attr) == "str"

@systemcls_param
def test_constant_class(systemcls: Type[model.System]) -> None:
    """
    Class variables with all-uppercase names are recognized as constants.
    """
    mod = fromText('''
    class Clazz:
        """Class."""
        LANG = 'FR'
    ''', systemcls=systemcls)
    attr = mod.resolveName('Clazz.LANG')
    assert isinstance(attr, model.Attribute)
    assert attr.kind == model.DocumentableKind.CONSTANT
    assert attr.value is not None
    assert ast.literal_eval(attr.value) == 'FR'


@systemcls_param
def test_all_caps_variable_in_instance_is_not_a_constant(systemcls: Type[model.System], capsys: CapSys) -> None:
    """
    Currently, it does not mark instance members as constants, never.
    """
    mod = fromText('''
    from typing import Final
    class Clazz:
        """Class."""
        def __init__(**args):
            self.LANG: Final = 'FR'
    ''', systemcls=systemcls)
    attr = mod.resolveName('Clazz.LANG')
    assert isinstance(attr, model.Attribute)
    assert attr.kind == model.DocumentableKind.INSTANCE_VARIABLE
    assert attr.value is not None
    assert ast.literal_eval(attr.value) == 'FR'
    captured = capsys.readouterr().out
    assert not captured

@systemcls_param
def test_constant_override_in_instace_warns(systemcls: Type[model.System], capsys: CapSys) -> None:
    """
    It warns when a constant is beeing re defined in instance. But it ignores it's value. 
    """
    mod = fromText('''
    class Clazz:
        """Class."""
        LANG = 'EN'
        def __init__(self, **args):
            self.LANG = 'FR'
    ''', systemcls=systemcls, modname="mod")
    attr = mod.resolveName('Clazz.LANG')
    assert isinstance(attr, model.Attribute)
    assert attr.kind == model.DocumentableKind.CONSTANT
    assert attr.value is not None
    assert ast.literal_eval(attr.value) == 'EN'

    captured = capsys.readouterr().out
    assert "mod:6: Assignment to constant \"LANG\" inside an instance is ignored, this value will not be part of the docs.\n" == captured

@systemcls_param
def test_constant_override_in_instace_warns2(systemcls: Type[model.System], capsys: CapSys) -> None:
    """
    It warns when a constant is beeing re defined in instance. But it ignores it's value. 
    Even if the actual constant definition is detected after the instance variable of the same name.
    """
    mod = fromText('''
    class Clazz:
        """Class."""
        def __init__(self, **args):
            self.LANG = 'FR'
        LANG = 'EN'
    ''', systemcls=systemcls, modname="mod")
    attr = mod.resolveName('Clazz.LANG')
    assert isinstance(attr, model.Attribute)
    assert attr.kind == model.DocumentableKind.CONSTANT
    assert attr.value is not None
    assert ast.literal_eval(attr.value) == 'EN'

    captured = capsys.readouterr().out
    assert "mod:5: Assignment to constant \"LANG\" inside an instance is ignored, this value will not be part of the docs.\n" == captured

@systemcls_param
def test_constant_override_in_module_warns(systemcls: Type[model.System], capsys: CapSys) -> None:

    mod = fromText('''
    """Mod."""
    import sys
    IS_64BITS = False
    if sys.maxsize > 2**32:
        IS_64BITS = True
    ''', systemcls=systemcls, modname="mod")
    attr = mod.resolveName('IS_64BITS')
    assert isinstance(attr, model.Attribute)
    assert attr.kind == model.DocumentableKind.CONSTANT
    assert attr.value is not None
    assert ast.literal_eval(attr.value) == True

    captured = capsys.readouterr().out
    assert "mod:6: Assignment to constant \"IS_64BITS\" overrides previous assignment at line 4, the original value will not be part of the docs.\n" == captured

@systemcls_param
def test_constant_override_do_not_warns_when_defined_in_class_docstring(systemcls: Type[model.System], capsys: CapSys) -> None:
    """
    Constant can be documented as variables at docstring level without any warnings.
    """
    mod = fromText('''
    class Clazz:
        """
        @cvar LANG: French.
        """
        LANG = 99
    ''', systemcls=systemcls, modname="mod")
    attr = mod.resolveName('Clazz.LANG')
    assert isinstance(attr, model.Attribute)
    assert attr.kind == model.DocumentableKind.CONSTANT
    assert attr.value is not None
    assert ast.literal_eval(attr.value) == 99
    captured = capsys.readouterr().out
    assert not captured

@systemcls_param
def test_constant_override_do_not_warns_when_defined_in_module_docstring(systemcls: Type[model.System], capsys: CapSys) -> None:

    mod = fromText('''
    """
    @var LANG: French.
    """
    LANG = 99
    ''', systemcls=systemcls, modname="mod")
    attr = mod.resolveName('LANG')
    assert isinstance(attr, model.Attribute)
    assert attr.kind == model.DocumentableKind.CONSTANT
    assert attr.value is not None
    assert ast.literal_eval(attr.value) == 99
    captured = capsys.readouterr().out
    assert not captured

@systemcls_param
def test__name__equals__main__is_skipped(systemcls: Type[model.System]) -> None:
    """
    Code inside of C{if __name__ == '__main__'} should be skipped.
    """
    mod = fromText('''
    foo = True

    if __name__ == '__main__':
        var = True

        def fun():
            pass

        class Class:
            pass

    def bar():
        pass
    ''', modname='test', systemcls=systemcls)
    assert tuple(mod.contents) == ('foo', 'bar')

@systemcls_param
def test_variable_named_like_current_module(systemcls: Type[model.System]) -> None:
    """
    Test for U{issue #474<https://github.com/twisted/pydoctor/issues/474>}.
    """
    mod = fromText('''
    example = True
    ''', systemcls=systemcls, modname="example")
    assert 'example' in mod.contents

@systemcls_param
def test_package_name_clash(systemcls: Type[model.System]) -> None:
    system = systemcls()
    builder = system.systemBuilder(system)

    builder.addModuleString('', 'mod', is_package=True)
    builder.addModuleString('', 'sub', parent_name='mod', is_package=True)

    assert isinstance(system.allobjects['mod.sub'], model.Module)

    # The following statement completely overrides module 'mod' and all it's submodules.
    builder.addModuleString('', 'mod', is_package=True)

    with pytest.raises(KeyError):
        system.allobjects['mod.sub']

    builder.addModuleString('', 'sub2', parent_name='mod', is_package=True)

    assert isinstance(system.allobjects['mod.sub2'], model.Module)

@systemcls_param
def test_reexport_wildcard(systemcls: Type[model.System]) -> None:
    """
    If a target module,
    explicitly re-export via C{__all__} a set of names
    that were initially imported from a sub-module via a wildcard,
    those names are documented as part of the target module.
    """
    system = systemcls()
    builder = system.systemBuilder(system)
    builder.addModuleString('''
    from ._impl import *
    from _impl2 import *
    __all__ = ['f', 'g', 'h', 'i', 'j']
    ''', modname='top', is_package=True)

    builder.addModuleString('''
    def f(): 
        pass
    def g():
        pass
    def h():
        pass
    ''', modname='_impl', parent_name='top')
    
    builder.addModuleString('''
    class i: pass
    class j: pass
    ''', modname='_impl2')

    builder.buildModules()

    assert system.allobjects['top._impl'].resolveName('f') == system.allobjects['top'].contents['f']
    assert system.allobjects['_impl2'].resolveName('i') == system.allobjects['top'].contents['i']
    assert all(n in system.allobjects['top'].contents for n in  ['f', 'g', 'h', 'i', 'j'])

@systemcls_param
<<<<<<< HEAD
def test_instance_var_override(systemcls: Type[model.System]) -> None:
    src = '''
    class A:
        _data=None
        def data(self):
            if self._data is None:
                self._data = Data(self)
            return self._data
    '''
    mod = fromText(src, modname='test', systemcls=systemcls)
    assert mod.contents['A'].contents['data'].kind is model.DocumentableKind.METHOD
    assert mod.contents['A'].contents['_data'].kind is model.DocumentableKind.INSTANCE_VARIABLE

    src = '''
    class A:
        def data(self):
            if self._data is None:
                self._data = Data(self)
            return self._data
        _data=None
    '''
    mod = fromText(src, modname='test', systemcls=systemcls)
    assert mod.contents['A'].contents['data'].kind is model.DocumentableKind.METHOD
    assert mod.contents['A'].contents['_data'].kind is model.DocumentableKind.INSTANCE_VARIABLE

@systemcls_param
def test_instance_var_override_in_property(systemcls: Type[model.System]) -> None:
    src = '''
    class A:
        _data=None
        @property
        def data(self):
            if self._data is None:
                self._data = Data(self)
            return self._data
    '''

    mod = fromText(src, modname='propt', systemcls=systemcls)
    assert mod.contents['A'].contents['data'].kind is model.DocumentableKind.PROPERTY
    assert mod.contents['A'].contents['_data'].kind is model.DocumentableKind.INSTANCE_VARIABLE

@systemcls_param
def test_property_inherited(systemcls: Type[model.System], capsys: CapSys) -> None:
    """
    Properties can be inherited.
    """
    # source from cpython test_property.py
    src = '''
    class BaseClass(object):
        @property
        def spam(self):
            """BaseClass.getter"""
            pass
        @spam.setter
        def spam(self, value):
            """BaseClass.setter"""
            pass
        @spam.deleter
        def spam(self):
            """BaseClass.setter"""
            pass
    
    class SubClass(BaseClass):
        # inherited property
        @BaseClass.spam.getter
        def spam(self):
            """SubClass.getter"""
            pass
    
    class SubClass2(BaseClass):
        # inherited property
        @BaseClass.spam.setter
        def spam(self):
            """SubClass.setter"""
            pass
    
    class SubClass3(BaseClass):
        # inherited property
        @BaseClass.spam.deleter
        def spam(self):
            """SubClass.deleter"""
            pass
    '''
    mod = fromText(src, modname='mod', systemcls=systemcls)
    assert not capsys.readouterr().out

    spam0 = mod.contents['BaseClass'].contents['spam']
    spam1 = mod.contents['SubClass'].contents['spam']
    spam2 = mod.contents['SubClass2'].contents['spam']
    spam3 = mod.contents['SubClass3'].contents['spam']

    assert list(mod.contents['BaseClass'].contents) == \
        list(mod.contents['SubClass'].contents) == \
        list(mod.contents['SubClass2'].contents) == \
        list(mod.contents['SubClass3'].contents) == ['spam']

    assert isinstance(spam0, model.Attribute)
    assert isinstance(spam1, model.Attribute)
    assert isinstance(spam2, model.Attribute)
    assert isinstance(spam3, model.Attribute)

    assert spam0.kind is model.DocumentableKind.PROPERTY
    assert spam1.kind is model.DocumentableKind.PROPERTY
    assert spam2.kind is model.DocumentableKind.PROPERTY
    assert spam3.kind is model.DocumentableKind.PROPERTY

    assert isinstance(spam0.property_setter, model.Function)
    assert isinstance(spam1.property_setter, model.Function)
    assert isinstance(spam2.property_setter, model.Function)
    assert isinstance(spam3.property_setter, model.Function)

    assert isinstance(spam0.property_deleter, model.Function)
    assert isinstance(spam1.property_deleter, model.Function)
    assert isinstance(spam2.property_deleter, model.Function)
    assert isinstance(spam3.property_deleter, model.Function)

    assert spam0._property_info.getter.fullName() == 'mod.BaseClass.spam.getter'
    assert spam0._property_info.setter.fullName() == 'mod.BaseClass.spam.setter'
    assert spam0._property_info.deleter.fullName() == 'mod.BaseClass.spam.deleter'

    assert spam1._property_info.getter.fullName() == 'mod.SubClass.spam.getter'
    assert spam1._property_info.setter.fullName() == 'mod.BaseClass.spam.setter'
    assert spam1._property_info.deleter.fullName() == 'mod.BaseClass.spam.deleter'

    assert spam2._property_info.getter.fullName() == 'mod.BaseClass.spam.getter'
    assert spam2._property_info.setter.fullName() == 'mod.SubClass2.spam.setter'
    assert spam2._property_info.deleter.fullName() == 'mod.BaseClass.spam.deleter'

    assert spam3._property_info.getter.fullName() == 'mod.BaseClass.spam.getter'
    assert spam3._property_info.setter.fullName() == 'mod.BaseClass.spam.setter'
    assert spam3._property_info.deleter.fullName() == 'mod.SubClass3.spam.deleter'

    assert spam1._property_info.getter is not spam0._property_info.getter

@systemcls_param
def test_property_old_school(systemcls: Type[model.System], capsys: CapSys) -> None:
    """
    We don't support it for now.
    """
    src = '''
    class PropertyDocBase(object):
        _spam = 1
        def _get_spam(self):
            return self._spam
        # Old school property
        spam = property(_get_spam, doc="spam spam spam")
    class PropertyDocSub(PropertyDocBase):
        @PropertyDocBase.spam.getter
        def spam(self):
            # The docstring is ignored since the property is defined with old school manner
            """The decorator does not use this doc string"""
            return self._spam
    '''

@systemcls_param
def test_property_getter_override(systemcls: Type[model.System], capsys: CapSys) -> None:
    """
    A function that explicitely overides a property getter will override the docstring as well.
    But not the line number. 
    """
    src = '''
    class PropertyNewGetter(object):
        
        @property
        def spam(self):
            """original docstring"""
            return 1
        @spam.getter
        def spam(self):
            # This overrides the old docstring.
            """new docstring"""
            return 8
    '''
    mod = fromText(src, modname='mod', systemcls=systemcls)
    assert not capsys.readouterr().out
    attr = mod.contents['PropertyNewGetter'].contents['spam']
    # the parsed_docstring attribute gets initiated in post-processing
    assert node2stan.gettext(attr.parsed_docstring.to_node()) == ['new docstring']
    assert attr.linenumber == 4

# TODO: Add corner cases test

@systemcls_param
def test_property_corner_cases(systemcls: Type[model.System], capsys: CapSys) -> None:
    """
    Property handling can be quite complex, there are many corner cases.
    """

    base_mod = '''
    # two modules form a cyclic import,
    # so this class might not be understood well by pydoctor.
    # Since the cycles can be arbitrarly complex, we just don't
    # go in the details of resolving them. 
    from src import BaseClass
    
    class System:
        pass

    class SubClass(BaseClass):
        # cyclic inherited property
        @BaseClass.spam.getter
        def spam(self):
            pass
    '''

    src_mod = '''
    from typing import TYPE_CHECKING
    if TYPE_CHECKING:
        from mod import System
    
    class BaseClass(object):
        system: 'System'

        @property
        def spam(self):
            """BaseClass.getter"""
            pass
        @spam.setter
        def spam(self, value):
            """BaseClass.setter"""
            pass
        @spam.deleter
        def spam(self):
            """BaseClass.setter"""
            pass
    
    class SubClass(BaseClass):
        # inherited property
        @BaseClass.spam.getter
        def spam(self):
            """SubClass.getter"""
            pass
    
    # this class is valid, even if not very clear
    class NotSubClass: 
        # does not need to explicitely subclass SubClass2
        @SubClass.spam.setter # Valid once!
        def spam(self, v): 
            pass
        @spam.getter
        def spam(self): # inherits docs
            pass
    
    class InvalidClass: 
        @SubClass.spam.setter # Valid once!
        def spam(self, v): 
            pass
        @SubClass.spam.getter # Not valid if there is already a property defined !
        def spam(self): 
            pass
    
    class InvalidClass2: 
        @notfound.getter
        def notfound(self): 
            pass

    class InvalidClass3: 
        @property
        @notfound.getter
        def notfound(self): 
            pass

    class InvalidClass4: 
        @InvalidClass3.nhaaa.getter
        def notfound(self): 
            pass

    class InvalidClass5: 
        @InvalidClass2.notfound.getter
        def notfound(self): 
            pass
    '''

    system = systemcls()
    builder = system.systemBuilder(system)

    # modules are processed in the order they are discovered/added
    # to the builder, so by adding 'src_mod' fist, we're sure
    # the other module won't be fully processed at the time we're
    # processing 'src_mod', because imports triggers processing of 
    # imported modules, except in the case of cycles.
    builder.addModuleString(src_mod, modname='src')
    builder.addModuleString(base_mod, modname='mod')
    builder.buildModules()

    assert not capsys.readouterr().out

    mod = system.allobjects['mod']
    src = system.allobjects['src']

    # Pydoctor doesn't understand this property because it's using an 
    # import cycle. So the older behaviour applies: 
    # only renaming the method
    assert list(mod.contents['SubClass'].contents) == ['spam.getter']
    assert mod.contents['SubClass'].contents['spam.getter'].kind is model.DocumentableKind.METHOD

    assert list(src.contents['SubClass'].contents) == ['spam']
    assert list(src.contents['NotSubClass'].contents) == ['spam']

    spam0 = src.contents['SubClass'].contents['spam']
    spam1 = src.contents['NotSubClass'].contents['spam']

    assert list(src.contents['InvalidClass'].contents) == ['spam', 'spam.getter']

    spam2 = src.contents['InvalidClass'].contents['spam']
    spam2_bogus = src.contents['InvalidClass'].contents['spam.getter']

    notfound = src.contents['InvalidClass2'].contents['notfound.getter']
    notfound_both = src.contents['InvalidClass3'].contents['notfound.getter']
    
    notfound_alt = src.contents['InvalidClass4'].contents['notfound']
    not_a_property = src.contents['InvalidClass5'].contents['notfound.getter']

    assert spam0.kind is model.DocumentableKind.PROPERTY
    assert spam1.kind is model.DocumentableKind.PROPERTY
    assert spam2.kind is model.DocumentableKind.PROPERTY
    assert spam2_bogus.kind is model.DocumentableKind.METHOD
    assert notfound.kind is model.DocumentableKind.METHOD
    assert notfound_both.kind is model.DocumentableKind.METHOD
    assert notfound_alt.kind is model.DocumentableKind.METHOD
    assert not_a_property.kind is model.DocumentableKind.METHOD



    
=======
def test_type_alias(systemcls: Type[model.System]) -> None:
    """
    Type aliases and type variables are recognized as such.
    """

    mod = fromText(
        '''
        from typing import Callable, Tuple, TypeAlias, TypeVar
        
        T = TypeVar('T')
        Parser = Callable[[str], Tuple[int, bytes, bytes]]
        mylst = yourlst = list[str]
        alist: TypeAlias = 'list[str]'
        
        notanalias = 'Callable[[str], Tuple[int, bytes, bytes]]'

        class F:
            from ext import what
            L = _j = what.some = list[str]
            def __init__(self):
                self.Pouet: TypeAlias = 'Callable[[str], Tuple[int, bytes, bytes]]'
                self.Q = q = list[str]
        
        ''', systemcls=systemcls)

    assert mod.contents['T'].kind == model.DocumentableKind.TYPE_VARIABLE
    assert mod.contents['Parser'].kind == model.DocumentableKind.TYPE_ALIAS
    assert mod.contents['mylst'].kind == model.DocumentableKind.TYPE_ALIAS
    assert mod.contents['yourlst'].kind == model.DocumentableKind.TYPE_ALIAS
    assert mod.contents['alist'].kind == model.DocumentableKind.TYPE_ALIAS
    assert mod.contents['notanalias'].kind == model.DocumentableKind.VARIABLE
    assert mod.contents['F'].contents['L'].kind == model.DocumentableKind.TYPE_ALIAS
    assert mod.contents['F'].contents['_j'].kind == model.DocumentableKind.TYPE_ALIAS

    # Type variables in instance variables are not recognized
    assert mod.contents['F'].contents['Pouet'].kind == model.DocumentableKind.INSTANCE_VARIABLE
    assert mod.contents['F'].contents['Q'].kind == model.DocumentableKind.INSTANCE_VARIABLE

@systemcls_param
def test_prepend_package(systemcls: Type[model.System]) -> None:
    """
   Option --prepend-package option relies simply on the L{ISystemBuilder} interface, 
   so we can test it by using C{addModuleString}, but it's not exactly what happens when we actually 
   run pydoctor. See the other test L{test_prepend_package_real_path}. 
    """
    system = systemcls()
    builder = model.prepend_package(system.systemBuilder, package='lib.pack')(system)

    builder.addModuleString('"mod doc"\nclass C:\n    "C doc"', modname='core')
    builder.buildModules()
    assert isinstance(system.allobjects['lib'], model.Package)
    assert isinstance(system.allobjects['lib.pack'], model.Package)
    assert isinstance(system.allobjects['lib.pack.core.C'], model.Class)
    assert 'core' not in system.allobjects


@systemcls_param
def test_prepend_package_real_path(systemcls: Type[model.System]) -> None:
    """ 
    In this test, we closer mimics what happens in the driver when --prepend-package option is passed. 
    """
    _builderT_init = systemcls.systemBuilder
    try:
        systemcls.systemBuilder = model.prepend_package(systemcls.systemBuilder, package='lib.pack')

        system = processPackage('basic', systemcls=systemcls)

        assert isinstance(system.allobjects['lib'], model.Package)
        assert isinstance(system.allobjects['lib.pack'], model.Package)
        assert isinstance(system.allobjects['lib.pack.basic.mod.C'], model.Class)
        assert 'basic' not in system.allobjects
    
    finally:
        systemcls.systemBuilder = _builderT_init
>>>>>>> 4683f7fc
<|MERGE_RESOLUTION|>--- conflicted
+++ resolved
@@ -4,12 +4,7 @@
 
 import astor
 
-
-<<<<<<< HEAD
-from pydoctor import astbuilder, model, node2stan
-=======
-from pydoctor import astbuilder, astutils, model
->>>>>>> 4683f7fc
+from pydoctor import astbuilder, astutils, model, node2stan
 from pydoctor.epydoc.markup import DocstringLinker, ParsedDocstring
 from pydoctor.stanutils import flatten, html2stan, flatten_text
 from pydoctor.epydoc.markup.epytext import Element, ParsedEpytextDocstring
@@ -1978,7 +1973,6 @@
     assert all(n in system.allobjects['top'].contents for n in  ['f', 'g', 'h', 'i', 'j'])
 
 @systemcls_param
-<<<<<<< HEAD
 def test_instance_var_override(systemcls: Type[model.System]) -> None:
     src = '''
     class A:
@@ -2159,8 +2153,6 @@
     assert node2stan.gettext(attr.parsed_docstring.to_node()) == ['new docstring']
     assert attr.linenumber == 4
 
-# TODO: Add corner cases test
-
 @systemcls_param
 def test_property_corner_cases(systemcls: Type[model.System], capsys: CapSys) -> None:
     """
@@ -2301,10 +2293,7 @@
     assert notfound_alt.kind is model.DocumentableKind.METHOD
     assert not_a_property.kind is model.DocumentableKind.METHOD
 
-
-
-    
-=======
+@systemcls_param
 def test_type_alias(systemcls: Type[model.System]) -> None:
     """
     Type aliases and type variables are recognized as such.
@@ -2379,4 +2368,3 @@
     
     finally:
         systemcls.systemBuilder = _builderT_init
->>>>>>> 4683f7fc
