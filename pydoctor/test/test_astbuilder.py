--- conflicted
+++ resolved
@@ -4,22 +4,14 @@
 import astor
 
 
-<<<<<<< HEAD
 from pydoctor import astbuilder, model, astutils, names
-=======
-from pydoctor import astbuilder, astutils, model
->>>>>>> 9cea4c80
 from pydoctor.epydoc.markup import DocstringLinker, ParsedDocstring
 from pydoctor.options import Options
 from pydoctor.stanutils import flatten, html2stan, flatten_text
 from pydoctor.epydoc.markup.epytext import Element, ParsedEpytextDocstring
-<<<<<<< HEAD
 from pydoctor.epydoc2stan import ensure_parsed_docstring, format_summary, get_parsed_type
-=======
-from pydoctor.epydoc2stan import format_summary, get_parsed_type
 from pydoctor.test.test_packages import processPackage
 from pydoctor.utils import partialclass
->>>>>>> 9cea4c80
 
 from . import CapSys, NotFoundLinker, posonlyargs, typecomment
 import pytest
@@ -2526,7 +2518,6 @@
     assert all(n in system.allobjects['top'].contents for n in  ['f', 'g', 'h', 'i', 'j'])
 
 @systemcls_param
-<<<<<<< HEAD
 def test_module_level_attributes_and_aliases(systemcls: Type[model.System]) -> None:
     """
     Currently, the first analyzed assigment wins, basically. I believe further logic should be added
@@ -2719,7 +2710,7 @@
     assert system.allobjects['_impl2'].expandName('_impl1') == '_impl2._impl1'
     assert system.allobjects['_impl'].expandName('_impl1') == '_impl._impl1'
     # TODO: test the warnings
-=======
+@systemcls_param
 def test_exception_kind(systemcls: Type[model.System], capsys: CapSys) -> None:
     """
     Exceptions are marked with the special kind "EXCEPTION".
@@ -2859,4 +2850,3 @@
     
     finally:
         systemcls.systemBuilder = _builderT_init
->>>>>>> 9cea4c80
