from typing import Optional, Tuple, Type, List, overload, cast
import ast

import astor


from pydoctor import astbuilder, astutils, model
from pydoctor import epydoc2stan
from pydoctor.epydoc.markup import DocstringLinker, ParsedDocstring
from pydoctor.options import Options
from pydoctor.stanutils import flatten, html2stan, flatten_text
from pydoctor.epydoc.markup.epytext import Element, ParsedEpytextDocstring
from pydoctor.epydoc2stan import format_summary, get_parsed_type
from pydoctor.test.test_packages import processPackage
from pydoctor.utils import partialclass

from . import CapSys, NotFoundLinker, posonlyargs, typecomment
import pytest

class SimpleSystem(model.System):
    """
    A system with no extensions.
    """
    extensions:List[str] = []

class ZopeInterfaceSystem(model.System):
    """
    A system with only the zope interface extension enabled.
    """
    extensions = ['pydoctor.extensions.zopeinterface']

class DeprecateSystem(model.System):
    """
    A system with only the twisted deprecated extension enabled.
    """
    extensions = ['pydoctor.extensions.deprecate']

class PydanticSystem(model.System):
    # Add our custom extension as extra
    custom_extensions = ['pydoctor.test.test_pydantic_fields']

class AttrsSystem(model.System):
    """
    A system with only the attrs extension enabled.
    """
    extensions = ['pydoctor.extensions.attrs']

systemcls_param = pytest.mark.parametrize(
    'systemcls', (model.System, # system with all extensions enalbed
                  ZopeInterfaceSystem, # system with zopeinterface extension only
                  DeprecateSystem, # system with deprecated extension only
                  SimpleSystem, # system with no extensions
                  PydanticSystem,
                  AttrsSystem,
                 )
    )

def fromText(
        text: str,
        *,
        modname: str = '<test>',
        is_package: bool = False,
        parent_name: Optional[str] = None,
        system: Optional[model.System] = None,
        systemcls: Type[model.System] = model.System
        ) -> model.Module:
    
    if system is None:
        _system = systemcls()
    else:
        _system = system
    assert _system is not None

    if parent_name is None:
        full_name = modname
    else:
        full_name = f'{parent_name}.{modname}'

    builder = _system.systemBuilder(_system)
    builder.addModuleString(text, modname, parent_name, is_package=is_package)
    builder.buildModules()
    mod = _system.allobjects[full_name]
    assert isinstance(mod, model.Module)
    return mod

def unwrap(parsed_docstring: Optional[ParsedDocstring]) -> str:
    
    if parsed_docstring is None:
        raise TypeError("parsed_docstring cannot be None")
    if not isinstance(parsed_docstring, ParsedEpytextDocstring):
        raise TypeError(f"parsed_docstring must be a ParsedEpytextDocstring instance, not {parsed_docstring.__class__.__name__}")
    epytext = parsed_docstring._tree
    assert epytext is not None
    assert epytext.tag == 'epytext'
    assert len(epytext.children) == 1
    para = epytext.children[0]
    assert isinstance(para, Element)
    assert para.tag == 'para'
    assert len(para.children) == 1
    value = para.children[0]
    assert isinstance(value, str)
    return value

def to_html(
        parsed_docstring: ParsedDocstring,
        linker: DocstringLinker = NotFoundLinker()
        ) -> str:
    return flatten(parsed_docstring.to_stan(linker))

@overload
def type2str(type_expr: None) -> None: ...

@overload
def type2str(type_expr: ast.expr) -> str: ...

def type2str(type_expr: Optional[ast.expr]) -> Optional[str]:
    if type_expr is None:
        return None
    else:
        src = astor.to_source(type_expr)
        assert isinstance(src, str)
        return src.strip()

def type2html(obj: model.Documentable) -> str:
    """
    Uses the NotFoundLinker. 
    """
    parsed_type = get_parsed_type(obj)
    assert parsed_type is not None
    return to_html(parsed_type).replace('<wbr></wbr>', '').replace('<wbr>\n</wbr>', '')

def ann_str_and_line(obj: model.Documentable) -> Tuple[str, int]:
    """Return the textual representation and line number of an object's
    type annotation.
    @param obj: Documentable object with a type annotation.
    """
    ann = obj.annotation # type: ignore[attr-defined]
    assert ann is not None
    return type2str(ann), ann.lineno

def test_node2fullname() -> None:
    """The node2fullname() function finds the full (global) name for
    a name expression in the AST.
    """

    mod = fromText('''
    class session:
        from twisted.conch.interfaces import ISession
    ''', modname='test')

    def lookup(expr: str) -> Optional[str]:
        node = ast.parse(expr, mode='eval')
        assert isinstance(node, ast.Expression)
        return astbuilder.node2fullname(node.body, mod)

    # None is returned for non-name nodes.
    assert lookup('123') is None
    # Local names are returned with their full name.
    assert lookup('session') == 'test.session'
    # A name that has no match at the top level is returned as-is.
    assert lookup('nosuchname') == 'nosuchname'
    # Unknown names are resolved as far as possible.
    assert lookup('session.nosuchname') == 'test.session.nosuchname'
    # Aliases are resolved on local names.
    assert lookup('session.ISession') == 'twisted.conch.interfaces.ISession'
    # Aliases are resolved on global names.
    assert lookup('test.session.ISession') == 'twisted.conch.interfaces.ISession'

@systemcls_param
def test_no_docstring(systemcls: Type[model.System]) -> None:
    # Inheritance of the docstring of an overridden method depends on
    # methods with no docstring having None in their 'docstring' field.
    mod = fromText('''
    def f():
        pass
    class C:
        def m(self):
            pass
    ''', modname='test', systemcls=systemcls)
    f = mod.contents['f']
    assert f.docstring is None
    m = mod.contents['C'].contents['m']
    assert m.docstring is None

@systemcls_param
def test_function_simple(systemcls: Type[model.System]) -> None:
    src = '''
    """ MOD DOC """
    def f():
        """This is a docstring."""
    '''
    mod = fromText(src, systemcls=systemcls)
    assert len(mod.contents) == 1
    func, = mod.contents.values()
    assert func.fullName() == '<test>.f'
    assert func.docstring == """This is a docstring."""
    assert isinstance(func, model.Function)
    assert func.is_async is False


@systemcls_param
def test_function_async(systemcls: Type[model.System]) -> None:
    src = '''
    """ MOD DOC """
    async def a():
        """This is a docstring."""
    '''
    mod = fromText(src, systemcls=systemcls)
    assert len(mod.contents) == 1
    func, = mod.contents.values()
    assert func.fullName() == '<test>.a'
    assert func.docstring == """This is a docstring."""
    assert isinstance(func, model.Function)
    assert func.is_async is True


@pytest.mark.parametrize('signature', (
    '()',
    '(*, a, b=None)',
    '(*, a=(), b)',
    '(a, b=3, *c, **kw)',
    '(f=True)',
    '(x=0.1, y=-2)',
    r"(s='theory', t='con\'text')",
    ))
@systemcls_param
def test_function_signature(signature: str, systemcls: Type[model.System]) -> None:
    """
    A round trip from source to inspect.Signature and back produces
    the original text.

    @note: Our inspect.Signature Paramters objects are now tweaked such that they might produce HTML tags, handled by the L{PyvalColorizer}.
    """
    mod = fromText(f'def f{signature}: ...', systemcls=systemcls)
    docfunc, = mod.contents.values()
    assert isinstance(docfunc, model.Function)
    # This little trick makes it possible to back reproduce the original signature from the genrated HTML.
    text = flatten_text(html2stan(str(docfunc.signature)))
    assert text == signature

@posonlyargs
@pytest.mark.parametrize('signature', (
    '(x, y, /)',
    '(x, y=0, /)',
    '(x, y, /, z, w)',
    '(x, y, /, z, w=42)',
    '(x, y, /, z=0, w=0)',
    '(x, y=3, /, z=5, w=7)',
    '(x, /, *v, a=1, b=2)',
    '(x, /, *, a=1, b=2, **kwargs)',
    ))
@systemcls_param
def test_function_signature_posonly(signature: str, systemcls: Type[model.System]) -> None:
    test_function_signature(signature, systemcls)


@pytest.mark.parametrize('signature', (
    '(a, a)',
    ))
@systemcls_param
def test_function_badsig(signature: str, systemcls: Type[model.System], capsys: CapSys) -> None:
    """When a function has an invalid signature, an error is logged and
    the empty signature is returned.

    Note that most bad signatures lead to a SyntaxError, which we cannot
    recover from. This test checks what happens if the AST can be produced
    but inspect.Signature() rejects the parsed parameters.
    """
    mod = fromText(f'def f{signature}: ...', systemcls=systemcls, modname='mod')
    docfunc, = mod.contents.values()
    assert isinstance(docfunc, model.Function)
    assert str(docfunc.signature) == '()'
    captured = capsys.readouterr().out
    assert captured.startswith("mod:1: mod.f has invalid parameters: ")


@systemcls_param
def test_class(systemcls: Type[model.System]) -> None:
    src = '''
    class C:
        def f():
            """This is a docstring."""
    '''
    mod = fromText(src, systemcls=systemcls)
    assert len(mod.contents) == 1
    cls, = mod.contents.values()
    assert cls.fullName() == '<test>.C'
    assert cls.docstring == None
    assert len(cls.contents) == 1
    func, = cls.contents.values()
    assert func.fullName() == '<test>.C.f'
    assert func.docstring == """This is a docstring."""


@systemcls_param
def test_class_with_base(systemcls: Type[model.System]) -> None:
    src = '''
    class C:
        def f():
            """This is a docstring."""
    class D(C):
        def f():
            """This is a docstring."""
    '''
    mod = fromText(src, systemcls=systemcls)
    assert len(mod.contents) == 2
    clsC, clsD = mod.contents.values()
    assert clsC.fullName() == '<test>.C'
    assert clsC.docstring == None
    assert len(clsC.contents) == 1

    assert clsD.fullName() == '<test>.D'
    assert clsD.docstring == None
    assert len(clsD.contents) == 1

    assert isinstance(clsD, model.Class)
    assert len(clsD.bases) == 1
    base, = clsD.bases
    assert base == '<test>.C'

@systemcls_param
def test_follow_renaming(systemcls: Type[model.System]) -> None:
    src = '''
    class C: pass
    D = C
    class E(D): pass
    '''
    mod = fromText(src, systemcls=systemcls)
    C = mod.contents['C']
    E = mod.contents['E']
    assert isinstance(C, model.Class)
    assert isinstance(E, model.Class)
    assert E.baseobjects == [C], E.baseobjects

@systemcls_param
def test_relative_import_in_package(systemcls: Type[model.System]) -> None:
    """Relative imports in a package must be resolved by going up one level
    less, since we don't count "__init__.py" as a level.

    Hierarchy::

      top: def f
       - pkg: imports f and g
          - mod: def g
    """

    top_src = '''
    def f(): pass
    '''
    mod_src = '''
    def g(): pass
    '''
    pkg_src = '''
    from .. import f
    from .mod import g
    '''

    system = systemcls()
    top = fromText(top_src, modname='top', is_package=True, system=system)
    mod = fromText(mod_src, modname='top.pkg.mod', system=system)
    pkg = fromText(pkg_src, modname='pkg', parent_name='top', is_package=True,
                   system=system)

    assert pkg.resolveName('f') is top.contents['f']
    assert pkg.resolveName('g') is mod.contents['g']

@systemcls_param
@pytest.mark.parametrize('level', (1, 2, 3, 4))
def test_relative_import_past_top(
        systemcls: Type[model.System],
        level: int,
        capsys: CapSys
        ) -> None:
    """A warning is logged when a relative import goes beyond the top-level
    package.
    """
    system = systemcls()
    fromText('', modname='pkg', is_package=True, system=system)
    fromText(f'''
    from {'.' * level + 'X'} import A
    ''', modname='mod', parent_name='pkg', system=system)
    captured = capsys.readouterr().out
    if level == 1:
        assert not captured
    else:
        assert f'pkg.mod:2: relative import level ({level}) too high\n' == captured

@systemcls_param
def test_class_with_base_from_module(systemcls: Type[model.System]) -> None:
    src = '''
    from X.Y import A
    from Z import B as C
    class D(A, C):
        def f():
            """This is a docstring."""
    '''
    mod = fromText(src, systemcls=systemcls)
    assert len(mod.contents) == 1
    clsD, = mod.contents.values()

    assert clsD.fullName() == '<test>.D'
    assert clsD.docstring == None
    assert len(clsD.contents) == 1

    assert isinstance(clsD, model.Class)
    assert len(clsD.bases) == 2
    base1, base2 = clsD.bases
    assert base1 == 'X.Y.A'
    assert base2 == 'Z.B'

    src = '''
    import X
    import Y.Z as M
    class D(X.A, X.B.C, M.C):
        def f():
            """This is a docstring."""
    '''
    mod = fromText(src, systemcls=systemcls)
    assert len(mod.contents) == 1
    clsD, = mod.contents.values()

    assert clsD.fullName() == '<test>.D'
    assert clsD.docstring == None
    assert len(clsD.contents) == 1

    assert isinstance(clsD, model.Class)
    assert len(clsD.bases) == 3
    base1, base2, base3 = clsD.bases
    assert base1 == 'X.A', base1
    assert base2 == 'X.B.C', base2
    assert base3 == 'Y.Z.C', base3

@systemcls_param
def test_aliasing(systemcls: Type[model.System]) -> None:
    def addsrc(system: model.System) -> None:
        src_private = '''
        class A:
            pass
        '''
        src_export = '''
        from _private import A as B
        __all__ = ['B']
        '''
        src_user = '''
        from public import B
        class C(B):
            pass
        '''
        fromText(src_private, modname='_private', system=system)
        fromText(src_export, modname='public', system=system)
        fromText(src_user, modname='app', system=system)

    system = systemcls()
    addsrc(system)
    C = system.allobjects['app.C']
    assert isinstance(C, model.Class)
    # An older version of this test expected _private.A as the result.
    # The expected behavior was changed because:
    # - relying on on-demand processing of other modules is unreliable when
    #   there are cyclic imports: expandName() on a module that is still being
    #   processed can return the not-found result for a name that does exist
    # - code should be importing names from their official home, so if we
    #   import public.B then for the purposes of documentation public.B is
    #   the name we should use
    assert C.bases == ['public.B']

@systemcls_param
def test_more_aliasing(systemcls: Type[model.System]) -> None:
    def addsrc(system: model.System) -> None:
        src_a = '''
        class A:
            pass
        '''
        src_b = '''
        from a import A as B
        '''
        src_c = '''
        from b import B as C
        '''
        src_d = '''
        from c import C
        class D(C):
            pass
        '''
        fromText(src_a, modname='a', system=system)
        fromText(src_b, modname='b', system=system)
        fromText(src_c, modname='c', system=system)
        fromText(src_d, modname='d', system=system)

    system = systemcls()
    addsrc(system)
    D = system.allobjects['d.D']
    assert isinstance(D, model.Class)
    # An older version of this test expected a.A as the result.
    # Read the comment in test_aliasing() to learn why this was changed.
    assert D.bases == ['c.C']

@systemcls_param
def test_aliasing_recursion(systemcls: Type[model.System]) -> None:
    system = systemcls()
    src = '''
    class C:
        pass
    from mod import C
    class D(C):
        pass
    '''
    mod = fromText(src, modname='mod', system=system)
    D = mod.contents['D']
    assert isinstance(D, model.Class)
    assert D.bases == ['mod.C'], D.bases

@systemcls_param
def test_documented_no_alias(systemcls: Type[model.System]) -> None:
    """A variable that is documented should not be considered an alias."""
    # TODO: We should also verify this for inline docstrings, but the code
    #       currently doesn't support that. We should perhaps store aliases
    #       as Documentables as well, so we can change their 'kind' when
    #       an inline docstring follows the assignment.
    mod = fromText('''
    class SimpleClient:
        pass
    class Processor:
        """
        @ivar clientFactory: Callable that returns a client.
        """
        clientFactory = SimpleClient
    ''', systemcls=systemcls)
    P = mod.contents['Processor']
    f = P.contents['clientFactory']
    assert unwrap(f.parsed_docstring) == """Callable that returns a client."""
    assert f.privacyClass is model.PrivacyClass.PUBLIC
    assert f.kind is model.DocumentableKind.INSTANCE_VARIABLE
    assert f.linenumber

@systemcls_param
def test_subclasses(systemcls: Type[model.System]) -> None:
    src = '''
    class A:
        pass
    class B(A):
        pass
    '''
    system = fromText(src, systemcls=systemcls).system
    A = system.allobjects['<test>.A']
    assert isinstance(A, model.Class)
    assert A.subclasses == [system.allobjects['<test>.B']]

@systemcls_param
def test_inherit_names(systemcls: Type[model.System]) -> None:
    src = '''
    class A:
        pass
    class A(A):
        pass
    '''
    mod = fromText(src, systemcls=systemcls)
    A = mod.contents['A']
    assert isinstance(A, model.Class)
    assert [b.name for b in A.allbases()] == ['A 0']

@systemcls_param
def test_nested_class_inheriting_from_same_module(systemcls: Type[model.System]) -> None:
    src = '''
    class A:
        pass
    class B:
        class C(A):
            pass
    '''
    fromText(src, systemcls=systemcls)

@systemcls_param
def test_all_recognition(systemcls: Type[model.System]) -> None:
    """The value assigned to __all__ is parsed to Module.all."""
    mod = fromText('''
    def f():
        pass
    __all__ = ['f']
    ''', systemcls=systemcls)
    assert mod.all == ['f']
    assert '__all__' not in mod.contents

@systemcls_param
def test_docformat_recognition(systemcls: Type[model.System]) -> None:
    """The value assigned to __docformat__ is parsed to Module.docformat."""
    mod = fromText('''
    __docformat__ = 'Epytext en'

    def f():
        pass
    ''', systemcls=systemcls)
    assert mod.docformat == 'epytext'
    assert '__docformat__' not in mod.contents

@systemcls_param
def test_docformat_warn_not_str(systemcls: Type[model.System], capsys: CapSys) -> None:

    mod = fromText('''
    __docformat__ = [i for i in range(3)]

    def f():
        pass
    ''', systemcls=systemcls, modname='mod')
    captured = capsys.readouterr().out
    assert captured == 'mod:2: Cannot parse value assigned to "__docformat__": not a string\n'
    assert mod.docformat is None
    assert '__docformat__' not in mod.contents

@systemcls_param
def test_docformat_warn_not_str2(systemcls: Type[model.System], capsys: CapSys) -> None:

    mod = fromText('''
    __docformat__ = 3.14

    def f():
        pass
    ''', systemcls=systemcls, modname='mod')
    captured = capsys.readouterr().out
    assert captured == 'mod:2: Cannot parse value assigned to "__docformat__": not a string\n'
    assert mod.docformat == None
    assert '__docformat__' not in mod.contents

@systemcls_param
def test_docformat_warn_empty(systemcls: Type[model.System], capsys: CapSys) -> None:

    mod = fromText('''
    __docformat__ = '  '

    def f():
        pass
    ''', systemcls=systemcls, modname='mod')
    captured = capsys.readouterr().out
    assert captured == 'mod:2: Cannot parse value assigned to "__docformat__": empty value\n'
    assert mod.docformat == None
    assert '__docformat__' not in mod.contents

@systemcls_param
def test_docformat_warn_overrides(systemcls: Type[model.System], capsys: CapSys) -> None:
    mod = fromText('''
    __docformat__ = 'numpy'

    def f():
        pass

    __docformat__ = 'restructuredtext'
    ''', systemcls=systemcls, modname='mod')
    captured = capsys.readouterr().out
    assert captured == 'mod:7: Assignment to "__docformat__" overrides previous assignment\n'
    assert mod.docformat == 'restructuredtext'
    assert '__docformat__' not in mod.contents

@systemcls_param
def test_all_in_class_non_recognition(systemcls: Type[model.System]) -> None:
    """A class variable named __all__ is just an ordinary variable and
    does not affect Module.all.
    """
    mod = fromText('''
    class C:
        __all__ = ['f']
    ''', systemcls=systemcls)
    assert mod.all is None
    assert '__all__' not in mod.contents
    assert '__all__' in mod.contents['C'].contents

@systemcls_param
def test_all_multiple(systemcls: Type[model.System], capsys: CapSys) -> None:
    """If there are multiple assignments to __all__, a warning is logged
    and the last assignment takes effect.
    """
    mod = fromText('''
    __all__ = ['f']
    __all__ = ['g']
    ''', modname='mod', systemcls=systemcls)
    captured = capsys.readouterr().out
    assert captured == 'mod:3: Assignment to "__all__" overrides previous assignment\n'
    assert mod.all == ['g']

@systemcls_param
def test_all_bad_sequence(systemcls: Type[model.System], capsys: CapSys) -> None:
    """Values other than lists and tuples assigned to __all__ have no effect
    and a warning is logged.
    """
    mod = fromText('''
    __all__ = {}
    ''', modname='mod', systemcls=systemcls)
    captured = capsys.readouterr().out
    assert captured == 'mod:2: Cannot parse value assigned to "__all__"\n'
    assert mod.all is None

@systemcls_param
def test_all_nonliteral(systemcls: Type[model.System], capsys: CapSys) -> None:
    """Non-literals in __all__ are ignored."""
    mod = fromText('''
    __all__ = ['a', 'b', '.'.join(['x', 'y']), 'c']
    ''', modname='mod', systemcls=systemcls)
    captured = capsys.readouterr().out
    assert captured == 'mod:2: Cannot parse element 2 of "__all__"\n'
    assert mod.all == ['a', 'b', 'c']

@systemcls_param
def test_all_nonstring(systemcls: Type[model.System], capsys: CapSys) -> None:
    """Non-string literals in __all__ are ignored."""
    mod = fromText('''
    __all__ = ('a', 'b', 123, 'c', True)
    ''', modname='mod', systemcls=systemcls)
    captured = capsys.readouterr().out
    assert captured == (
        'mod:2: Element 2 of "__all__" has type "int", expected "str"\n'
        'mod:2: Element 4 of "__all__" has type "bool", expected "str"\n'
        )
    assert mod.all == ['a', 'b', 'c']

@systemcls_param
def test_all_allbad(systemcls: Type[model.System], capsys: CapSys) -> None:
    """If no value in __all__ could be parsed, the result is an empty list."""
    mod = fromText('''
    __all__ = (123, True)
    ''', modname='mod', systemcls=systemcls)
    captured = capsys.readouterr().out
    assert captured == (
        'mod:2: Element 0 of "__all__" has type "int", expected "str"\n'
        'mod:2: Element 1 of "__all__" has type "bool", expected "str"\n'
        )
    assert mod.all == []

@systemcls_param
def test_classmethod(systemcls: Type[model.System]) -> None:
    mod = fromText('''
    class C:
        @classmethod
        def f(klass):
            pass
    ''', systemcls=systemcls)
    assert mod.contents['C'].contents['f'].kind is model.DocumentableKind.CLASS_METHOD
    mod = fromText('''
    class C:
        def f(klass):
            pass
        f = classmethod(f)
    ''', systemcls=systemcls)
    assert mod.contents['C'].contents['f'].kind is model.DocumentableKind.CLASS_METHOD

@systemcls_param
def test_classdecorator(systemcls: Type[model.System]) -> None:
    mod = fromText('''
    def cd(cls):
        pass
    @cd
    class C:
        pass
    ''', modname='mod', systemcls=systemcls)
    C = mod.contents['C']
    assert isinstance(C, model.Class)
    assert C.decorators == [('mod.cd', None)]


@systemcls_param
def test_classdecorator_with_args(systemcls: Type[model.System]) -> None:
    mod = fromText('''
    def cd(): pass
    class A: pass
    @cd(A)
    class C:
        pass
    ''', modname='test', systemcls=systemcls)
    C = mod.contents['C']
    assert isinstance(C, model.Class)
    assert len(C.decorators) == 1
    (name, args), = C.decorators
    assert name == 'test.cd'
    assert args is not None
    assert len(args) == 1
    arg, = args
    assert astbuilder.node2fullname(arg, mod) == 'test.A'


@systemcls_param
def test_methoddecorator(systemcls: Type[model.System], capsys: CapSys) -> None:
    mod = fromText('''
    class C:
        def method_undecorated():
            pass

        @staticmethod
        def method_static():
            pass

        @classmethod
        def method_class(cls):
            pass

        @staticmethod
        @classmethod
        def method_both():
            pass
    ''', modname='mod', systemcls=systemcls)
    C = mod.contents['C']
    assert C.contents['method_undecorated'].kind is model.DocumentableKind.METHOD
    assert C.contents['method_static'].kind is model.DocumentableKind.STATIC_METHOD
    assert C.contents['method_class'].kind is model.DocumentableKind.CLASS_METHOD
    captured = capsys.readouterr().out
    assert captured == "mod:14: mod.C.method_both is both classmethod and staticmethod\n"


@systemcls_param
def test_assignment_to_method_in_class(systemcls: Type[model.System]) -> None:
    """An assignment to a method in a class body does not change the type
    of the documentable.

    If the name we assign to exists and it does not belong to an Attribute
    (it's a Function instead, in this test case), the assignment will be
    ignored.
    """
    mod = fromText('''
    class Base:
        def base_method():
            """Base method docstring."""

    class Sub(Base):
        base_method = wrap_method(base_method)
        """Overriding the docstring is not supported."""

        def sub_method():
            """Sub method docstring."""
        sub_method = wrap_method(sub_method)
        """Overriding the docstring is not supported."""
    ''', systemcls=systemcls)
    assert isinstance(mod.contents['Base'].contents['base_method'], model.Function)
    assert mod.contents['Sub'].contents.get('base_method') is None
    sub_method = mod.contents['Sub'].contents['sub_method']
    assert isinstance(sub_method, model.Function)
    assert sub_method.docstring == """Sub method docstring."""


@systemcls_param
def test_assignment_to_method_in_init(systemcls: Type[model.System]) -> None:
    """An assignment to a method inside __init__() does not change the type
    of the documentable.

    If the name we assign to exists and it does not belong to an Attribute
    (it's a Function instead, in this test case), the assignment will be
    ignored.
    """
    mod = fromText('''
    class Base:
        def base_method():
            """Base method docstring."""

    class Sub(Base):
        def sub_method():
            """Sub method docstring."""

        def __init__(self):
            self.base_method = wrap_method(self.base_method)
            """Overriding the docstring is not supported."""
            self.sub_method = wrap_method(self.sub_method)
            """Overriding the docstring is not supported."""
    ''', systemcls=systemcls)
    assert isinstance(mod.contents['Base'].contents['base_method'], model.Function)
    assert mod.contents['Sub'].contents.get('base_method') is None
    sub_method = mod.contents['Sub'].contents['sub_method']
    assert isinstance(sub_method, model.Function)
    assert sub_method.docstring == """Sub method docstring."""


@systemcls_param
def test_import_star(systemcls: Type[model.System]) -> None:
    mod_a = fromText('''
    def f(): pass
    ''', modname='a', systemcls=systemcls)
    mod_b = fromText('''
    from a import *
    ''', modname='b', system=mod_a.system)
    assert mod_b.resolveName('f') == mod_a.contents['f']


@systemcls_param
def test_import_func_from_package(systemcls: Type[model.System]) -> None:
    """Importing a function from a package should look in the C{__init__}
    module.

    In this test the following hierarchy is constructed::

        package a
          module __init__
            defines function 'f'
          module c
            imports function 'f'
        module b
          imports function 'f'

    We verify that when module C{b} and C{c} import the name C{f} from
    package C{a}, they import the function C{f} from the module C{a.__init__}.
    """
    system = systemcls()
    mod_a = fromText('''
    def f(): pass
    ''', modname='a', is_package=True, system=system)
    mod_b = fromText('''
    from a import f
    ''', modname='b', system=system)
    mod_c = fromText('''
    from . import f
    ''', modname='c', parent_name='a', system=system)
    assert mod_b.resolveName('f') == mod_a.contents['f']
    assert mod_c.resolveName('f') == mod_a.contents['f']


@systemcls_param
def test_import_module_from_package(systemcls: Type[model.System]) -> None:
    """Importing a module from a package should not look in C{__init__}
    module.

    In this test the following hierarchy is constructed::

        package a
          module __init__
          module b
            defines function 'f'
        module c
          imports module 'a.b'

    We verify that when module C{c} imports the name C{b} from package C{a},
    it imports the module C{a.b} which contains C{f}.
    """
    system = systemcls()
    fromText('''
    # This module intentionally left blank.
    ''', modname='a', system=system, is_package=True)
    mod_b = fromText('''
    def f(): pass
    ''', modname='b', parent_name='a', system=system)
    mod_c = fromText('''
    from a import b
    f = b.f
    ''', modname='c', system=system)
    assert mod_c.resolveName('f') == mod_b.contents['f']


@systemcls_param
def test_inline_docstring_modulevar(systemcls: Type[model.System]) -> None:
    mod = fromText('''
    """regular module docstring

    @var b: doc for b
    """

    """not a docstring"""

    a = 1
    """inline doc for a"""

    b = 2

    def f():
        pass
    """not a docstring"""
    ''', modname='test', systemcls=systemcls)
    assert sorted(mod.contents.keys()) == ['a', 'b', 'f']
    a = mod.contents['a']
    assert a.docstring == """inline doc for a"""
    b = mod.contents['b']
    assert unwrap(b.parsed_docstring) == """doc for b"""
    f = mod.contents['f']
    assert not f.docstring

@systemcls_param
def test_inline_docstring_classvar(systemcls: Type[model.System]) -> None:
    mod = fromText('''
    class C:
        """regular class docstring"""

        def f(self):
            pass
        """not a docstring"""

        a = 1
        """inline doc for a"""

        """not a docstring"""

        _b = 2
        """inline doc for _b"""

        None
        """not a docstring"""
    ''', modname='test', systemcls=systemcls)
    C = mod.contents['C']
    assert sorted(C.contents.keys()) == ['_b', 'a', 'f']
    f = C.contents['f']
    assert not f.docstring
    a = C.contents['a']
    assert a.docstring == """inline doc for a"""
    assert a.privacyClass is model.PrivacyClass.PUBLIC
    b = C.contents['_b']
    assert b.docstring == """inline doc for _b"""
    assert b.privacyClass is model.PrivacyClass.PRIVATE

@systemcls_param
def test_inline_docstring_annotated_classvar(systemcls: Type[model.System]) -> None:
    mod = fromText('''
    class C:
        """regular class docstring"""

        a: int
        """inline doc for a"""

        _b: int = 4
        """inline doc for _b"""
    ''', modname='test', systemcls=systemcls)
    C = mod.contents['C']
    assert sorted(C.contents.keys()) == ['_b', 'a']
    a = C.contents['a']
    assert a.docstring == """inline doc for a"""
    assert a.privacyClass is model.PrivacyClass.PUBLIC
    b = C.contents['_b']
    assert b.docstring == """inline doc for _b"""
    assert b.privacyClass is model.PrivacyClass.PRIVATE

@systemcls_param
def test_inline_docstring_instancevar(systemcls: Type[model.System]) -> None:
    mod = fromText('''
    class C:
        """regular class docstring"""

        d = None
        """inline doc for d"""

        f = None
        """inline doc for f"""

        def __init__(self):
            self.a = 1
            """inline doc for a"""

            """not a docstring"""

            self._b = 2
            """inline doc for _b"""

            x = -1
            """not a docstring"""

            self.c = 3
            """inline doc for c"""

            self.d = 4

            self.e = 5
        """not a docstring"""

        def set_f(self, value):
            self.f = value
    ''', modname='test', systemcls=systemcls)
    C = mod.contents['C']
    assert sorted(C.contents.keys()) == [
        '__init__', '_b', 'a', 'c', 'd', 'e', 'f', 'set_f'
        ]
    a = C.contents['a']
    assert a.docstring == """inline doc for a"""
    assert a.privacyClass is model.PrivacyClass.PUBLIC
    assert a.kind is model.DocumentableKind.INSTANCE_VARIABLE
    b = C.contents['_b']
    assert b.docstring == """inline doc for _b"""
    assert b.privacyClass is model.PrivacyClass.PRIVATE
    assert b.kind is model.DocumentableKind.INSTANCE_VARIABLE
    c = C.contents['c']
    assert c.docstring == """inline doc for c"""
    assert c.privacyClass is model.PrivacyClass.PUBLIC
    assert c.kind is model.DocumentableKind.INSTANCE_VARIABLE
    d = C.contents['d']
    assert d.docstring == """inline doc for d"""
    assert d.privacyClass is model.PrivacyClass.PUBLIC
    assert d.kind is model.DocumentableKind.INSTANCE_VARIABLE
    e = C.contents['e']
    assert not e.docstring
    f = C.contents['f']
    assert f.docstring == """inline doc for f"""
    assert f.privacyClass is model.PrivacyClass.PUBLIC
    assert f.kind is model.DocumentableKind.INSTANCE_VARIABLE

@systemcls_param
def test_inline_docstring_annotated_instancevar(systemcls: Type[model.System]) -> None:
    mod = fromText('''
    class C:
        """regular class docstring"""

        a: int

        def __init__(self):
            self.a = 1
            """inline doc for a"""

            self.b: int = 2
            """inline doc for b"""
    ''', modname='test', systemcls=systemcls)
    C = mod.contents['C']
    assert sorted(C.contents.keys()) == ['__init__', 'a', 'b']
    a = C.contents['a']
    assert a.docstring == """inline doc for a"""
    b = C.contents['b']
    assert b.docstring == """inline doc for b"""

@systemcls_param
def test_docstring_assignment(systemcls: Type[model.System], capsys: CapSys) -> None:
    mod = fromText(r'''
    def fun():
        pass

    class CLS:

        def method1():
            """Temp docstring."""
            pass

        def method2():
            pass

        method1.__doc__ = "Updated docstring #1"

    fun.__doc__ = "Happy Happy Joy Joy"
    CLS.__doc__ = "Clears the screen"
    CLS.method2.__doc__ = "Updated docstring #2"

    None.__doc__ = "Free lunch!"
    real.__doc__ = "Second breakfast"
    fun.__doc__ = codecs.encode('Pnrfne fnynq', 'rot13')
    CLS.method1.__doc__ = 4

    def mark_unavailable(func):
        # No warning: docstring updates in functions are ignored.
        func.__doc__ = func.__doc__ + '\n\nUnavailable on this system.'
    ''', systemcls=systemcls)
    fun = mod.contents['fun']
    assert fun.kind is model.DocumentableKind.FUNCTION
    assert fun.docstring == """Happy Happy Joy Joy"""
    CLS = mod.contents['CLS']
    assert CLS.kind is model.DocumentableKind.CLASS
    assert CLS.docstring == """Clears the screen"""
    method1 = CLS.contents['method1']
    assert method1.kind is model.DocumentableKind.METHOD
    assert method1.docstring == "Updated docstring #1"
    method2 = CLS.contents['method2']
    assert method2.kind is model.DocumentableKind.METHOD
    assert method2.docstring == "Updated docstring #2"
    captured = capsys.readouterr()
    lines = captured.out.split('\n')
    assert len(lines) > 0 and lines[0] == \
        "<test>:20: Unable to figure out target for __doc__ assignment"
    assert len(lines) > 1 and lines[1] == \
        "<test>:21: Unable to figure out target for __doc__ assignment: " \
        "computed full name not found: real"
    assert len(lines) > 2 and lines[2] == \
        "<test>:22: Unable to figure out value for __doc__ assignment, " \
        "maybe too complex"
    assert len(lines) > 3 and lines[3] == \
        "<test>:23: Ignoring value assigned to __doc__: not a string"
    assert len(lines) == 5 and lines[-1] == ''

@systemcls_param
def test_docstring_assignment_detuple(systemcls: Type[model.System], capsys: CapSys) -> None:
    """We currently don't trace values for detupling assignments, so when
    assigning to __doc__ we get a warning about the unknown value.
    """
    fromText('''
    def fun():
        pass

    fun.__doc__, other = 'Detupling to __doc__', 'is not supported'
    ''', modname='test', systemcls=systemcls)
    captured = capsys.readouterr().out
    assert captured == (
        "test:5: Unable to figure out value for __doc__ assignment, maybe too complex\n"
        )

@systemcls_param
def test_variable_scopes(systemcls: Type[model.System]) -> None:
    mod = fromText('''
    l = 1
    """module-level l"""

    m = 1
    """module-level m"""

    class C:
        """class docstring

        @ivar k: class level doc for k
        """

        a = None

        k = 640

        m = 2
        """class-level m"""

        def __init__(self):
            self.a = 1
            """inline doc for a"""
            self.l = 2
            """instance l"""
    ''', modname='test', systemcls=systemcls)
    l1 = mod.contents['l']
    assert l1.kind is model.DocumentableKind.VARIABLE
    assert l1.docstring == """module-level l"""
    m1 = mod.contents['m']
    assert m1.kind is model.DocumentableKind.VARIABLE
    assert m1.docstring == """module-level m"""
    C = mod.contents['C']
    assert sorted(C.contents.keys()) == ['__init__', 'a', 'k', 'l', 'm']
    a = C.contents['a']
    assert a.kind is model.DocumentableKind.INSTANCE_VARIABLE
    assert a.docstring == """inline doc for a"""
    k = C.contents['k']
    assert k.kind is model.DocumentableKind.INSTANCE_VARIABLE
    assert unwrap(k.parsed_docstring) == """class level doc for k"""
    l2 = C.contents['l']
    assert l2.kind is model.DocumentableKind.INSTANCE_VARIABLE
    assert l2.docstring == """instance l"""
    m2 = C.contents['m']
    assert m2.kind is model.DocumentableKind.CLASS_VARIABLE
    assert m2.docstring == """class-level m"""

@systemcls_param
def test_variable_types(systemcls: Type[model.System]) -> None:
    mod = fromText('''
    class C:
        """class docstring

        @cvar a: first
        @type a: string

        @type b: string
        @cvar b: second

        @type c: string

        @ivar d: fourth
        @type d: string

        @type e: string
        @ivar e: fifth

        @type f: string

        @type g: string
        """

        a = "A"

        b = "B"

        c = "C"
        """third"""

        def __init__(self):

            self.d = "D"

            self.e = "E"

            self.f = "F"
            """sixth"""

            self.g = g = "G"
            """seventh"""
    ''', modname='test', systemcls=systemcls)
    C = mod.contents['C']
    assert sorted(C.contents.keys()) == [
        '__init__', 'a', 'b', 'c', 'd', 'e', 'f', 'g'
        ]
    a = C.contents['a']
    assert unwrap(a.parsed_docstring) == """first"""
    assert str(unwrap(a.parsed_type)) == 'string'
    assert a.kind is model.DocumentableKind.CLASS_VARIABLE
    b = C.contents['b']
    assert unwrap(b.parsed_docstring) == """second"""
    assert str(unwrap(b.parsed_type)) == 'string'
    assert b.kind is model.DocumentableKind.CLASS_VARIABLE
    c = C.contents['c']
    assert c.docstring == """third"""
    assert str(unwrap(c.parsed_type)) == 'string'
    assert c.kind is model.DocumentableKind.CLASS_VARIABLE
    d = C.contents['d']
    assert unwrap(d.parsed_docstring) == """fourth"""
    assert str(unwrap(d.parsed_type)) == 'string'
    assert d.kind is model.DocumentableKind.INSTANCE_VARIABLE
    e = C.contents['e']
    assert unwrap(e.parsed_docstring) == """fifth"""
    assert str(unwrap(e.parsed_type)) == 'string'
    assert e.kind is model.DocumentableKind.INSTANCE_VARIABLE
    f = C.contents['f']
    assert f.docstring == """sixth"""
    assert str(unwrap(f.parsed_type)) == 'string'
    assert f.kind is model.DocumentableKind.INSTANCE_VARIABLE
    g = C.contents['g']
    assert g.docstring == """seventh"""
    assert str(unwrap(g.parsed_type)) == 'string'
    assert g.kind is model.DocumentableKind.INSTANCE_VARIABLE

@systemcls_param
def test_annotated_variables(systemcls: Type[model.System]) -> None:
    mod = fromText('''
    class C:
        """class docstring

        @cvar a: first
        @type a: string

        @type b: string
        @cvar b: second
        """

        a: str = "A"

        b: str

        c: str = "C"
        """third"""

        d: str
        """fourth"""

        e: List['C']
        """fifth"""

        f: 'List[C]'
        """sixth"""

        g: 'List["C"]'
        """seventh"""

        def __init__(self):
            self.s: List[str] = []
            """instance"""

    m: bytes = b"M"
    """module-level"""
    ''', modname='test', systemcls=systemcls)

    C = mod.contents['C']
    a = C.contents['a']
    assert unwrap(a.parsed_docstring) == """first"""
    assert type2html(a) == 'string'
    b = C.contents['b']
    assert unwrap(b.parsed_docstring) == """second"""
    assert type2html(b) == 'string'
    c = C.contents['c']
    assert c.docstring == """third"""
    assert type2html(c) == '<code>str</code>'
    d = C.contents['d']
    assert d.docstring == """fourth"""
    assert type2html(d) == '<code>str</code>'
    e = C.contents['e']
    assert e.docstring == """fifth"""
    assert type2html(e) == '<code>List[C]</code>'
    f = C.contents['f']
    assert f.docstring == """sixth"""
    assert type2html(f) == '<code>List[C]</code>'
    g = C.contents['g']
    assert g.docstring == """seventh"""
    assert type2html(g) == '<code>List[C]</code>'
    s = C.contents['s']
    assert s.docstring == """instance"""
    assert type2html(s) == '<code>List[str]</code>'
    m = mod.contents['m']
    assert m.docstring == """module-level"""
    assert type2html(m) == '<code>bytes</code>'

@typecomment
@systemcls_param
def test_type_comment(systemcls: Type[model.System], capsys: CapSys) -> None:
    mod = fromText('''
    d = {} # type: dict[str, int]
    i = [] # type: ignore[misc]
    ''', systemcls=systemcls)
    assert type2str(cast(model.Attribute, mod.contents['d']).annotation) == 'dict[str, int]'
    # We don't use ignore comments for anything at the moment,
    # but do verify that their presence doesn't break things.
    assert type2str(cast(model.Attribute, mod.contents['i']).annotation) == 'list'
    assert not capsys.readouterr().out

@systemcls_param
def test_unstring_annotation(systemcls: Type[model.System]) -> None:
    """Annotations or parts thereof that are strings are parsed and
    line number information is preserved.
    """
    mod = fromText('''
    a: "int"
    b: 'str' = 'B'
    c: list["Thingy"]
    ''', systemcls=systemcls)
    assert ann_str_and_line(mod.contents['a']) == ('int', 2)
    assert ann_str_and_line(mod.contents['b']) == ('str', 3)
    assert ann_str_and_line(mod.contents['c']) == ('list[Thingy]', 4)

@pytest.mark.parametrize('annotation', ("[", "pass", "1 ; 2"))
@systemcls_param
def test_bad_string_annotation(
        annotation: str, systemcls: Type[model.System], capsys: CapSys
        ) -> None:
    """Invalid string annotations must be reported as syntax errors."""
    mod = fromText(f'''
    x: "{annotation}"
    ''', modname='test', systemcls=systemcls)
    assert isinstance(cast(model.Attribute, mod.contents['x']).annotation, ast.expr)
    assert "syntax error in annotation" in capsys.readouterr().out

@pytest.mark.parametrize('annotation,expected', (
    ("Literal['[', ']']", "Literal['[', ']']"),
    ("typing.Literal['pass', 'raise']", "typing.Literal['pass', 'raise']"),
    ("Optional[Literal['1 ; 2']]", "Optional[Literal['1 ; 2']]"),
    ("'Literal'['!']", "Literal['!']"),
    (r"'Literal[\'if\', \'while\']'", "Literal['if', 'while']"),
    ))
def test_literal_string_annotation(annotation: str, expected: str) -> None:
    """Strings inside Literal annotations must not be recursively parsed."""
    stmt, = ast.parse(annotation).body
    assert isinstance(stmt, ast.Expr)
    unstringed = astutils._AnnotationStringParser().visit(stmt.value)
    assert astor.to_source(unstringed).strip() == expected

@systemcls_param
def test_inferred_variable_types(systemcls: Type[model.System]) -> None:
    mod = fromText('''
    class C:
        a = "A"
        b = 2
        c = ['a', 'b', 'c']
        d = {'a': 1, 'b': 2}
        e = (True, False, True)
        f = 1.618
        g = {2, 7, 1, 8}
        h = []
        i = ['r', 2, 'd', 2]
        j = ((), ((), ()))
        n = None
        x = list(range(10))
        y = [n for n in range(10) if n % 2]
        def __init__(self):
            self.s = ['S']
            self.t = t = 'T'
    m = b'octets'
    ''', modname='test', systemcls=systemcls)
    C = mod.contents['C']
    assert ann_str_and_line(C.contents['a']) == ('str', 3)
    assert ann_str_and_line(C.contents['b']) == ('int', 4)
    assert ann_str_and_line(C.contents['c']) == ('list[str]', 5)
    assert ann_str_and_line(C.contents['d']) == ('dict[str, int]', 6)
    assert ann_str_and_line(C.contents['e']) == ('tuple[bool, ...]', 7)
    assert ann_str_and_line(C.contents['f']) == ('float', 8)
    assert ann_str_and_line(C.contents['g']) == ('set[int]', 9)
    # Element type is unknown, not uniform or too complex.
    assert ann_str_and_line(C.contents['h']) == ('list', 10)
    assert ann_str_and_line(C.contents['i']) == ('list', 11)
    assert ann_str_and_line(C.contents['j']) == ('tuple', 12)
    # It is unlikely that a variable actually will contain only None,
    # so we should treat this as not be able to infer the type.
    assert cast(model.Attribute, C.contents['n']).annotation is None
    # These expressions are considered too complex for pydoctor.
    # Maybe we can use an external type inferrer at some point.
    assert cast(model.Attribute, C.contents['x']).annotation is None
    assert cast(model.Attribute, C.contents['y']).annotation is None
    # Type inference isn't different for module and instance variables,
    # so we don't need to re-test everything.
    assert ann_str_and_line(C.contents['s']) == ('list[str]', 17)
    # Check that type is inferred on assignments with multiple targets.
    assert ann_str_and_line(C.contents['t']) == ('str', 18)
    assert ann_str_and_line(mod.contents['m']) == ('bytes', 19)

@systemcls_param
def test_detupling_assignment(systemcls: Type[model.System]) -> None:
    mod = fromText('''
    a, b, c = range(3)
    ''', modname='test', systemcls=systemcls)
    assert sorted(mod.contents.keys()) == ['a', 'b', 'c']

@systemcls_param
def test_property_decorator(systemcls: Type[model.System]) -> None:
    """A function decorated with '@property' is documented as an attribute."""
    mod = fromText('''
    class C:
        @property
        def prop(self) -> str:
            """For sale."""
            return 'seaside'
        @property
        def oldschool(self):
            """
            @return: For rent.
            @rtype: string
            @see: U{https://example.com/}
            """
            return 'downtown'
    ''', modname='test', systemcls=systemcls)
    C = mod.contents['C']

    prop = C.contents['prop']
    assert isinstance(prop, model.Attribute)
    assert prop.kind is model.DocumentableKind.PROPERTY
    assert prop.docstring == """For sale."""
    assert type2str(prop.annotation) == 'str'

    oldschool = C.contents['oldschool']
    assert isinstance(oldschool, model.Attribute)
    assert oldschool.kind is model.DocumentableKind.PROPERTY
    assert isinstance(oldschool.parsed_docstring, ParsedEpytextDocstring)
    assert unwrap(oldschool.parsed_docstring) == """For rent."""
    assert flatten(format_summary(oldschool)) == 'For rent.'
    assert isinstance(oldschool.parsed_type, ParsedEpytextDocstring)
    assert str(unwrap(oldschool.parsed_type)) == 'string'
    fields = oldschool.parsed_docstring.fields
    assert len(fields) == 1
    assert fields[0].tag() == 'see'


@systemcls_param
def test_property_setter(systemcls: Type[model.System], capsys: CapSys) -> None:
    """Property setter and deleter methods are renamed, so they don't replace
    the property itself.
    """
    mod = fromText('''
    class C:
        @property
        def prop(self):
            """Getter."""
        @prop.setter
        def prop(self, value):
            """Setter."""
        @prop.deleter
        def prop(self):
            """Deleter."""
    ''', modname='mod', systemcls=systemcls)
    C = mod.contents['C']

    getter = C.contents['prop']
    assert isinstance(getter, model.Attribute)
    assert getter.kind is model.DocumentableKind.PROPERTY
    assert getter.docstring == """Getter."""

    setter = C.contents['prop.setter']
    assert isinstance(setter, model.Function)
    assert setter.kind is model.DocumentableKind.METHOD
    assert setter.docstring == """Setter."""

    deleter = C.contents['prop.deleter']
    assert isinstance(deleter, model.Function)
    assert deleter.kind is model.DocumentableKind.METHOD
    assert deleter.docstring == """Deleter."""


@systemcls_param
def test_property_custom(systemcls: Type[model.System], capsys: CapSys) -> None:
    """Any custom decorator with a name ending in 'property' makes a method
    into a property getter.
    """
    mod = fromText('''
    class C:
        @deprecate.deprecatedProperty(incremental.Version("Twisted", 18, 7, 0))
        def processes(self):
            return {}
        @async_property
        async def remote_value(self):
            return await get_remote_value()
        @abc.abstractproperty
        def name(self):
            raise NotImplementedError
    ''', modname='mod', systemcls=systemcls)
    C = mod.contents['C']

    deprecated = C.contents['processes']
    assert isinstance(deprecated, model.Attribute)
    assert deprecated.kind is model.DocumentableKind.PROPERTY

    async_prop = C.contents['remote_value']
    assert isinstance(async_prop, model.Attribute)
    assert async_prop.kind is model.DocumentableKind.PROPERTY

    abstract_prop = C.contents['name']
    assert isinstance(abstract_prop, model.Attribute)
    assert abstract_prop.kind is model.DocumentableKind.PROPERTY


@pytest.mark.parametrize('decoration', ('classmethod', 'staticmethod'))
@systemcls_param
def test_property_conflict(
        decoration: str, systemcls: Type[model.System], capsys: CapSys
        ) -> None:
    """Warn when a method is decorated as both property and class/staticmethod.
    These decoration combinations do not create class/static properties.
    """
    mod = fromText(f'''
    class C:
        @{decoration}
        @property
        def prop():
            raise NotImplementedError
    ''', modname='mod', systemcls=systemcls)
    C = mod.contents['C']
    assert C.contents['prop'].kind is model.DocumentableKind.PROPERTY
    captured = capsys.readouterr().out
    assert captured == f"mod:3: mod.C.prop is both property and {decoration}\n"

@systemcls_param
def test_ignore_function_contents(systemcls: Type[model.System]) -> None:
    mod = fromText('''
    def outer():
        """Outer function."""

        class Clazz:
            """Inner class."""

        def func():
            """Inner function."""

        var = 1
        """Local variable."""
    ''', systemcls=systemcls)
    outer = mod.contents['outer']
    assert not outer.contents

@systemcls_param
def test_overload(systemcls: Type[model.System], capsys: CapSys) -> None:
    # Confirm decorators retained on overloads, docstring ignored for overloads,
    # and that overloads after the primary function are skipped
    mod = fromText("""
        from typing import overload, Union
        def dec(fn):
            pass
        @dec
        @overload
        def parse(s:str)->str:
            ...
        @overload
        def parse(s:bytes)->bytes:
            '''Ignored docstring'''
            ...
        def parse(s:Union[str, bytes])->Union[str, bytes]:
            pass
        @overload
        def parse(s:str)->bytes:
            ...
        """, systemcls=systemcls)
    func = mod.contents['parse']
    assert isinstance(func, model.Function)
    # Work around different space arrangements in Signature.__str__ between python versions
    assert flatten_text(html2stan(str(func.signature).replace(' ', ''))) == '(s:Union[str,bytes])->Union[str,bytes]'
    assert [astbuilder.node2dottedname(d) for d in (func.decorators or ())] == []
    assert len(func.overloads) == 2
    assert [astbuilder.node2dottedname(d) for d in func.overloads[0].decorators] == [['dec'], ['overload']]
    assert [astbuilder.node2dottedname(d) for d in func.overloads[1].decorators] == [['overload']]
    assert flatten_text(html2stan(str(func.overloads[0].signature).replace(' ', ''))) == '(s:str)->str'
    assert flatten_text(html2stan(str(func.overloads[1].signature).replace(' ', ''))) == '(s:bytes)->bytes'
    assert capsys.readouterr().out.splitlines() == [
        '<test>:11: <test>.parse overload has docstring, unsupported',
        '<test>:15: <test>.parse overload appeared after primary function',
    ]

@systemcls_param
def test_constant_module(systemcls: Type[model.System]) -> None:
    """
    Module variables with all-uppercase names are recognized as constants.
    """
    mod = fromText('''
    LANG = 'FR'
    ''', systemcls=systemcls)
    lang = mod.contents['LANG']
    assert isinstance(lang, model.Attribute)
    assert lang.kind is model.DocumentableKind.CONSTANT
    assert ast.literal_eval(getattr(mod.resolveName('LANG'), 'value')) == 'FR'

@systemcls_param
def test_constant_module_with_final(systemcls: Type[model.System]) -> None:
    """
    Module variables annotated with typing.Final are recognized as constants.
    """
    mod = fromText('''
    from typing import Final
    lang: Final = 'fr'
    ''', systemcls=systemcls)
    attr = mod.resolveName('lang')
    assert isinstance(attr, model.Attribute)
    assert attr.kind == model.DocumentableKind.CONSTANT
    assert attr.value is not None
    assert ast.literal_eval(attr.value) == 'fr'

@systemcls_param
def test_constant_module_with_typing_extensions_final(systemcls: Type[model.System]) -> None:
    """
    Module variables annotated with typing_extensions.Final are recognized as constants.
    """
    mod = fromText('''
    from typing_extensions import Final
    lang: Final = 'fr'
    ''', systemcls=systemcls)
    attr = mod.resolveName('lang')
    assert isinstance(attr, model.Attribute)
    assert attr.kind == model.DocumentableKind.CONSTANT
    assert attr.value is not None
    assert ast.literal_eval(attr.value) == 'fr'

@systemcls_param
def test_constant_module_with_final_subscript1(systemcls: Type[model.System]) -> None:
    """
    It can recognize constants defined with typing.Final[something]
    """
    mod = fromText('''
    from typing import Final
    lang: Final[Sequence[str]] = ('fr', 'en')
    ''', systemcls=systemcls)
    attr = mod.resolveName('lang')
    assert isinstance(attr, model.Attribute)
    assert attr.kind == model.DocumentableKind.CONSTANT
    assert attr.value is not None
    assert ast.literal_eval(attr.value) == ('fr', 'en')
    assert astor.to_source(attr.annotation).strip() == "Sequence[str]"

@systemcls_param
def test_constant_module_with_final_subscript2(systemcls: Type[model.System]) -> None:
    """
    It can recognize constants defined with typing.Final[something]. 
    And it automatically remove the Final part from the annotation.
    """
    mod = fromText('''
    import typing
    lang: typing.Final[tuple] = ('fr', 'en')
    ''', systemcls=systemcls)
    attr = mod.resolveName('lang')
    assert isinstance(attr, model.Attribute)
    assert attr.kind == model.DocumentableKind.CONSTANT
    assert attr.value is not None
    assert ast.literal_eval(attr.value) == ('fr', 'en')
    assert astbuilder.node2fullname(attr.annotation, attr) == "tuple"

@systemcls_param
def test_constant_module_with_final_subscript_invalid_warns(systemcls: Type[model.System], capsys: CapSys) -> None:
    """
    It warns if there is an invalid Final annotation.
    """
    mod = fromText('''
    from typing import Final
    lang: Final[tuple, 12:13] = ('fr', 'en')
    ''', systemcls=systemcls, modname='mod')
    attr = mod.resolveName('lang')
    assert isinstance(attr, model.Attribute)
    assert attr.kind == model.DocumentableKind.CONSTANT
    assert attr.value is not None
    assert ast.literal_eval(attr.value) == ('fr', 'en')
    
    captured = capsys.readouterr().out
    assert "mod:3: Annotation is invalid, it should not contain slices.\n" == captured

    assert astor.to_source(attr.annotation).strip() == "tuple[str, ...]"

@systemcls_param
def test_constant_module_with_final_subscript_invalid_warns2(systemcls: Type[model.System], capsys: CapSys) -> None:
    """
    It warns if there is an invalid Final annotation.
    """
    mod = fromText('''
    import typing
    lang: typing.Final[12:13] = ('fr', 'en')
    ''', systemcls=systemcls, modname='mod')
    attr = mod.resolveName('lang')
    assert isinstance(attr, model.Attribute)
    assert attr.kind == model.DocumentableKind.CONSTANT
    assert attr.value is not None
    assert ast.literal_eval(attr.value) == ('fr', 'en')
    
    captured = capsys.readouterr().out
    assert "mod:3: Annotation is invalid, it should not contain slices.\n" == captured

    assert astor.to_source(attr.annotation).strip() == "tuple[str, ...]"

@systemcls_param
def test_constant_module_with_final_annotation_gets_infered(systemcls: Type[model.System]) -> None:
    """
    It can recognize constants defined with typing.Final. 
    It will infer the type of the constant if Final do not use subscripts.
    """
    mod = fromText('''
    import typing
    lang: typing.Final = 'fr'
    ''', systemcls=systemcls)
    attr = mod.resolveName('lang')
    assert isinstance(attr, model.Attribute)
    assert attr.kind == model.DocumentableKind.CONSTANT
    assert attr.value is not None
    assert ast.literal_eval(attr.value) == 'fr'
    assert astbuilder.node2fullname(attr.annotation, attr) == "str"

@systemcls_param
def test_constant_class(systemcls: Type[model.System]) -> None:
    """
    Class variables with all-uppercase names are recognized as constants.
    """
    mod = fromText('''
    class Clazz:
        """Class."""
        LANG = 'FR'
    ''', systemcls=systemcls)
    attr = mod.resolveName('Clazz.LANG')
    assert isinstance(attr, model.Attribute)
    assert attr.kind == model.DocumentableKind.CONSTANT
    assert attr.value is not None
    assert ast.literal_eval(attr.value) == 'FR'


@systemcls_param
def test_all_caps_variable_in_instance_is_not_a_constant(systemcls: Type[model.System], capsys: CapSys) -> None:
    """
    Currently, it does not mark instance members as constants, never.
    """
    mod = fromText('''
    from typing import Final
    class Clazz:
        """Class."""
        def __init__(**args):
            self.LANG: Final = 'FR'
    ''', systemcls=systemcls)
    attr = mod.resolveName('Clazz.LANG')
    assert isinstance(attr, model.Attribute)
    assert attr.kind == model.DocumentableKind.INSTANCE_VARIABLE
    assert attr.value is not None
    assert ast.literal_eval(attr.value) == 'FR'
    captured = capsys.readouterr().out
    assert not captured

@systemcls_param
def test_constant_override_in_instace_warns(systemcls: Type[model.System], capsys: CapSys) -> None:
    """
    It warns when a constant is beeing re defined in instance. But it ignores it's value. 
    """
    mod = fromText('''
    class Clazz:
        """Class."""
        LANG = 'EN'
        def __init__(self, **args):
            self.LANG = 'FR'
    ''', systemcls=systemcls, modname="mod")
    attr = mod.resolveName('Clazz.LANG')
    assert isinstance(attr, model.Attribute)
    assert attr.kind == model.DocumentableKind.CONSTANT
    assert attr.value is not None
    assert ast.literal_eval(attr.value) == 'EN'

    captured = capsys.readouterr().out
    assert "mod:6: Assignment to constant \"LANG\" inside an instance is ignored, this value will not be part of the docs.\n" == captured

@systemcls_param
def test_constant_override_in_instace_warns2(systemcls: Type[model.System], capsys: CapSys) -> None:
    """
    It warns when a constant is beeing re defined in instance. But it ignores it's value. 
    Even if the actual constant definition is detected after the instance variable of the same name.
    """
    mod = fromText('''
    class Clazz:
        """Class."""
        def __init__(self, **args):
            self.LANG = 'FR'
        LANG = 'EN'
    ''', systemcls=systemcls, modname="mod")
    attr = mod.resolveName('Clazz.LANG')
    assert isinstance(attr, model.Attribute)
    assert attr.kind == model.DocumentableKind.CONSTANT
    assert attr.value is not None
    assert ast.literal_eval(attr.value) == 'EN'

    captured = capsys.readouterr().out
    assert "mod:5: Assignment to constant \"LANG\" inside an instance is ignored, this value will not be part of the docs.\n" == captured

@systemcls_param
def test_constant_override_in_module_warns(systemcls: Type[model.System], capsys: CapSys) -> None:

    mod = fromText('''
    """Mod."""
    import sys
    IS_64BITS = False
    if sys.maxsize > 2**32:
        IS_64BITS = True
    ''', systemcls=systemcls, modname="mod")
    attr = mod.resolveName('IS_64BITS')
    assert isinstance(attr, model.Attribute)
    assert attr.kind == model.DocumentableKind.CONSTANT
    assert attr.value is not None
    assert ast.literal_eval(attr.value) == True

    captured = capsys.readouterr().out
    assert "mod:6: Assignment to constant \"IS_64BITS\" overrides previous assignment at line 4, the original value will not be part of the docs.\n" == captured

@systemcls_param
def test_constant_override_do_not_warns_when_defined_in_class_docstring(systemcls: Type[model.System], capsys: CapSys) -> None:
    """
    Constant can be documented as variables at docstring level without any warnings.
    """
    mod = fromText('''
    class Clazz:
        """
        @cvar LANG: French.
        """
        LANG = 99
    ''', systemcls=systemcls, modname="mod")
    attr = mod.resolveName('Clazz.LANG')
    assert isinstance(attr, model.Attribute)
    assert attr.kind == model.DocumentableKind.CONSTANT
    assert attr.value is not None
    assert ast.literal_eval(attr.value) == 99
    captured = capsys.readouterr().out
    assert not captured

@systemcls_param
def test_constant_override_do_not_warns_when_defined_in_module_docstring(systemcls: Type[model.System], capsys: CapSys) -> None:

    mod = fromText('''
    """
    @var LANG: French.
    """
    LANG = 99
    ''', systemcls=systemcls, modname="mod")
    attr = mod.resolveName('LANG')
    assert isinstance(attr, model.Attribute)
    assert attr.kind == model.DocumentableKind.CONSTANT
    assert attr.value is not None
    assert ast.literal_eval(attr.value) == 99
    captured = capsys.readouterr().out
    assert not captured

@systemcls_param
def test__name__equals__main__is_skipped(systemcls: Type[model.System]) -> None:
    """
    Code inside of C{if __name__ == '__main__'} should be skipped.
    """
    mod = fromText('''
    foo = True

    if __name__ == '__main__':
        var = True

        def fun():
            pass

        class Class:
            pass

    def bar():
        pass
    ''', modname='test', systemcls=systemcls)
    assert tuple(mod.contents) == ('foo', 'bar')

@systemcls_param
def test_variable_named_like_current_module(systemcls: Type[model.System]) -> None:
    """
    Test for U{issue #474<https://github.com/twisted/pydoctor/issues/474>}.
    """
    mod = fromText('''
    example = True
    ''', systemcls=systemcls, modname="example")
    assert 'example' in mod.contents

@systemcls_param
def test_package_name_clash(systemcls: Type[model.System]) -> None:
    system = systemcls()
    builder = system.systemBuilder(system)

    builder.addModuleString('', 'mod', is_package=True)
    builder.addModuleString('', 'sub', parent_name='mod', is_package=True)

    assert isinstance(system.allobjects['mod.sub'], model.Module)

    # The following statement completely overrides module 'mod' and all it's submodules.
    builder.addModuleString('', 'mod', is_package=True)

    with pytest.raises(KeyError):
        system.allobjects['mod.sub']

    builder.addModuleString('', 'sub2', parent_name='mod', is_package=True)

    assert isinstance(system.allobjects['mod.sub2'], model.Module)

@systemcls_param
def test_reexport_wildcard(systemcls: Type[model.System]) -> None:
    """
    If a target module,
    explicitly re-export via C{__all__} a set of names
    that were initially imported from a sub-module via a wildcard,
    those names are documented as part of the target module.
    """
    system = systemcls()
    builder = system.systemBuilder(system)
    builder.addModuleString('''
    from ._impl import *
    from _impl2 import *
    __all__ = ['f', 'g', 'h', 'i', 'j']
    ''', modname='top', is_package=True)

    builder.addModuleString('''
    def f(): 
        pass
    def g():
        pass
    def h():
        pass
    ''', modname='_impl', parent_name='top')
    
    builder.addModuleString('''
    class i: pass
    class j: pass
    ''', modname='_impl2')

    builder.buildModules()

    assert system.allobjects['top._impl'].resolveName('f') == system.allobjects['top'].contents['f']
    assert system.allobjects['_impl2'].resolveName('i') == system.allobjects['top'].contents['i']
    assert all(n in system.allobjects['top'].contents for n in  ['f', 'g', 'h', 'i', 'j'])

@systemcls_param
def test_exception_kind(systemcls: Type[model.System], capsys: CapSys) -> None:
    """
    Exceptions are marked with the special kind "EXCEPTION".
    """
    mod = fromText('''
    class Clazz:
        """Class."""
    class MyWarning(DeprecationWarning):
        """Warnings are technically exceptions"""
    class Error(SyntaxError):
        """An exeption"""
    class SubError(Error):
        """A exeption subclass"""  
    ''', systemcls=systemcls, modname="mod")
    
    warn = mod.contents['MyWarning']
    ex1 = mod.contents['Error']
    ex2 = mod.contents['SubError']
    cls = mod.contents['Clazz']

    assert warn.kind is model.DocumentableKind.EXCEPTION
    assert ex1.kind is model.DocumentableKind.EXCEPTION
    assert ex2.kind is model.DocumentableKind.EXCEPTION
    assert cls.kind is model.DocumentableKind.CLASS

    assert not capsys.readouterr().out

@systemcls_param
def test_exception_kind_corner_cases(systemcls: Type[model.System], capsys: CapSys) -> None:

    src1 = '''\
    class Exception:...
    class LooksLikeException(Exception):... # Not an exception
    '''

    src2 = '''\
    class Exception(BaseException):...
    class LooksLikeException(Exception):... # An exception
    '''

    mod1 = fromText(src1, modname='src1', systemcls=systemcls)
    assert mod1.contents['LooksLikeException'].kind == model.DocumentableKind.CLASS

    mod2 = fromText(src2, modname='src2', systemcls=systemcls)
    assert mod2.contents['LooksLikeException'].kind == model.DocumentableKind.EXCEPTION

    assert not capsys.readouterr().out
    
@systemcls_param
def test_syntax_error(systemcls: Type[model.System], capsys: CapSys) -> None:
    systemcls = partialclass(systemcls, Options.from_args(['-q']))
    fromText('''\
    def f()
        return True
    ''', systemcls=systemcls)
    assert capsys.readouterr().out == '<test>:???: cannot parse string\n'

@systemcls_param
def test_syntax_error_pack(systemcls: Type[model.System], capsys: CapSys) -> None:
    systemcls = partialclass(systemcls, Options.from_args(['-q']))
    processPackage('syntax_error', systemcls)
    out = capsys.readouterr().out.strip('\n')
    assert "__init__.py:???: cannot parse file, " in out, out

@systemcls_param
def test_type_alias(systemcls: Type[model.System]) -> None:
    """
    Type aliases and type variables are recognized as such.
    """

    mod = fromText(
        '''
        from typing import Callable, Tuple, TypeAlias, TypeVar
        
        T = TypeVar('T')
        Parser = Callable[[str], Tuple[int, bytes, bytes]]
        mylst = yourlst = list[str]
        alist: TypeAlias = 'list[str]'
        
        notanalias = 'Callable[[str], Tuple[int, bytes, bytes]]'

        class F:
            from ext import what
            L = _j = what.some = list[str]
            def __init__(self):
                self.Pouet: TypeAlias = 'Callable[[str], Tuple[int, bytes, bytes]]'
                self.Q = q = list[str]
        
        ''', systemcls=systemcls)

    assert mod.contents['T'].kind == model.DocumentableKind.TYPE_VARIABLE
    assert mod.contents['Parser'].kind == model.DocumentableKind.TYPE_ALIAS
    assert mod.contents['mylst'].kind == model.DocumentableKind.TYPE_ALIAS
    assert mod.contents['yourlst'].kind == model.DocumentableKind.TYPE_ALIAS
    assert mod.contents['alist'].kind == model.DocumentableKind.TYPE_ALIAS
    assert mod.contents['notanalias'].kind == model.DocumentableKind.VARIABLE
    assert mod.contents['F'].contents['L'].kind == model.DocumentableKind.TYPE_ALIAS
    assert mod.contents['F'].contents['_j'].kind == model.DocumentableKind.TYPE_ALIAS

    # Type variables in instance variables are not recognized
    assert mod.contents['F'].contents['Pouet'].kind == model.DocumentableKind.INSTANCE_VARIABLE
    assert mod.contents['F'].contents['Q'].kind == model.DocumentableKind.INSTANCE_VARIABLE

@systemcls_param
def test_typevartuple(systemcls: Type[model.System]) -> None:
    """
    Variadic type variables are recognized.
    """

    mod = fromText('''
    from typing import TypeVarTuple
    Shape = TypeVarTuple('Shape')
    ''', systemcls=systemcls)

    assert mod.contents['Shape'].kind == model.DocumentableKind.TYPE_VARIABLE

@systemcls_param
def test_prepend_package(systemcls: Type[model.System]) -> None:
    """
   Option --prepend-package option relies simply on the L{ISystemBuilder} interface, 
   so we can test it by using C{addModuleString}, but it's not exactly what happens when we actually 
   run pydoctor. See the other test L{test_prepend_package_real_path}. 
    """
    system = systemcls()
    builder = model.prepend_package(system.systemBuilder, package='lib.pack')(system)

    builder.addModuleString('"mod doc"\nclass C:\n    "C doc"', modname='core')
    builder.buildModules()
    assert isinstance(system.allobjects['lib'], model.Package)
    assert isinstance(system.allobjects['lib.pack'], model.Package)
    assert isinstance(system.allobjects['lib.pack.core.C'], model.Class)
    assert 'core' not in system.allobjects


@systemcls_param
def test_prepend_package_real_path(systemcls: Type[model.System]) -> None:
    """ 
    In this test, we closer mimics what happens in the driver when --prepend-package option is passed. 
    """
    _builderT_init = systemcls.systemBuilder
    try:
        systemcls.systemBuilder = model.prepend_package(systemcls.systemBuilder, package='lib.pack')

        system = processPackage('basic', systemcls=systemcls)

        assert isinstance(system.allobjects['lib'], model.Package)
        assert isinstance(system.allobjects['lib.pack'], model.Package)
        assert isinstance(system.allobjects['lib.pack.basic.mod.C'], model.Class)
        assert 'basic' not in system.allobjects
    
    finally:
        systemcls.systemBuilder = _builderT_init

def getConstructorsText(cls: model.Documentable) -> str:
    assert isinstance(cls, model.Class)
    return '\n'.join(
        epydoc2stan.format_constructor_short_text(c, cls) for c in cls.public_constructors)

@systemcls_param
def test_crash_type_inference_unhashable_type(systemcls: Type[model.System], capsys:CapSys) -> None:
    """
    This test is about not crashing.

    A TypeError is raised by ast.literal_eval() in some cases, when we're trying to do a set of lists or a dict with list keys.
    We do not bother reporting it because pydoctor is not a checker.
    """

    src = '''
    # Unhashable type, will raise an error in ast.literal_eval()
    x = {[1, 2]}
    class C:
        v = {[1,2]:1}
        def __init__(self):
            self.y = [{'str':2}, {[1,2]:1}]
    Y = [{'str':2}, {{[1, 2]}:1}]
    '''

    mod = fromText(src, systemcls=systemcls, modname='m')
    for obj in ['m.x', 'm.C.v', 'm.C.y', 'm.Y']:
        o = mod.system.allobjects[obj]
        assert isinstance(o, model.Attribute)
        assert o.annotation is None
    assert not capsys.readouterr().out


@systemcls_param
def test_constructor_signature_init(systemcls: Type[model.System]) -> None:
    
    src = '''\
    class Person(object):
        # pydoctor can infer the constructor to be: "Person(name, age)"
        def __init__(self, name, age):
            self.name = name
            self.age = age

    class Citizen(Person):
        # pydoctor can infer the constructor to be: "Citizen(nationality, *args, **kwargs)"
        def __init__(self, nationality, *args, **kwargs):
            self.nationality = nationality
            super(Citizen, self).__init__(*args, **kwargs)
        '''
    mod = fromText(src, systemcls=systemcls)

    # Like "Available constructor: ``Person(name, age)``" that links to Person.__init__ documentation.
    assert getConstructorsText(mod.contents['Person']) == "Person(name, age)"
    
    # Like "Available constructor: ``Citizen(nationality, *args, **kwargs)``" that links to Citizen.__init__ documentation.
    assert getConstructorsText(mod.contents['Citizen']) == "Citizen(nationality, *args, **kwargs)"

@systemcls_param
def test_constructor_signature_new(systemcls: Type[model.System]) -> None:
    src = '''\
    class Animal(object):
        # pydoctor can infer the constructor to be: "Animal(name)"
        def __new__(cls, name):
            obj = super().__new__(cls)
            # assignation not recognized by pydoctor, attribute 'name' will not be documented
            obj.name = name 
            return obj
    '''

    mod = fromText(src, systemcls=systemcls)

    assert getConstructorsText(mod.contents['Animal']) == "Animal(name)"

@systemcls_param
def test_constructor_signature_init_and_new(systemcls: Type[model.System]) -> None:
    """
    Pydoctor can't infer the constructor signature when both __new__ and __init__ are defined. 
    __new__ takes the precedence over __init__ because it's called first. Trying to infer what are the complete 
    constructor signature when __new__ is defined might be very hard because the method can return an instance of 
    another class, calling another __init__ method. We're not there yet in term of static analysis.
    """

    src = '''\
    class Animal(object):
        # both __init__ and __new__ are defined, pydoctor only looks at the __new__ method
        # pydoctor infers the constructor to be: "Animal(*args, **kw)"
        def __new__(cls, *args, **kw):
            print('__new__() called.')
            print('args: ', args, ', kw: ', kw)
            return super().__new__(cls)

        def __init__(self, name):
            print('__init__() called.')
            self.name = name
            
    class Cat(Animal):
        # Idem, but __new__ is inherited.
        # pydoctor infers the constructor to be: "Cat(*args, **kw)"
        # This is why it's important to still document __init__ as a regular method.
        def __init__(self, name, owner):
            super().__init__(name)
            self.owner = owner
    '''

    mod = fromText(src, systemcls=systemcls)

    assert getConstructorsText(mod.contents['Animal']) == "Animal(*args, **kw)"
    assert getConstructorsText(mod.contents['Cat']) == "Cat(*args, **kw)"

@systemcls_param
def test_constructor_signature_classmethod(systemcls: Type[model.System]) -> None:

    src = '''\
    
    def get_default_options() -> 'Options':
        """
        This is another constructor for class 'Options'. 
        But it's not recognized by pydoctor because it's not defined in the locals of Options.
        """
        return Options()

    class Options:
        a,b,c = None, None, None

        @classmethod
        def create_no_hints(cls):
            """
            Pydoctor can't deduce that this method is a constructor as well,
            because there is no type annotation.
            """
            return cls()
        
        # thanks to type hints, 
        # pydoctor can infer the constructor to be: "Options.create()"
        @staticmethod
        def create(important_arg) -> 'Options':
            # the fictional constructor is not detected by pydoctor, because it doesn't exists actually.
            return Options(1,2,3)
        
        # thanks to type hints, 
        # pydoctor can infer the constructor to be: "Options.create_from_num(num)"
        @classmethod
        def create_from_num(cls, num) -> 'Options':
            c = cls.create()
            c.a = num
            return c
        '''

    mod = fromText(src, systemcls=systemcls)

    assert getConstructorsText(mod.contents['Options']) == "Options.create(important_arg)\nOptions.create_from_num(num)"

@systemcls_param
def test_constructor_inner_class(systemcls: Type[model.System]) -> None:
    src = '''\
    from typing import Self
    class Animal(object):
        class Bar(object):
            # pydoctor can infer the constructor to be: "Animal.Bar(name)"
            def __new__(cls, name):
                ...
            class Foo(object):
                # pydoctor can infer the constructor to be: "Animal.Bar.Foo.create(name)"
                @classmethod
                def create(cls, name) -> 'Self':
                    c = cls.create()
                    c.a = num
                    return c
    '''
    mod = fromText(src, systemcls=systemcls)
    assert getConstructorsText(mod.contents['Animal'].contents['Bar']) == "Animal.Bar(name)"
    assert getConstructorsText(mod.contents['Animal'].contents['Bar'].contents['Foo']) == "Animal.Bar.Foo.create(name)"

@systemcls_param
def test_constructor_many_parameters(systemcls: Type[model.System]) -> None:
    src = '''\
    class Animal(object):
        def __new__(cls, name, lastname, age, spec, extinct, group, friends):
            ...
    '''
    mod = fromText(src, systemcls=systemcls)

    assert getConstructorsText(mod.contents['Animal']) == "Animal(name, lastname, age, spec, ...)"

@systemcls_param
def test_constructor_five_paramters(systemcls: Type[model.System]) -> None:
    src = '''\
    class Animal(object):
        def __new__(cls, name, lastname, age, spec, extinct):
            ...
    '''
    mod = fromText(src, systemcls=systemcls)

    assert getConstructorsText(mod.contents['Animal']) == "Animal(name, lastname, age, spec, extinct)"

@systemcls_param
def test_default_constructors(systemcls: Type[model.System]) -> None:
    src = '''\
    class Animal(object):
        def __init__(self):
            ...
        def __new__(cls):
            ...
        @classmethod
        def new(cls) -> 'Animal':
            ...
        '''

    mod = fromText(src, systemcls=systemcls)
    assert getConstructorsText(mod.contents['Animal']) == "Animal.new()"

    src = '''\
    class Animal(object):
        def __init__(self):
            ...
        '''

    mod = fromText(src, systemcls=systemcls)
    assert getConstructorsText(mod.contents['Animal']) == ""

    src = '''\
    class Animal(object):
        def __init__(self):
            "thing"
        '''

    mod = fromText(src, systemcls=systemcls)
    assert getConstructorsText(mod.contents['Animal']) == "Animal()"

@systemcls_param
<<<<<<< HEAD
def test_explicit_annotation_wins_over_inferred_type(systemcls: Type[model.System]) -> None:
    """
    Explicit annotations are the preffered way of presenting the type of an attribute.
    """
    src = '''\
    class Stuff(object):
        thing: List[Tuple[Thing, ...]]
        def __init__(self):
            self.thing = []
        '''
    mod = fromText(src, systemcls=systemcls, modname='mod')
    thing = mod.system.allobjects['mod.Stuff.thing']
    assert flatten_text(epydoc2stan.type2stan(thing)) == "List[Tuple[Thing, ...]]" #type:ignore

    src = '''\
    class Stuff(object):
        thing = []
        def __init__(self):
            self.thing: List[Tuple[Thing, ...]] = []
        '''
    mod = fromText(src, systemcls=systemcls, modname='mod')
    thing = mod.system.allobjects['mod.Stuff.thing']
    assert flatten_text(epydoc2stan.type2stan(thing)) == "List[Tuple[Thing, ...]]" #type:ignore

@systemcls_param
def test_explicit_inherited_annotation_looses_over_inferred_type(systemcls: Type[model.System]) -> None:
    """
    Annotation are of inherited.
    """
    src = '''\
    class _Stuff(object):
        thing: List[Tuple[Thing, ...]]
    class Stuff(_Stuff):
        def __init__(self):
            self.thing = []
        '''
    mod = fromText(src, systemcls=systemcls, modname='mod')
    thing = mod.system.allobjects['mod.Stuff.thing']
    assert flatten_text(epydoc2stan.type2stan(thing)) == "list" #type:ignore

@systemcls_param
def test_inferred_type_override(systemcls: Type[model.System]) -> None:
    """
    The last visited value will be used to infer the type annotation
    of an unnanotated attribute.
    """
    src = '''\
    class Stuff(object):
        thing = 1
        def __init__(self):
            self.thing = (1,2)
        '''
    mod = fromText(src, systemcls=systemcls, modname='mod')
    thing = mod.system.allobjects['mod.Stuff.thing']
    assert flatten_text(epydoc2stan.type2stan(thing)) == "tuple[int, ...]" #type:ignore

@systemcls_param
def test_inferred_type_is_not_propagated_to_subclasses(systemcls: Type[model.System]) -> None:
    """
    Inferred type annotation should not be propagated to subclasses.
    """
    src = '''\
    class _Stuff(object):
        def __init__(self):
            self.thing = []
    class Stuff(_Stuff):
        def __init__(self, thing):
            self.thing = thing
        '''
    mod = fromText(src, systemcls=systemcls, modname='mod')
    thing = mod.system.allobjects['mod.Stuff.thing']
    assert epydoc2stan.type2stan(thing) is None


@systemcls_param
def test_inherited_type_is_not_propagated_to_subclasses(systemcls: Type[model.System]) -> None:
    """
    We can't repliably propage the annotations from one class to it's subclass because of 
    issue https://github.com/twisted/pydoctor/issues/295.
    """
    src1 = '''\
    class _s:...
    class _Stuff(object):
        def __init__(self):
            self.thing:_s = []
    '''
    src2 = '''\
    from base import _Stuff, _s
    class Stuff(_Stuff):
        def __init__(self, thing):
            self.thing = thing
    __all__=['Stuff', '_s']
        '''
    system = systemcls()
    builder = system.systemBuilder(system)
    builder.addModuleString(src1, 'base')
    builder.addModuleString(src2, 'mod')
    builder.buildModules()
    thing = system.allobjects['mod.Stuff.thing']
    assert epydoc2stan.type2stan(thing) is None
=======
def test_typealias_unstring(systemcls: Type[model.System]) -> None:
    """
    The type aliases are unstringed by the astbuilder
    """
    
    mod = fromText('''
    from typing import Callable
    ParserFunction = Callable[[str, List['ParseError']], 'ParsedDocstring']
    ''', modname='pydoctor.epydoc.markup', systemcls=systemcls)

    typealias = mod.contents['ParserFunction']
    assert isinstance(typealias, model.Attribute)
    assert typealias.value
    with pytest.raises(StopIteration):
        # there is not Constant nodes in the type alias anymore
        next(n for n in ast.walk(typealias.value) if isinstance(n, ast.Constant))
>>>>>>> 44a1a39f
<|MERGE_RESOLUTION|>--- conflicted
+++ resolved
@@ -2398,7 +2398,6 @@
     assert getConstructorsText(mod.contents['Animal']) == "Animal()"
 
 @systemcls_param
-<<<<<<< HEAD
 def test_explicit_annotation_wins_over_inferred_type(systemcls: Type[model.System]) -> None:
     """
     Explicit annotations are the preffered way of presenting the type of an attribute.
@@ -2499,7 +2498,8 @@
     builder.buildModules()
     thing = system.allobjects['mod.Stuff.thing']
     assert epydoc2stan.type2stan(thing) is None
-=======
+
+@systemcls_param
 def test_typealias_unstring(systemcls: Type[model.System]) -> None:
     """
     The type aliases are unstringed by the astbuilder
@@ -2516,4 +2516,5 @@
     with pytest.raises(StopIteration):
         # there is not Constant nodes in the type alias anymore
         next(n for n in ast.walk(typealias.value) if isinstance(n, ast.Constant))
->>>>>>> 44a1a39f
+
+        