--- conflicted
+++ resolved
@@ -13,11 +13,7 @@
 from pydoctor.test.test_astbuilder import fromText, unwrap
 from pydoctor.test import CapSys
 from pydoctor.templatewriter.search import stem_identifier
-<<<<<<< HEAD
-from pydoctor.templatewriter.pages import format_class_signature
-=======
-from pydoctor.templatewriter.pages import format_signature
->>>>>>> b54a3bbb
+from pydoctor.templatewriter.pages import format_signature, format_class_signature
 from pydoctor.utils import partialclass
 
 if TYPE_CHECKING:
@@ -1693,17 +1689,6 @@
     assert '<span class="fieldArg">self</span>' in html_bool
 
 # tests for issue https://github.com/twisted/pydoctor/issues/661
-<<<<<<< HEAD
-def test_dup_names_resolves_annotation() -> None:
-    """
-    Annotations should always be resolved in the context of the module scope.
-
-    PEP-563 says: Annotations can only use names present in the module scope as 
-        postponed evaluation using local names is not reliable.
-
-    For Attributes, this is handled by the type2stan() function, because name linking is 
-        done at the stan tree generation step.
-=======
 def test_dup_names_resolves_function_signature() -> None:
     """
     Annotations should always be resolved in the context of the module scope.
@@ -1712,18 +1697,10 @@
     For the parameter table it's handled by the field handler.
 
     Annotation are currently renderred twice, which is suboptimal and can cause inconsistencies.
->>>>>>> b54a3bbb
     """
 
     src = '''\
     class System:
-<<<<<<< HEAD
-        @property
-        def Attribute(self) -> Type['Attribute']:...
-        
-    class Attribute:
-        ...
-=======
         dup = Union[str, bytes]
         def Attribute(self, t:'dup') -> Type['Attribute']:
             """
@@ -1734,12 +1711,45 @@
         ...
     
     dup = Union[str, bytes]
->>>>>>> b54a3bbb
     '''
 
     mod = fromText(src, modname='model')
 
-<<<<<<< HEAD
+    def_Attribute = mod.contents['System'].contents['Attribute']
+    assert isinstance(def_Attribute, model.Function)
+
+    sig = flatten(format_signature(def_Attribute))
+    assert 'title="model.Attribute"' in sig
+    assert 'title="model.dup"' in sig
+    assert 'System' not in sig
+    
+    docstr = docstring2html(def_Attribute)
+    # docstring linker needs to be more smart, solved by https://github.com/twisted/pydoctor/pull/599
+    assert '<a href="index.html#dup" class="internal-link" title="model.dup">dup</a>' in docstr
+    assert '<a href="#dup" class="internal-link" title="model.System.dup">the class level one</a>' in docstr
+
+def test_dup_names_resolves_annotation() -> None:
+    """
+    Annotations should always be resolved in the context of the module scope.
+
+    PEP-563 says: Annotations can only use names present in the module scope as 
+        postponed evaluation using local names is not reliable.
+
+    For Attributes, this is handled by the type2stan() function, because name linking is 
+        done at the stan tree generation step.
+    """
+
+    src = '''\
+    class System:
+        @property
+        def Attribute(self) -> Type['Attribute']:...
+        
+    class Attribute:
+        ...
+    '''
+
+    mod = fromText(src, modname='model')
+
     property_Attribute = mod.contents['System'].contents['Attribute']
     assert isinstance(property_Attribute, model.Attribute)
     stan = epydoc2stan.type2stan(property_Attribute)
@@ -1780,20 +1790,4 @@
     assert isinstance(systemClass, model.Class) and isinstance(genericClass, model.Class)
 
     assert 'href="model.System.html"' in flatten(format_class_signature(systemClass))
-    assert 'href="model.Generic.html"' in flatten(format_class_signature(genericClass))
-=======
-    def_Attribute = mod.contents['System'].contents['Attribute']
-    assert isinstance(def_Attribute, model.Function)
-
-    sig = flatten(format_signature(def_Attribute))
-    assert 'title="model.Attribute"' in sig
-    assert 'title="model.dup"' in sig
-    assert 'System' not in sig
-    
-    docstr = docstring2html(def_Attribute)
-    # docstring linker needs to be more smart, solved by https://github.com/twisted/pydoctor/pull/599
-    assert '<a href="index.html#dup" class="internal-link" title="model.dup">dup</a>' in docstr
-    assert '<a href="#dup" class="internal-link" title="model.System.dup">the class level one</a>' in docstr
-
-    
->>>>>>> b54a3bbb
+    assert 'href="model.Generic.html"' in flatten(format_class_signature(genericClass))