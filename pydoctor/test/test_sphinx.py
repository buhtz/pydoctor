"""
Tests for Sphinx integration.
"""

import datetime
import io
import string
import zlib
from contextlib import contextmanager
from pathlib import Path
from typing import Callable, Iterator, List, Optional, Tuple, cast

import cachecontrol
import pytest
import requests
from urllib3 import HTTPResponse

from hypothesis import assume, given, settings
from hypothesis import strategies as st

from . import CapLog, FixtureRequest, MonkeyPatch, TempPathFactory
from pydoctor import model, sphinx



class PydoctorLogger:
    """
    Partial implementation of pydoctor.model.System.msg() that records
    logged messages.
    """

    def __init__(self) -> None:
        self.messages: List[Tuple[str, str, int]] = []

    def __call__(self, section: str, msg: str, thresh: int = 0) -> None:
        self.messages.append((section, msg, thresh))


class PydoctorNoLogger:
    """
    Partial implementation of pydoctor.model.System.msg() that asserts
    if any message is logged.
    """

    def __call__(self, section: str, msg: str, thresh: int = 0) -> None:
        assert False


class InvReader(sphinx.SphinxInventory):
    _logger: PydoctorLogger


class InvWriter(sphinx.SphinxInventoryWriter):
    _logger: PydoctorLogger


@pytest.fixture
def inv_reader() -> InvReader:
    return InvReader(logger=PydoctorLogger())


@pytest.fixture
def inv_reader_nolog() -> sphinx.SphinxInventory:
    return sphinx.SphinxInventory(logger=PydoctorNoLogger())


def get_inv_writer_with_logger(name: str = 'project_name', version: str = '1.2') -> Tuple[InvWriter, PydoctorLogger]:
    """
    @return: Tuple of a Sphinx inventory writer connected to the logger.
    """
    logger = PydoctorLogger()
    writer = InvWriter(
        logger=logger,
        project_name=name,
        project_version=version,
        )
    return writer, logger


@pytest.fixture
def inv_writer_nolog() -> sphinx.SphinxInventoryWriter:
    """
    @return: A Sphinx inventory writer that is connected to a null logger.
    """
    return sphinx.SphinxInventoryWriter(
        logger=PydoctorNoLogger(),
        project_name='project_name',
        project_version='2.3.0',
        )

class IgnoreSystem:
    root_names = ()

IGNORE_SYSTEM = cast(model.System, IgnoreSystem())
"""Passed as a System when we don't want the system to be accessed."""


def test_generate_empty_functional() -> None:
    """
    Functional test for index generation of empty API.

    Header is plain text while content is compressed.
    """
    inv_writer, logger = get_inv_writer_with_logger(
        name='project-name',
        version='1.2.0rc1',
        )

    output = io.BytesIO()
    @contextmanager
    def openFileForWriting(path: str) -> Iterator[io.BytesIO]:
        yield output
    inv_writer._openFileForWriting = openFileForWriting # type: ignore[assignment]

    inv_writer.generate(subjects=[], basepath='base-path')

    inventory_path = Path('base-path') / 'objects.inv'
    expected_log = [(
        'sphinx',
        f'Generating objects inventory at {inventory_path}',
        0
        )]
    assert expected_log == logger.messages

    expected_ouput = b"""# Sphinx inventory version 2
# Project: project-name
# Version: 1.2.0rc1
# The rest of this file is compressed with zlib.
x\x9c\x03\x00\x00\x00\x00\x01"""
    assert expected_ouput == output.getvalue()



def test_generateContent(inv_writer_nolog: sphinx.SphinxInventoryWriter) -> None:
    """
    Return a string with inventory for all  targeted objects, recursive.
    """

    system = model.System()
    root1 = model.Package(system, 'package1')
    root2 = model.Package(system, 'package2')
    child1 = model.Package(system, 'child1', parent=root2)
    system.addObject(child1)
    subjects = [root1, root2]

    result = inv_writer_nolog._generateContent(subjects)

    expected_result = (
        b'package1 py:module -1 package1.html -\n'
        b'package2 py:module -1 package2.html -\n'
        b'package2.child1 py:module -1 package2.child1.html -\n'
        )
    assert expected_result == result


def test_generateLine_package(inv_writer_nolog: sphinx.SphinxInventoryWriter) -> None:
    """
    Check inventory for package.
    """

    result = inv_writer_nolog._generateLine(
        model.Package(IGNORE_SYSTEM, 'package1'))

    assert 'package1 py:module -1 package1.html -\n' == result


def test_generateLine_module(inv_writer_nolog: sphinx.SphinxInventoryWriter) -> None:
    """
    Check inventory for module.
    """

    result = inv_writer_nolog._generateLine(
        model.Module(IGNORE_SYSTEM, 'module1'))

    assert 'module1 py:module -1 module1.html -\n' == result


def test_generateLine_class(inv_writer_nolog: sphinx.SphinxInventoryWriter) -> None:
    """
    Check inventory for class.
    """

    result = inv_writer_nolog._generateLine(
        model.Class(IGNORE_SYSTEM, 'class1'))

    assert 'class1 py:class -1 class1.html -\n' == result


def test_generateLine_function(inv_writer_nolog: sphinx.SphinxInventoryWriter) -> None:
    """
    Check inventory for function.

    Functions are inside a module.
    """

    parent = model.Module(IGNORE_SYSTEM, 'module1')

    result = inv_writer_nolog._generateLine(
        model.Function(IGNORE_SYSTEM, 'func1', parent))

    assert 'module1.func1 py:function -1 module1.html#func1 -\n' == result


def test_generateLine_method(inv_writer_nolog: sphinx.SphinxInventoryWriter) -> None:
    """
    Check inventory for method.

    Methods are functions inside a class.
    """

    parent = model.Class(IGNORE_SYSTEM, 'class1')

    result = inv_writer_nolog._generateLine(
        model.Function(IGNORE_SYSTEM, 'meth1', parent))

    assert 'class1.meth1 py:method -1 class1.html#meth1 -\n' == result


def test_generateLine_attribute(inv_writer_nolog: sphinx.SphinxInventoryWriter) -> None:
    """
    Check inventory for attributes.
    """

    parent = model.Class(IGNORE_SYSTEM, 'class1')

    result = inv_writer_nolog._generateLine(
        model.Attribute(IGNORE_SYSTEM, 'attr1', parent))

    assert 'class1.attr1 py:attribute -1 class1.html#attr1 -\n' == result


class UnknownType(model.Documentable):
    """
    Documentable type to help with testing.
    """


def test_generateLine_unknown() -> None:
    """
    When object type is uknown a message is logged and is handled as
    generic object.
    """
    inv_writer, logger = get_inv_writer_with_logger()

    result = inv_writer._generateLine(
        UnknownType(IGNORE_SYSTEM, 'unknown1'))

    assert 'unknown1 py:obj -1 unknown1.html -\n' == result
    assert [(
        'sphinx',
        "Unknown type <class 'pydoctor.test.test_sphinx.UnknownType'> for unknown1.",
        -1
        )] == logger.messages


def test_getPayload_empty(inv_reader_nolog: sphinx.SphinxInventory) -> None:
    """
    Return empty string.
    """

    content = b"""# Sphinx inventory version 2
# Project: some-name
# Version: 2.0
# The rest of this file is compressed with zlib.
x\x9c\x03\x00\x00\x00\x00\x01"""

    result = inv_reader_nolog._getPayload('http://base.ignore', content)

    assert '' == result


def test_getPayload_content(inv_reader_nolog: sphinx.SphinxInventory) -> None:
    """
    Return content as string.
    """

    payload = "first_line\nsecond line\nit's a snake: \U0001F40D"
    content = b"""# Ignored line
# Project: some-name
# Version: 2.0
# commented line.
""" + zlib.compress(payload.encode('utf-8'))

    result = inv_reader_nolog._getPayload('http://base.ignore', content)

    assert payload == result


def test_getPayload_invalid_uncompress(inv_reader: InvReader) -> None:
    """
    Return empty string and log an error when failing to uncompress data.
    """
    base_url = 'http://tm.tld'
    content = b"""# Project: some-name
# Version: 2.0
not-valid-zlib-content"""

    result = inv_reader._getPayload(base_url, content)

    assert '' == result
    assert [(
        'sphinx', 'Failed to uncompress inventory from http://tm.tld', -1,
        )] == inv_reader._logger.messages


def test_getPayload_invalid_decode(inv_reader: InvReader) -> None:
    """
    Return empty string and log an error when failing to uncompress data.
    """
    payload = b'\x80'
    base_url = 'http://tm.tld'
    content = b"""# Project: some-name
# Version: 2.0
""" + zlib.compress(payload)

    result = inv_reader._getPayload(base_url, content)

    assert '' == result
    assert [(
        'sphinx', 'Failed to decode inventory from http://tm.tld', -1,
        )] == inv_reader._logger.messages


def test_getLink_not_found(inv_reader_nolog: sphinx.SphinxInventory) -> None:
    """
    Return None if link does not exists.
    """

    assert None is inv_reader_nolog.getLink('no.such.name')


def test_getLink_found(inv_reader_nolog: sphinx.SphinxInventory) -> None:
    """
    Return the link from internal state.
    """

    inv_reader_nolog._links['some.name'] = ('http://base.tld', 'some/url.php')

    assert 'http://base.tld/some/url.php' == inv_reader_nolog.getLink('some.name')


def test_getLink_self_anchor(inv_reader_nolog: sphinx.SphinxInventory) -> None:
    """
    Return the link with anchor as target name when link end with $.
    """

    inv_reader_nolog._links['some.name'] = ('http://base.tld', 'some/url.php#$')

    assert 'http://base.tld/some/url.php#some.name' == inv_reader_nolog.getLink('some.name')


def test_update_functional(inv_reader_nolog: sphinx.SphinxInventory) -> None:
    """
    Functional test for updating from an empty inventory.
    """

    payload = (
        b'some.module1 py:module -1 module1.html -\n'
        b'other.module2 py:module 0 module2.html Other description\n'
        )
    # Patch URL loader to avoid hitting the system.
    content = b"""# Sphinx inventory version 2
# Project: some-name
# Version: 2.0
# The rest of this file is compressed with zlib.
""" + zlib.compress(payload)

    url = 'http://some.url/api/objects.inv'

    inv_reader_nolog.update({url: content}, url)

    assert 'http://some.url/api/module1.html' == inv_reader_nolog.getLink('some.module1')
    assert 'http://some.url/api/module2.html' == inv_reader_nolog.getLink('other.module2')


def test_update_bad_url(inv_reader: InvReader) -> None:
    """
    Log an error when failing to get base url from url.
    """

    inv_reader.update({}, 'really.bad.url')

    assert inv_reader._links == {}
    expected_log = [(
        'sphinx', 'Failed to get remote base url for really.bad.url', -1
        )]
    assert expected_log == inv_reader._logger.messages


def test_update_fail(inv_reader: InvReader) -> None:
    """
    Log an error when failing to get content from url.
    """

    inv_reader.update({}, 'http://some.tld/o.inv')

    assert inv_reader._links == {}
    expected_log = [(
        'sphinx',
        'Failed to get object inventory from http://some.tld/o.inv',
        -1,
        )]
    assert expected_log == inv_reader._logger.messages


def test_parseInventory_empty(inv_reader_nolog: sphinx.SphinxInventory) -> None:
    """
    Return empty dict for empty input.
    """

    result = inv_reader_nolog._parseInventory('http://base.tld', '')

    assert {} == result


def test_parseInventory_single_line(inv_reader_nolog: sphinx.SphinxInventory) -> None:
    """
    Return a dict with a single member.
    """

    result = inv_reader_nolog._parseInventory(
        'http://base.tld', 'some.attr py:attr -1 some.html De scription')

    assert {'some.attr': ('http://base.tld', 'some.html')} == result


def test_parseInventory_spaces() -> None:
    """
    Sphinx inventory lines always contain 5 values, separated by spaces.
    However, the first and fifth value can contain internal spaces.
    The parser must be able to tell apart separators from internal spaces.
    """

    # Space in first (name) column.
    assert sphinx._parseInventoryLine(
        'key function std:term -1 glossary.html#term-key-function -'
        ) == (
        'key function', 'std:term', -1, 'glossary.html#term-key-function', '-'
        )

    # Space in last (display name) column.
    assert sphinx._parseInventoryLine(
        'doctest-execution-context std:label -1 library/doctest.html#$ What’s the Execution Context?'
        ) == (
        'doctest-execution-context', 'std:label', -1, 'library/doctest.html#$', 'What’s the Execution Context?'
        )

    # Space in both first and last column.
    assert sphinx._parseInventoryLine(
        'async def std:label -1 reference/compound_stmts.html#async-def Coroutine function definition'
        ) == (
        'async def', 'std:label', -1, 'reference/compound_stmts.html#async-def', 'Coroutine function definition'
        )


def test_parseInventory_invalid_lines(inv_reader: InvReader) -> None:
    """
    Skip line and log an error.
    """

    base_url = 'http://tm.tld'
    content = (
        'good.attr py:attribute -1 some.html -\n'
        'missing.display.name py:attribute 1 some.html\n'
        'bad.attr bad format\n'
        'very.bad\n'
        '\n'
        'good.again py:module 0 again.html -\n'
        )

    result = inv_reader._parseInventory(base_url, content)

    assert {
        'good.attr': (base_url, 'some.html'),
        'good.again': (base_url, 'again.html'),
        } == result
    assert [
        (
            'sphinx',
            'Failed to parse line "missing.display.name py:attribute 1 some.html" for http://tm.tld',
            -1,
            ),
        (
            'sphinx',
            'Failed to parse line "bad.attr bad format" for http://tm.tld',
            -1,
            ),
        ('sphinx', 'Failed to parse line "very.bad" for http://tm.tld', -1),
        ('sphinx', 'Failed to parse line "" for http://tm.tld', -1),
        ] == inv_reader._logger.messages


def test_parseInventory_type_filter(inv_reader: InvReader) -> None:
    """
    Ignore entries that don't have a 'py:' type field.
    """

    base_url = 'https://docs.python.org/3'
    content = (
        'dict std:label -1 reference/expressions.html#$ Dictionary displays\n'
        'dict py:class 1 library/stdtypes.html#$ -\n'
        'dict std:2to3fixer 1 library/2to3.html#2to3fixer-$ -\n'
        )

    result = inv_reader._parseInventory(base_url, content)

    assert {
        'dict': (base_url, 'library/stdtypes.html#$'),
        } == result
    assert [] == inv_reader._logger.messages


maxAgeAmounts = st.integers() | st.just("\x00")
maxAgeUnits = st.sampled_from(tuple(sphinx._maxAgeUnits)) | st.just("\x00")


class TestParseMaxAge:
    """
    Tests for L{sphinx.parseMaxAge}
    """

    @given(
        amount=maxAgeAmounts,
        unit=maxAgeUnits,
    )
    def test_toTimedelta(self, amount: int, unit: str) -> None:
        """
        A parsed max age dictionary consists of valid arguments to
        L{datetime.timedelta}, and the constructed L{datetime.timedelta}
        matches the specification.
        """
        maxAge = f"{amount}{unit}"
        try:
            parsedMaxAge = sphinx.parseMaxAge(maxAge)
        except sphinx.InvalidMaxAge:
            pass
        else:
            td = datetime.timedelta(**parsedMaxAge)
            converter = {
                's': 1,
                'm': 60,
                'h': 60 * 60,
                'd': 24 * 60 * 60,
                'w': 7 * 24 * 60 * 60
            }
            total_seconds = amount * converter[unit]
            assert pytest.approx(td.total_seconds()) == total_seconds


class ClosingBytesIO(io.BytesIO):
    """
    A L{io.BytesIO} instance that closes itself after all its data has
    been read.  This mimics the behavior of L{http.client.HTTPResponse} in the
    standard library.
    """

    def read(self, size: Optional[int] = None) -> bytes:
        data = super().read(size)
        if self.tell() >= len(self.getvalue()):
            self.close()
        return data


def test_ClosingBytesIO() -> None:
    """
    L{ClosingBytesIO} closes itself when all its data has been read.
    """
    data = b'some data'
    cbio = ClosingBytesIO(data)

    buffer = [cbio.read(1)]

    assert not cbio.closed

    buffer.append(cbio.read())

    assert cbio.closed

<<<<<<< HEAD
    assert b''.join(buffer) == data #type:ignore[unreachable]
=======
    assert b''.join(buffer) == data # type:ignore[unreachable]
>>>>>>> 63b6f3d5


class TestIntersphinxCache:
    """
    Tests for L{sphinx.IntersphinxCache}
    """

    @pytest.fixture
    def send_returns(self, monkeypatch: MonkeyPatch) -> Callable[[HTTPResponse], MonkeyPatch]:
        """
        Return a function that patches
        L{requests.adapters.HTTPAdapter.send} so that it returns the
        provided L{requests.Response}.
        """
        def send_returns(urllib3_response: HTTPResponse) -> MonkeyPatch:
            def send(
                    self: requests.adapters.HTTPAdapter,
                    request: requests.PreparedRequest,
                    **kwargs: object
                    ) -> requests.Response:
                response: requests.Response
                response = self.build_response(request, urllib3_response)
                return response

            monkeypatch.setattr(
                requests.adapters.HTTPAdapter,
                "send",
                send,
            )

            return monkeypatch
        return send_returns

    def test_cache(self, tmp_path: Path, send_returns: Callable[[HTTPResponse], None]) -> None:
        """
        L{IntersphinxCache.get} caches responses to the file system.
        """
        url = "https://cache.example/objects.inv"
        content = b'content'

        send_returns(
            HTTPResponse(
                body=ClosingBytesIO(content),
                headers={
                    'date': 'Sun, 06 Nov 1994 08:49:37 GMT',
                },
                status=200,
                preload_content=False,
                decode_content=False,
            ),
        )

        loadsCache = sphinx.IntersphinxCache.fromParameters(
            sessionFactory=requests.Session,
            cachePath=str(tmp_path),
            maxAgeDictionary={"weeks": 1}
        )

        assert loadsCache.get(url) == content

        # Now the response contains different data that will not be
        # returned when the cache is enabled.
        send_returns(
            HTTPResponse(
                body=ClosingBytesIO(content * 2),
                headers={
                    'date': 'Sun, 06 Nov 1994 08:49:37 GMT',
                },
                status=200,
                preload_content=False,
                decode_content=False,
            ),

        )

        assert loadsCache.get(url) == content

        readsCacheFromFileSystem = sphinx.IntersphinxCache.fromParameters(
            sessionFactory=requests.Session,
            cachePath=str(tmp_path),
            maxAgeDictionary={"weeks": 1}
        )

        assert readsCacheFromFileSystem.get(url) == content

    def test_getRaisesException(self, caplog: CapLog) -> None:
        """
        L{IntersphinxCache.get} returns L{None} if an exception is
        raised while C{GET}ing a URL and logs the exception.
        """

        class _TestException(Exception):
            pass

        class _RaisesOnGet:

            @staticmethod
            def get(url: str) -> bytes:
                raise _TestException()

        session = cast(requests.Session, _RaisesOnGet)
        cache = sphinx.IntersphinxCache(session=session)

        assert cache.get("some url") is None

        assert len(caplog.records) == 1
        assert caplog.records[0].levelname == "ERROR"
        assert caplog.records[0].exc_info is not None
        assert caplog.records[0].exc_info[0] is _TestException


@pytest.fixture(scope='module')
def cacheDirectory(request: FixtureRequest, tmp_path_factory: TempPathFactory) -> Path:
    name = request.module.__name__.split('.')[-1]
    return tmp_path_factory.mktemp(f'{name}-cache')

@given(
    clearCache=st.booleans(),
    enableCache=st.booleans(),
    cacheDirectoryName=st.text(
        alphabet=sorted(set(string.printable) - set('\\/:*?"<>|\x0c\x0b\t\r\n')),
        min_size=1,
        max_size=32,            # Avoid upper length on path
    ),
    maxAgeAmount=maxAgeAmounts,
    maxAgeUnit=maxAgeUnits,
)
@settings(max_examples=700, deadline=None)
def test_prepareCache(
        cacheDirectory: Path,
        clearCache: bool,
        enableCache: bool,
        cacheDirectoryName: str,
        maxAgeAmount: int,
        maxAgeUnit: str,
) -> None:
    """
    The cache directory is deleted when C{clearCache} is L{True}; an
    L{IntersphinxCache} is created with a session on which is mounted
    C{cachecontrol.CacheControlAdapter} for C{http} and C{https} URLs.
    """

    # Windows doesn't like paths ending in a space or dot.
    assume(cacheDirectoryName[-1] not in '. ')

    # These DOS device names still have special meaning in modern Windows.
    assume(cacheDirectoryName.upper() not in {'CON', 'PRN', 'AUX', 'NUL'})
    assume(not cacheDirectoryName.upper().startswith('COM'))
    assume(not cacheDirectoryName.upper().startswith('LPT'))

    cacheDirectory.mkdir(exist_ok=True)
    for child in cacheDirectory.iterdir():
        child.unlink()
    with open(cacheDirectory / cacheDirectoryName, 'w', encoding='utf-8'):
        pass

    try:
        cache = sphinx.prepareCache(
            clearCache=clearCache,
            enableCache=enableCache,
            cachePath=str(cacheDirectory),
            maxAge=f"{maxAgeAmount}{maxAgeUnit}"
        )
    except sphinx.InvalidMaxAge:
        pass
    else:
        assert isinstance(cache, sphinx.IntersphinxCache)
        for scheme in ('https://', 'http://'):
            hasCacheControl = isinstance(
                cache._session.adapters[scheme],
                cachecontrol.CacheControlAdapter,
            )
            if enableCache:
                assert hasCacheControl
            else:
                assert not hasCacheControl

    if clearCache:
        assert not cacheDirectory.exists()<|MERGE_RESOLUTION|>--- conflicted
+++ resolved
@@ -576,11 +576,7 @@
 
     assert cbio.closed
 
-<<<<<<< HEAD
-    assert b''.join(buffer) == data #type:ignore[unreachable]
-=======
     assert b''.join(buffer) == data # type:ignore[unreachable]
->>>>>>> 63b6f3d5
 
 
 class TestIntersphinxCache:
