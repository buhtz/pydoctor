--- conflicted
+++ resolved
@@ -6,13 +6,8 @@
 import tempfile
 import os
 from pathlib import Path, PurePath
-<<<<<<< HEAD
-from pydoctor import model, templatewriter, stanutils
+from pydoctor import model, templatewriter, stanutils, __version__
 from pydoctor.templatewriter import (FailedToCreateTemplate, StaticTemplate, pages, writer, util,
-=======
-from pydoctor import model, templatewriter, stanutils, __version__
-from pydoctor.templatewriter import (FailedToCreateTemplate, StaticTemplate, pages, writer, 
->>>>>>> 63b6f3d5
                                      TemplateLookup, Template, 
                                      HtmlTemplate, UnsupportedTemplateVersion, 
                                      OverrideTemplateNotAllowed)
