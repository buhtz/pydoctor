--- conflicted
+++ resolved
@@ -1,9 +1,5 @@
 from io import BytesIO
-<<<<<<< HEAD
 from typing import Callable, Union, cast, TYPE_CHECKING
-=======
-from typing import Callable, cast, Union, TYPE_CHECKING
->>>>>>> 7304f8ec
 import pytest
 import warnings
 import sys
