--- conflicted
+++ resolved
@@ -5,11 +5,8 @@
 import warnings
 from pathlib import Path
 from pydoctor import model, templatewriter
-<<<<<<< HEAD
-from pydoctor.templatewriter import util, writer, TemplateLookup, Template, _StaticTemplate, _HtmlTemplate, UnsupportedTemplateVersion
-=======
-from pydoctor.templatewriter import _TemplateSubFolder, pages, writer, TemplateLookup, Template, _StaticTemplate, _HtmlTemplate, UnsupportedTemplateVersion
->>>>>>> 1875d305
+from pydoctor.templatewriter import (util, writer, TemplateLookup, Template, _StaticTemplate, 
+                                     _HtmlTemplate, _TemplateSubFolder, UnsupportedTemplateVersion)
 from pydoctor.templatewriter.pages.table import ChildTable
 from pydoctor.templatewriter.summary import isClassNodePrivate, isPrivate
 from pydoctor.test.test_astbuilder import fromText
