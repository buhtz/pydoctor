--- conflicted
+++ resolved
@@ -529,13 +529,12 @@
     border-color: #bce8f1;
 }
 
-<<<<<<< HEAD
 /* Version modified style */
 .rst-versionmodified {
     display: block;
     font-weight: bold;
 }
-=======
+
 /* Constant values repr */
 pre.constant-value              { padding: .5em; }
 .rst-variable-linewrap          { color: #604000; font-weight: bold; }
@@ -552,5 +551,4 @@
 .rst-re-char                    { color: #337ab7; }
 .rst-re-op                      { color: #fc7844; }
 .rst-re-group                   { color: #309078; }
-.rst-re-ref                     { color: #890000; }
->>>>>>> 7304f8ec
+.rst-re-ref                     { color: #890000; }