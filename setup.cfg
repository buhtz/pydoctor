--- conflicted
+++ resolved
@@ -37,11 +37,7 @@
     requests
     astor
     attrs
-<<<<<<< HEAD
-    pep517
-=======
     importlib_metadata; python_version < "3.8"
->>>>>>> 98149313
 
 [options.extras_require]
 docs =
