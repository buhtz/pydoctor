;
; Coverage is always reported at the end of test run.
; There is a dedicated hidden environment for publishing the coverage report
; to the codecov.io service.
;
[tox]
minversion=3.20.1
requires=
    virtualenv>=20.0.35
envlist =
    test-{py36,py37,py38,pypy3},pyflakes,twisted-apidoc


[testenv]
allowlist_externals =
    git
    rm
    sh
    touch
passenv = *


deps =
    test,test-{py36,py37,py38,pypy3},twisted-apidoc: git+https://github.com/twisted/twisted.git

    test: coverage
    test: pytest
    test: docutils
    test: hypothesis
    test: cython-test-exception-raiser==1.0.0
    test: bs4

    codecov: codecov

    pyflakes: pyflakes


commands =
    test: coverage erase
    test: coverage run -m pytest {posargs:pydoctor}
    test: coverage report -m

    ; Publish coverage data on codecov.io
    codecov: coverage xml -o coverage.xml -i
    codecov: codecov

    ; Custom pyflakes run to exlcude test files.
    pyflakes: /bin/sh -c "find pydoctor/ -name \*.py ! -path '*/testpackages/*' | xargs pyflakes"

    ; Run current version against twisted trunk
    twisted-apidoc: rm -rf {toxworkdir}/twisted-trunk
    twisted-apidoc: git clone --depth 1 --branch trunk https://github.com/twisted/twisted.git {toxworkdir}/twisted-trunk
    twisted-apidoc: /bin/sh -c "{toxworkdir}/twisted-trunk/bin/admin/build-apidocs {toxworkdir}/twisted-trunk/src {toxworkdir}/twisted-apidocs-build > {toxworkdir}/twisted-apidocs.log"
    twisted-apidoc: /bin/cat {toxworkdir}/twisted-apidocs.log


[testenv:cpython-apidocs]
description = Build CPython API documentation

extras = rst

commands =
    sh -c "if [ ! -d {toxworkdir}/cpython ]; then \
        git clone --depth 1 https://github.com/python/cpython.git {toxworkdir}/cpython; \
        fi"
    sh -c "cd {toxworkdir}/cpython && git pull"
    touch {toxworkdir}/cpython/Lib/__init__.py
    rm -rf {toxworkdir}/cpython-output
    pydoctor \
        --docformat=restructuredtext \
        --project-base-dir={toxworkdir}/cpython \
        --html-output={toxworkdir}/cpython-output \
        {toxworkdir}/cpython/Lib


[testenv:cpython-summary]
description = Parse CPython code and write a summary only

extras = rst

commands =
    sh -c "if [ ! -d {toxworkdir}/cpython ]; then \
        git clone --depth 1 https://github.com/python/cpython.git {toxworkdir}/cpython; \
        fi"
    sh -c "cd {toxworkdir}/cpython && git pull"
    touch {toxworkdir}/cpython/Lib/__init__.py
    rm -rf {toxworkdir}/cpython-summary-output
    # TODO: Switch to restructuredtext when #261 is fixed.
    pydoctor \
        --docformat=plaintext \
        --project-base-dir={toxworkdir}/cpython \
        --html-output={toxworkdir}/cpython-summary-output \
        --html-summary-pages \
        {toxworkdir}/cpython/Lib


[testenv:mypy]
description = run mypy (static type checker)

deps =
    mypy>=0.770
    mypy-zope
    typing-extensions
    ; Libraries which include type annotations:
    hypothesis
    pytest>=6.0.0
    sphinx>=2.3.0
    git+https://github.com/twisted/twisted.git

commands =
    mypy                                       \
        --cache-dir="{toxworkdir}/mypy_cache"  \
        {tty:--pretty:}                        \
        {posargs:pydoctor}


[testenv:apidocs]
description = Build only the API documentation

commands =
    pydoctor \
    --project-name=pydoctor \
    --project-url=https://github.com/twisted/pydoctor/ \
    --html-viewsource-base=https://github.com/twisted/pydoctor/tree/master \
    --html-output=build/apidocs \
    --project-base-dir="{toxinidir}" \
    --docformat=epytext \
    --intersphinx=https://docs.python.org/3/objects.inv \
<<<<<<< HEAD
    --make-html --warnings-as-errors \
    --template-dir=./docs/source/pydoctor_templates/pydoctor
=======
    --intersphinx=https://twistedmatrix.com/documents/current/api/objects.inv \
    --intersphinx=https://urllib3.readthedocs.io/en/latest/objects.inv \
    --intersphinx=https://requests.readthedocs.io/en/latest/objects.inv \
    --make-html --warnings-as-errors \
    pydoctor
>>>>>>> 56f2b7eb


[testenv:docs]
description = Build the full documentation

extras = docs

commands =
    sphinx-build -aE -b html {toxinidir}/docs/source {toxinidir}/build/docs<|MERGE_RESOLUTION|>--- conflicted
+++ resolved
@@ -126,17 +126,12 @@
     --project-base-dir="{toxinidir}" \
     --docformat=epytext \
     --intersphinx=https://docs.python.org/3/objects.inv \
-<<<<<<< HEAD
-    --make-html --warnings-as-errors \
-    --template-dir=./docs/source/pydoctor_templates/pydoctor
-=======
     --intersphinx=https://twistedmatrix.com/documents/current/api/objects.inv \
     --intersphinx=https://urllib3.readthedocs.io/en/latest/objects.inv \
     --intersphinx=https://requests.readthedocs.io/en/latest/objects.inv \
     --make-html --warnings-as-errors \
-    pydoctor
->>>>>>> 56f2b7eb
-
+    --template-dir=./docs/source/pydoctor_templates/pydoctor \
+    ./pydoctor
 
 [testenv:docs]
 description = Build the full documentation
