;
; Coverage is always reported at the end of test run.
; There is a dedicated hidden environment for publishing the coverage report
; to the codecov.io service.
;
[tox]
minversion=3.20.1
requires=
    virtualenv>=20.0.35
envlist =
    test-{py36,py37,py38,pypy3},pyflakes,twisted-apidoc


[testenv]
whitelist_externals =
    git
    rm
passenv = *


deps =
    test,test-{py36,py37,py38,pypy3},twisted-apidoc: git+https://github.com/twisted/twisted.git

    test: coverage
    test: pytest
    test: docutils
    test: hypothesis
    test: cython-test-exception-raiser==1.0.0

    codecov: codecov

    pyflakes: pyflakes


commands =
    test: coverage erase
    test: coverage run --source pydoctor --omit pydoctor/test/* --branch -m pytest {posargs:pydoctor}
    test: coverage report -m

    ; Publish coverage data on codecov.io
    codecov: coverage xml -o coverage.xml -i
    codecov: codecov

    ; Custom pyflakes run to exlcude test files.
    pyflakes: /bin/sh -c "find pydoctor/ -name \*.py ! -path '*/testpackages/*' | xargs pyflakes"

    ; Run current version against twisted trunk
    twisted-apidoc: rm -rf {toxworkdir}/twisted-trunk
    twisted-apidoc: git clone --depth 1 --branch trunk https://github.com/twisted/twisted.git {toxworkdir}/twisted-trunk
    twisted-apidoc: /bin/sh -c "{toxworkdir}/twisted-trunk/bin/admin/build-apidocs {toxworkdir}/twisted-trunk/src {toxworkdir}/twisted-apidocs-build > {toxworkdir}/twisted-apidocs.log"
    twisted-apidoc: /bin/cat {toxworkdir}/twisted-apidocs.log


[testenv:mypy]
description = run mypy (static type checker)

deps =
    mypy>=0.770
    mypy-zope
    typing-extensions
    ; Libraries which include type annotations:
    hypothesis
    pytest>=6.0.0
    git+https://github.com/twisted/twisted.git

commands =
    mypy                                       \
        --cache-dir="{toxworkdir}/mypy_cache"  \
        {tty:--pretty:}                        \
        {posargs:pydoctor}


<<<<<<< HEAD
[testenv:apidocs]
description = Build only the API documentation

commands =
    pydoctor \
    --add-package=pydoctor \
    --project-name=pydoctor \
    --project-url=https://github.com/twisted/pydoctor/ \
    --html-viewsource-base=https://github.com/twisted/pydoctor/tree/master \
    --html-output=build/apidocs \
    --project-base-dir="{toxinidir}" \
    --docformat=epytext \
    --intersphinx=https://docs.python.org/3/objects.inv \
    --make-html -W


=======
>>>>>>> fd90126b
[testenv:docs]
description = Build the full documentation

extras = docs

commands =
<<<<<<< HEAD
    sphinx-build -aEW -b html {toxinidir}/docs/source {toxinidir}/build/docs
=======
    sphinx-build -aE -b html {toxinidir}/docs/source {toxinidir}/build/docs
>>>>>>> fd90126b
<|MERGE_RESOLUTION|>--- conflicted
+++ resolved
@@ -70,7 +70,6 @@
         {posargs:pydoctor}
 
 
-<<<<<<< HEAD
 [testenv:apidocs]
 description = Build only the API documentation
 
@@ -87,16 +86,10 @@
     --make-html -W
 
 
-=======
->>>>>>> fd90126b
 [testenv:docs]
 description = Build the full documentation
 
 extras = docs
 
 commands =
-<<<<<<< HEAD
-    sphinx-build -aEW -b html {toxinidir}/docs/source {toxinidir}/build/docs
-=======
-    sphinx-build -aE -b html {toxinidir}/docs/source {toxinidir}/build/docs
->>>>>>> fd90126b
+    sphinx-build -aE -b html {toxinidir}/docs/source {toxinidir}/build/docs